--- conflicted
+++ resolved
@@ -48,13 +48,9 @@
 
 # Adds a tag to the end of the version string. Leave empty
 # for official release builds.
-<<<<<<< HEAD
+if(NOT DEFINED FREEDV_VERSION_TAG)
 set(FREEDV_VERSION_TAG "devel")
-=======
-if(NOT DEFINED FREEDV_VERSION_TAG)
-set(FREEDV_VERSION_TAG "")
 endif(NOT DEFINED FREEDV_VERSION_TAG)
->>>>>>> a5fb94a0
 
 # Prevent in-source builds to protect automake/autoconf config.
 # If an in-source build is attempted, you will still need to clean up a few
