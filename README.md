--- conflicted
+++ resolved
@@ -5,7 +5,6 @@
 and then cross compiled for Windows using Fedora Linux (Fedora has great
 cross compiling support).
 
-<<<<<<< HEAD
 # Further Reading
 
   * http://freedv.org - introduction, documentation, downloads
@@ -17,19 +16,6 @@
   $ sudo apt install libc6-i386 libspeexdsp-dev libsamplerate0-dev sox git \
   libwxgtk3.0-dev portaudio19-dev libhamlib-dev libasound2-dev libao-dev \
   libgsm1-dev libsndfile-dev
-
-=======
-  * http://freedv.org - introduction, documentation, downloads
-  * RELEASE_NOTES.txt - changes made to each version
-  * USER_MANUAL.txt   - FreeDV GUI Manual
-
-# Building and installing on Ubuntu Linux (16-18)
-  ```
-  $ sudo apt install libc6-i386 libspeexdsp-dev libsamplerate0-dev sox git \
-  libwxgtk3.0-dev portaudio19-dev libhamlib-dev libasound2-dev libao-dev \
-  libgsm1-dev libsndfile-dev
-
->>>>>>> e21b3a2c
   $ ./build_ubuntu.sh
   ```
 
@@ -70,21 +56,6 @@
 
 Bootstrap codec2 and LPCNet:
 This assumes all git checkouts are from your home directory.
-<<<<<<< HEAD
-```
-  $ git clone https://github.com/drowe67/codec2.git
-  $ cd codec2 && mkdir build_win && cd build_win
-  $ mingw64-cmake ../
-  $ make
-  $ cd
-  $ git clone https://github.com/drowe67/LPCNet.git
-  $ cd LPCNet && mkdir build_win && cd build_win
-  $ mingw64-cmake ../ -DCODEC2_BUILD_DIR=~/codec2/build_win
-  $ make
-  $ cd ~/codec2/build_win
-  $ mingw64-cmake ../ -DLPCNET_BUILD_DIR=~/LPCNet/build_win
-  $ make
-=======
 ```
   $ git clone https://github.com/drowe67/codec2.git
   $ cd codec2 && mkdir build_win && cd build_win
@@ -110,33 +81,6 @@
   $ make package
 ```
   
-## Building and installing on Windows
-
-The windows build is similar to linux and follows the same basic workflow,
-however, while codec2 and FreeDV (freedv) build well on windows, some of the
-dependencies do not. For that reson current windows releases are cross-compiled
-from linux.
-
-Only MinGW is supported. While it is likely possible to perform a pure MinGW
-build, installing MSYS2 will make your life easier.
-
-CMake may not automatically detect that you're in the MSYS environment. If this
-occurs you need to pass cmake the proper generator:
-```
-  $ cmake -G"MSYS Makefiles" [other options] </path/to/source>
->>>>>>> e21b3a2c
-```
-
-Building FreeDV for 64 Bit windows:
-```
-  $ cd
-  $ git clone https://github.com/drowe67/freedv-gui.git
-  $ cd freedv-gui && mkdir build_wins && cd build_win
-  $ mingw64-cmake ../ -DCODEC2_BUILD_DIR=~/codec2/build_win -D LPCNET_BUILD_DIR=~/LPCNet/build_win
-  $ make
-  $ make package
-```
-  
 ## Building and installing on OSX
 
 Please see README.osx
@@ -144,23 +88,3 @@
 ## Building and installing on FreeBSD
 
 In ```build_ubuntu.sh``` change build_linux to build_freebsd
-<<<<<<< HEAD
-=======
-
-## TODO
-
-This software needs some maintenance and refactoring.  Patches
-welcome!
-
-- [ ] Remove unnecessary PortAudio Wrapper layer
-- [ ] break fdmdv2_main.cpp into smaller files
-- [ ] rename src files from fdmdv2_ -> freedv_
-- [ ] profile code and explore optimisations
-- [ ] The FreeDV waterfall doesn't pick up fast fading as well as
-    some other SDRS, would be good to review the code and
-    adjust
-- [ ] Align license text in source file with LGPL
-- [ ] GTK warning on fedora 28 when vert size of window so small we lose
-      PTT button
-- [ ] Play a file when we get sync, like "alarm"
->>>>>>> e21b3a2c
