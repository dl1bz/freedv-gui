--- conflicted
+++ resolved
@@ -31,15 +31,9 @@
       - name: Render User Manual to PDF and HTML
         shell: bash
         run: |
-<<<<<<< HEAD
-	git_hash=$(git describe --always HEAD); date=$(date "+%b %d %Y"); pandoc USER_MANUAL.md -o USER_MANUAL.pdf -fmarkdown-implicit_figures --from=markdown --columns=1000 -V geometry:margin=.4in --toc --highlight-style=espresso --number-sections -V title:"FreeDV User Manual\linebreak ${date} ${git_hash}"
-	pandoc -o USER_MANUAL.html -fmarkdown-implicit_figures --from=markdown --number-sections USER_MANUAL.md --columns=1000
+             git_hash=$(git describe --always HEAD); date=$(date "+%b %d %Y"); pandoc USER_MANUAL.md -o USER_MANUAL.pdf -fmarkdown-implicit_figures --from=markdown --columns=1000 -V geometry:margin=.4in --toc --highlight-style=espresso --number-sections -V title:"FreeDV User Manual\linebreak ${date} ${git_hash}"
+             pandoc -o USER_MANUAL.html -fmarkdown-implicit_figures --from=markdown --number-sections USER_MANUAL.md --columns=1000
         
-=======
-             pandoc USER_MANUAL.md -o USER_MANUAL.pdf -fmarkdown-implicit_figures --from=markdown --columns=1000 -V geometry:margin=.4in --toc --highlight-style=espresso --number-sections
-             pandoc -o USER_MANUAL.html -fmarkdown-implicit_figures --from=markdown --number-sections USER_MANUAL.md --columns=1000
-
->>>>>>> 59940171
       - name: Update PDF version in repo
         run: |
              git config --local user.email "$(git log --format='%ae' HEAD^!)"
