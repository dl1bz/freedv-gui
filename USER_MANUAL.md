--- conflicted
+++ resolved
@@ -897,22 +897,16 @@
     * Fix various screen reader accessibility issues. (PR #481)
     * Use separate maximums for each slider type on the Filter dialog. (PR #485)
     * Fix minor UI issues with the Easy Setup dialog. (PR #484)
-<<<<<<< HEAD
-2. Enhancements:
-    * Add ability to sign Windows binaries for official releases. (PR #486)
-3. Build system:
-    * Update Codec2 to v1.2.0. (PR #483)
-=======
     * Adjust waterfall settings to better visualize 2 Hz fading. (PR #487)
     * Fix issue causing the waterfall to not scroll at the expected rate. (PR #487)
 2. Enhancements
     * Allow users to configure PTT port separately from CAT if Hamlib is enabled. (PR #488)
     * Add ability to average spectrum plot across 1-3 samples. (PR #487)
     * Adjust sizing of main page tabs for better readability. (PR #487)
+    * Add ability to sign Windows binaries for official releases. (PR #486)
 3. Build system:
     * Update Codec2 to v1.2.0. (PR #483)
     * Deprecate PortAudio support on Linux. (PR #489)
->>>>>>> c3bfe424
 4. Cleanup:
     * Remove 2400B mode from the UI. (PR #479)
 
