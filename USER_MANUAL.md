# Introduction

FreeDV GUI (or just FreeDV) is a GUI program for Linux, Windows, and
OSX for running FreeDV on a desktop PC or laptop.

This is a live document.  Notes on new FreeDV features are being added as they are developed. 

# Getting Started

This section contains instructions to help you get started.

## Easy Setup

Upon starting FreeDV for the first time, the Easy Setup dialog will appear. This
is a streamlined setup process for FreeDV optimized for hardware commonly used
by amateur radio operators and is divided into three sections:

1. Sound card configuration,
2. CAT/PTT control, and
3. Reporting.

These sections are shown below:

![Easy Setup dialog](contrib/easy_setup.png)

Note that you can always return to this dialog by going to *Tools - Easy Setup*.

### Sound Card Configuration

To configure your sound card(s) using Easy Setup, simply select the sound device 
associated with your radio and the microphone and speaker devices you wish to use
to hear decoded audio as well as to transmit audio. If you're setting up a receive-only
station, you can choose "None" for the transmit audio device.

Additionally, if you are using a Flex 6000 series radio on the Windows platform, 
FreeDV will automatically select the DAX TX sound device. It is necessary only to 
select the correct "slice" for the radio sound device and the two devices to use for 
analog receive and transmit (e.g. your computer's built in microphone and speaker devices).

Note that some configurations (for example, SDR setups involving multiple radio sound
devices) may not be able to be configured with Easy Setup. For those, you can choose
the "Advanced" button and proceed to "Advanced Setup" below.

### CAT/PTT control

Easy Setup supports three methods of radio control:

1. No radio control (e.g. using a VOX audio device such as SignaLink),
2. Hamlib CAT control, and
3. Serial port PTT control.

Simply select the option that matches your radio setup and the required fields will
appear. For Hamlib, these are typically the type of radio you're using as well as the
serial port it's connected to (or TCP/IP hostname:port). Serial port PTT control requires 
the serial port your radio is using as well as whether your radio's PTT is triggered
via the RTS or DTR pin (and the required polarity for either).

If required, the "Advanced" button in this section will allow you to configure PTT input
(e.g. for a footswitch) and additional VOX related options. The "Test" button will
emit a constant carrier on the selected radio sound device as well as enable PTT to allow
you to adjust your radio sound levels (see "Sound Card Levels" below).

### Reporting

While not required, it is recommended to enable reporting so that others
can see who is currently receiving them. Both sides of a contact must have this enabled
in order for this feature to work. To configure reporting, simply enable
the feature here and enter your callsign and current grid square.

For more information about the reporting feature, see the "FreeDV Reporting" section below.

## Advanced Setup

### Sound Card Configuration

#### Receive Only (One Sound Card)

For this setup, you just need the basic sound hardware in your computer, 
for example a microphone/speaker on your computer.

1. Open the *Tools - Audio Config* Dialog
1. At the bottom select *Receive* Tab
1. In *Input To Computer From Radio* select your default sound input device (usually at the top)
1. In the *Output From Computer To Speaker/Headphones* window select your default sound output device (usually at the top)
1. At the bottom select *Transmit* Tab
1. In *Input From Microphone To Computer* window select *none*
1. In *Output From Computer To Radio* window select *none*
1. Press OK to close the dialog

When you press Start FreeDV will start decoding any incoming signals
on the microphone input, playing the decoded audio out of your
speaker.  If no valid FreeDV signals are received, no audio will be
played.

If you connect the microphone input on your computer to your radio
receiver, you can decode off air signals.  If you have a rig
interface, try configuring that as the *From Radio To Computer*
device, with your computer's sound card as the *From Computer To
Speaker/Headphone* device.

If you don't have anyone to transmit FreeDV signals to you, try the
test wave files in the next section.

#### Transmit/Receive (Two Sound Cards)

For Tx/Rx operation you need to configure two sound cards, by setting
up Tools - Audio Config *Transmit* and *Receive* Tabs.

When receiving, FreeDV off-air signals **from** your radio are decoded
by your computer and sent **to** your speaker/headphones, where you
can listen to them.

When transmitting, FreeDV takes your voice **from** the microphone,
and encodes it to a FreeDV signal in you computer which is sent **to**
your radio for transmission over the air.

Tab | Sound Device | Notes
--------------- | ---------------------------------------------- | ----------------------------------------------
Receive Tab | Input To Computer From Radio | The off air FreeDV signal **from** your radio rig interface to your computer
Receive Tab | Output From Computer To Speaker/Headphones | The decoded audio from your computer to your Speaker/Headphones
Transmit Tab | Input From Microphone To Computer | Your voice from the microphone to your computer
Transmit Tab | Output From Computer To Radio | The FreeDV signal from your computer sent **to** your rig interface for Tx

#### Changing Audio Devices

If you change audio devices (e.g. add or remove sound cards, USB hardware), it's a good idea to check the Tools/Audio Config dialog before pressing **Start**, to verify the audio devices are as expected. This is particularly important if any audio devices e.g. Headsets, USB Sound Cards, or Virtual Cables have been disconnected since the last time FreeDV was used.

Hitting **Refresh** in the lower left hand corner of the Tools/Audio Config will normally update the audio devices list. Keeping a screen shot of a known working configuration will be useful for new users. Unexpected audio configuration changes may also occur following a Windows updates.

Another solution is to re-start FreeDV and check Tools/Audio Config again after changing any audio hardware.

### PTT Configuration

The Tools - PTT dialog supports three different ways to control PTT on
your radio:

+ VOX: sends a tone to the left channel of the Transmit/To Radio sound card
+ Hamlib: support for many different radios via the Hamlib library and a serial port (or via TCP/IP for some devices, e.g. SDRs or FLrig/rigctld).
+ Serial Port: direct access to the serial port pins

You may also optionally configure a second serial port for PTT input.
This can be useful for interfacing devices like foot switches to 
FreeDV. If configured, FreeDV will switch into transmit mode (including
sending the needed Hamlib or serial commands to initiate PTT) when it
detects the configured signal.

Once you have configured PTT, try the **Test** button.

Serial PTT support is complex.  We get many reports that FreeDV
PTT doesn't work on a particular radio, but may work fine with other
programs such as Fldigi.  This is often a mismatch between the serial
parameters Hamlib is using with FreeDV and your radio. For example you
may have changed the default serial rate on your radio. Carefully
check the serial parameters on your radio match those used by FreeDV
in the PTT Dialog.

Also see [Common Problems](#common-problems) section of this manual.

#### HamLib

Hamlib comes with a default serial rate for each radio.  If your radio
has a different serial rate change the Serial Rate drop down box to
match your radio.

When **Test** is pressed, the "Serial Params" field is populated and
displayed.  This will help track down any mismatches between Hamlib
and your radio.

If you are really stuck, download Hamlib and test your radio's PTT
using the command line ```rigctl``` program.

#### Icom Radio Configuration 

If using an Icom radio, Hamlib will use the radio's default CI-V address
when connecting. If this has been changed, you can specify the correct
address in the "Radio Address" field (valid values are 00 through FF
in hexadecimal). 

Note that "00" is the "wildcard" CI-V address. Your radio must have the 
"CI-V Transceive" option enabled in order for it to respond to commands
to that address. Otherwise, FreeDV must be configured to use the same
CI-V address as configured in the radio. For best results, ensure that
there are no other Icom/CI-V capable devices in the chain if 
"00"/"CI-V Transceive" is used.

#### Changing COM Port On Windows

If you change the COM port of a USB-Serial device in Device Manager,
please unplug and plug back in the USB device.  Windows/FreeDV won't
recognise the device on the new COM Port until it has been
unplugged/plugged.

## Test Wave Files

In the installation are audio files containing off-air FreeDV modem signals. 
There is one file per FreeDV mode and are in the following locations depending 
on platform:

| Platform | Typical Location                                             |
|----------|--------------------------------------------------------------|
| Windows  | C:\\Program Files\\FreeDV [version]\\share\\freedv-gui\\wav  |
| Linux    | /usr/share/freedv-gui/wav or /usr/local/share/freedv-gui/wav |
| macOS    | See https://github.com/drowe67/freedv-gui/tree/master/wav    |

To play these files, first select a FreeDV mode and press Start.  Then 
choose a file using "Tools - Start/Stop Play File From Radio".  You should 
then hear decoded FreeDV speech.

These files will give you a feel for what FreeDV signals sound like,
and for the basic operation of the FreeDV software.

## Sound Card Levels

Sound card levels are generally adjusted in the computer's Control
Panel or Settings, or in some cases via controls on your rig interface
hardware or menus on your radio. In-app adjustments can also be done
by using the 'TX Level' slider at the bottom of the main screen; anything
below 0 dB attenuates the transmit signal.

When FreeDV is running, you can observe the sound card signals in the
main window tabs (From Radio, From Mic, To Speaker).

1. On receive, FreeDV is not very sensitive to the **From Radio**
level, adjust so it is mid-range and not clipping.  FreeDV uses phase
shift keying (PSK) so is not sensitive to amplitude.

1. The transmit level from your computer to your radio is important.
On transmit, adjust your level so that the ALC is **just** being
nudged.  More **is not better** with the FreeDV transmit signal.
Overdriving your transmitter will lead to a distorted transit signal, and
a poor SNR at the receiver.  This is a very common problem.

1. FreeDV 700D and 700E can drive your transmitter at an average power of 40% of its peak power rating.  For example 40W RMS for a 100W PEP radio. Make sure your transmitter can handle continuous power output at these levels, and reduce the power if necessary.

1. Adjust the microphone audio so the peaks are not clipping, and the
average is about half the maximum.

## Audio Processing

FreeDV likes a clean path through your radio.  Turn all audio
processing **OFF** on transmit and receive:

+ On receive, DSP noise reduction should be off.

+ On transmit, speech compression should be off.

+ Keep the receive audio path as "flat" as possible, no special filters.

+ FreeDV will not work any better if you band pass filter the off air
received signals.  It has its own, very tight filters in the
demodulator.

## USB or LSB?

On bands below 10 MHz, LSB is used for FreeDV.  On 10MHz and above, USB is used. After much debate, the FreeDV community has adopted the same conventions as SSB, based on the reasoning that FreeDV is a voice mode.

As an aid to the above, FreeDV will show the current mode on the bottom of the window upon pressing the Start button if Hamlib is enabled and your radio supports retrieving frequency and mode information over CAT. If your radio is using an unexpected mode (e.g. LSB on 20 meters), it will display that mode on the bottom of the window next to the Clear button in red letters. When a session is not active, Hamlib isn't enabled, or if your radio doesn't support retrieving frequency and mode over CAT, it will remain grayed out with "unk" displaying instead of the mode (for "unknown").

## Transceiver Filters

For most FreeDV use, your radio's receive and transmit filters should be set to the widest possible (typically around 3 KHz). 
This allows easy switching between analog mode as well as the various FreeDV modes. There has not been any testing done to
definitively confirm whether narrower bandwidths help with reception of FreeDV. Additionally, FreeDV already performs its own 
transmit filtering, so using additional narrow filtering on the radio will likely have little benefit (again, untested).

For reference, the channel widths of the currently supported modes are below:

| Mode | Width (KHz) |
| --- | --- |
| 1600 | 1.125 |
| 700C | 1.500 |
| 700D | 1.000 |
| 700E | 1.500 |
| 2020 | 1.600 |
| 2020B | 2.100 |

# Voice Keyer

The Voice Keyer Button on the front page puts FreeDV and your radio into 
transmit, reads a wave file of your voice to call CQ, and then switches to 
receive to see if anyone is replying.  If you press the space bar or click
the PTT button, the voice keyer stops.  If a signal with a valid sync is 
received for a few seconds the voice keyer also stops.

The Audio tab inside Tools-Options can be used to select the wave file, set 
the Rx delay, and number of times the tx/rx cycle repeats.

Additional options are also available if you right-click on the Voice Keyer button:

* "Use another voice keyer file": Allows you to trigger the voice keyer using a different file from the one configured in Tools->Options.
* "Record new voice keyer file": Triggers transmit and records your microphone audio to a file that you select. Pushing the Voice Keyer button will stop recording.
* "Monitor transmitted audio": Allows monitoring of audio while transmitting the voice keyer file. If enabled, a checkmark will appear next to this option.

# Monitoring TX Audio

FreeDV has the ability to monitor transmit audio. This can be useful for adjusting 
microphone filters when your radio is plugged into a dummy load. To enable this,
right-click on the PTT button and choose "Monitor transmitted audio". A checkmark
will appear next to this menu option when enabled.

# Quick Record

To quickly record incoming signals from the radio, a 'Record' button is provided
in the main window. Clicking this button will create a file beginning with the
name "FreeDV_FromRadio" and containing the current date and time. Clicking 'Record'
again will stop recording.

The Audio tab inside Tools-Options allows control of where these recordings are
saved. By default, this is inside the current user's Documents folder.

# Multiple Configurations

By default, FreeDV uses the following locations to store configuration:

* Linux: ~/.FreeDV 
* macOS: ~/Library/Preferences/FreeDV\ Preferences
* Windows: Registry (HKEY\_CURRENT\_USER\\SOFTWARE\\CODEC2-Project\\FreeDV)

If you'd like to store the configuration in another location (or store multiple configurations),
FreeDV accepts the -f (or --config) command line arguments to provide an alternate location. An
absolute path is recommended here; however, if only a relative path is provided, it will be relative
to the following locations:

* Linux: ~/
* macOS: ~/Library/Preferences/
* Windows: C:\\Users\\[username]\\AppData\\Roaming

## Executing FreeDV With a Different Configuration (Windows)

On Windows, you can create shortcuts to FreeDV with different file names for the "-f" command line
option as described above. To create a shortcut, right-click on the Desktop or in File Explorer and 
choose New->Shortcut. Click on Browse and navigate to one of the following paths:

* C:\\Program Files\\FreeDV [version]\\bin\\freedv.exe
* C:\\Program Files (x86)\\FreeDV [version]\\bin\\freedv.exe (if the 32 bit version is installed on a 64 bit machine)

Click Next and give the shortcut a unique description (e.g. "FreeDV IC-7300"). Then push Finish to create the shortcut.

Once the shortcut has been created, right-click it and choose Properties. Find the Shortcut tab in the resulting dialog
box and add "-f" followed by the desired filename to the end of the text in the Target field. Do not add any other
quote marks.

For example, to use a file called IC7300.conf stored in the Hamradio directory on the C drive the Target field should 
appear as follows:

"C:\\Program Files\\FreeDV [version]\\bin\\freedv.exe" -f C:\\Hamradio\\IC7300.conf

# FreeDV Reporting

FreeDV has the ability to send FreeDV signal reports to various online spotting services
by enabling the option in Tools-Options (in the Reporting tab) and specifying your callsign 
and Maidenhead grid square. When enabled, this causes FreeDV to disable the free form **Txt Msg** 
field and only transmit the **Callsign** field. As this uses a different encoding format 
from the free-form text field, both sides of the contact must have this enabled for the 
contact to be reported.

FreeDV validates the received information before submitting a position report. This 
is to ensure that FreeDV does not report invalid callsigns to the service (e.g. ones that don't exist 
or that correspond to real non-FreeDV users). However, if the reporting function is disabled,
all received text will display in the main window even if it has errors.

The following services are currently supported and can be individually enabled or disabled
along with the reporting feature as a whole:

* [PSK Reporter](https://pskreporter.info/) (using the "FREEDV" mode)
* [FreeDV Reporter](https://freedv-reporter.k6aq.net/)

The frequency that FreeDV reports is set by changing the "Report Frequency" drop down box in the main window. This 
is in kilohertz (kHz) and will turn red if the entered value is invalid. If Hamlib support is also enabled, 
this frequency will automatically remain in sync with the current VFO on the radio (i.e. if the frequency is changed
in the application, the radio will also change its frequency).

*Note: in some setups (such as when using ALE), it is not preferred to have the reporting frequency automatically be 
in sync with the radio. For example, in the case of ALE, the radio's frequency changes multiple times per second while
waiting for a contact, which is faster than FreeDV can pull the latest from the radio (every five seconds). This can 
be disabled by enabling "Manual Frequency Reporting" in Tools->Options.*

FreeDV will also show the callsigns of previously received signals. To view those, click on the arrow
next to the last received callsign at the bottom of the window. These are in descending order by time
of receipt (i.e. the most recently received callsign will appear at the top of the list).

# Multiple Mode Support

FreeDV can simultaneously decode the following modes when selected prior to pushing "Start":

* 2020/2020B
* 700C/D/E
* 1600

In addition, FreeDV can allow the user to switch between the above modes for transmit without having to push "Stop" first. 
These features can be enabled by going to Tools->Options->Modem and checking the "Simultaneously Decode All HF Modes" option. Note that
this may consume significant additional CPU resources, which can cause decode problems. In addition, these features are automatically
disabled if 800XA or 2400B are selected before pushing "Start" due to the significant additional CPU resources required to decode these
modes.

By default, FreeDV will use as many threads/cores in parallel as required to decode all supported HF modes. On some slower systems, it may be
necessary to enable the "Use single thread for multiple RX operation" option as well. This results in FreeDV decoding each mode in series
and additionally short circuits the list of modes to be checked when in sync.

Additionally, the squelch setting with simultaneous decode enabled is relative to the mode that supports the weakest signals 
(currently 700D).  The squelch for other modes will be set to a value higher than the slider (which is calculated by adding the 
difference between the "Min SNR" of 700D and the mode in question; see "FreeDV Modes" below). For example, the squelch for 700E
when the squelch slider is set to -2.0 becomes 1.0dB. This is designed to reduce undesired pops and clicks due to false decodes.

# FreeDV Modes

The following table is a guide to the different modes, using
analog SSB and Skype as anchors for a rough guide to audio quality:

Mode | Min SNR | Fading | Latency | Speech Bandwidth | Speech Quality
--- | :---: | :---: | :---: | :---: | :---:
SSB | 0 | 8/10 | low | 2600 | 5/10
1600 | 4 | 3/10 | low | 4000 | 4/10
700C | 2  | 6/10 | low |  4000 | 3/10
700D | -2 | 4/10 | high | 4000 | 3/10
700E | 1 | 7/10 | medium | 4000 | 3/10
2020 | 4  | 4/10 | high | 8000 | 7/10
Skype | - |- | medium | 8000 | 8/10

The Min SNR is roughly the SNR where you cannot converse without
repeating yourself.  The numbers above are on channels without fading
(AWGN channels like VHF radio).  For fading channels the minimum SNR
is a few dB higher. The Fading column shows how robust the mode is to
HF Fading channels, higher is more robust.

The more advanced 700D and 2020 modes have a high latency due to the
use of large Forward Error Correction (FEC) codes.  They buffer many
frames of speech, which combined with PC sound card buffering results
in end-to-end latencies of 1-2 seconds.  They may take a few seconds to
sync at the start of an over, especially in fading channels.

## FreeDV 700D

In mid 2018 FreeDV 700D was released, with a new OFDM modem, powerful
Forward Error Correction (FEC) and optional interleaving.  It uses the
same 700 bit/s speech codec at 700C. It operates at SNRs as low as
-2dB, and has good HF channel performance.  It is around 10dB better
than FreeDV 1600 on fading channels, and is competitive with SSB at
low SNRs.  The FEC provides some protection from urban HF noise.

FreeDV 700D is sensitive to tuning.  To obtain sync you must be within
+/- 60Hz of the transmit frequency.  This is straightforward with
modern radios which are generally accurate to +/-1 Hz, but requires
skill and practice when used with older, VFO based radios.

## FreeDV 700E

FreeDV 700E was developed in December 2020 using lessons learned from on air operation of 700C and 700D.  A variant of 700D, it uses a shorter frame size (80ms) to reduce latency and sync time.  It is optimised for fast fading channels channels with up to 4Hz Doppler spread and 6ms delay spread.  FreeDV 7000E uses the same 700 bit/s codec as FreeDV 700C and 700D.  It requires about 3dB more power than 700D, but can operate reliably on fast fading channels.

The 700E release also includes optional compression (clipping) of the 700D and 700E transmit waveforms to reduce the Peak to Average Power Ratio to about 4dB.  For example a 100W PEP transmitter can be driven to about 40W RMS.  This is an improvement of 6dB over previous releases of FreeDV 700D. Before enabling the clipper make sure your transmitter is capable of handling sustained high average power without damage.  

Clipping can be enabled via Tools-Options.

On good channels with high SNR clipping may actually reduce the SNR of the received signal.  This is intentional - we are adding some pre-distortion in order to increase the RMS power.  Forward error correction (FEC) will clean up any errors introduced by clipping, and on poor channels the benefits of increased signal power outweigh the slight reduction in SNR on good channels.

## FreeDV 2020

FreeDV 2020 was developed in 2019.  It uses an experimental codec
based on the LPCNet neural net (deep learning) synthesis engine
developed by Jean-Marc Valin.  It offers 8 kHz audio bandwidth in an
RF bandwidth of just 1600 Hz.  FreeDV 2020 employs the same OFDM modem
and FEC as 700D.

The purpose of FreeDV 2020 is to test neural net speech coding over HF
radio.  It is highly experimental, and possibly the first use of
neural net vocoders in a real world, over the air system.

FreeDV 2020 is designed for slow fading HF channels with a SNR of 10dB
or better.  It is not designed for fast fading or very low SNRs like
700D.  It is designed to be a high quality alternative to SSB in
channels where SSB is already an "arm-chair" copy.  On an AWGN (non-
fading channel), it will deliver reasonable speech quality down to 2dB
SNR.

FreeDV 2020 Tips:

1. It requires a modern (post 2010) Intel CPU with AVX support.  If you
   don't have AVX the FreeDV 2020 mode button will be grayed out.
1. Some voices may sound very rough.  In early testing
   about 90% of speakers tested work well.
1. Like 700D, you must tune within -/+ 60Hz for FreeDV 2020 to sync.
1. With significant fading, sync may take a few seconds.
1. There is a 2 second end-to-end latency.  You are welcome to try tuning
   this (Tools - Options - FIFO size, also see Sound Card Debug
   section below).

## FreeDV 2020B

Experimental mode developed in February 2022.  The goal of this mode is to improve the performance of FreeDV 2020 over HF channels.

Here are the three main innovations, and the theoretical improvements:

1. Compression (clipping) of the 2020x modem waveforms has been added, which is worth about 4dB. This should also improve the original FreeDV 2020 mode.  The Clipping checkbox is located on Tools-Options-Modem.  As per the other warnings in this manual please make sure you transmitter can handle the higher RMS power.
1. 2020B is like 700E to 700D - it works with fast fading but requires a few more dB of SNR. This will make it usable in European Winter (or over the South Pole Argentina to Australia) type channels - if you have enough SNR. The challenge with this mode is squeezing all the information we need (enough pilots symbols for fast fading, LPCNet, FEC bits) into a 2100 Hz channel - we are pushing up again the edges of many SSB filters. It also uses unequal FEC, just the most important 11 bits are protected.

This modes is under development and may change at any time.  If you experience comparability issues with another operator - check your Git Hash values on the Help-about menu to ensure you are running the same versions of LPCNet and codec2.

It is recommended that multi-rx be disabled when using 2020B. This mode is not supported by multi-rx, you will need to manually coordinate the mode with other stations.

# Tools Menu

## Tools - Filter

This section describes features on Tools-Filter.  

Control | Description
 -------------------------- | ------------------------------------------------------------------------ |
Noise Suppression | Enable noise suppression, dereverberation, AGC of mic signal using the Speex pre-processor
700C/700D Auto EQ | Automatic equalisation for FreeDV 700C and FreeDV 700D Codec input audio

Auto EQ (Automatic Equalisation) adjusts the input speech spectrum to best fit the speech codec. It can remove annoying bass artefacts and make the codec speech easier to understand.

Bass/Mid/Treble (for both microphone and speaker) can also be adjusted here, either with the arrow keys or your
mouse. A graph displaying the frequency response of the signal based on your current settings will display in
this window as well.

* [Blog Post on Auto EQ Part 1](http://www.rowetel.com/?p=6778)
* [Blog Post on Auto EQ Part 2](http://www.rowetel.com/?p=6860)

## Tools - Options

### Modem Options

Control | Description
 ------------------------------ | ----------------------------------------------------------------------------- |
Clipping | Increases the average power. Ensure your transmitter can handle high RMS powers before using!
700C Diversity Combine | Combining of two sets of 700C carriers for better fading channel performance
TX Band Pass Filter | Reduces TX spectrum bandwidth

# Helping Improve FreeDV

If you have an interesting test case, for example:

1. FreeDV working poorly with a particular person or microphone.
1. Poor over the air performance on a fast fading channel.
1. Problems with sync on strong signals.
1. A comparison with SSB.

Please send the developers an off air recording of the signal.  FreeDV can record files from your radio using Tools-Record File from Radio.  A recording of 30 to 60 seconds is most useful.

With a recording we can reproduce your exact problem.  If we can reproduce it we can fix it. Recordings are much more useful than anecdotes or subjective reports like "FreeDV doesn't work", "SSB is better", or "On 23 December it didn't work well on grid location XYZ".  With subjective reports problems are impossible to reproduce, cannot be fixed, and you are unlikely to get the attention of the developers.

# Multiple Panes in GUI window

It is possible to have multiple panes opened within the GUI window for example, to observe both the Waterfall and Spectrum Tabs. New panes may be added above, below, left or right of existing panes.

A new visible pane is created by hovering the cursor over the required Tab, click and hold the left mouse button and drag the Tab to the required position and releasing the mouse button. If currently two panes are stacked vertically a third pane may be added either beside either pane or to the left/right of both panes.  If the Tab is required adjacent to both panes then it must be dragged to the left/right of the junction of the existing Tabs.

As the Tab is dragged into position a faint blue/grey image will show the position to be occupied by the pane. Panes may be relocated back to the menu bar by a similar process.

Tabs can be resized as required by hovering the cursor over the border and clicking and holding the left mouse button and dragging to required size.

The layout is not saved when the program is exited and must be recreated next time the program is started

![Multiple Panes](contrib/multiple_panes.png)

# Advanced/Developer Features

## Stats Window

Located on the lower left hand side of the main screen.

Term | Notes
--- | --- |
Bits | Number of bits demodulated
Errs | Number of bit errors detected
Resyncs | Number of times the demodulator has resynced
ClkOff | Estimated sample clock offset in parts per million
FreqOff | Estimated frequency offset in Hz
Sync | Sync metric (OFDM modes like 700D and 2020)
Var | Speech encoder distortion for 700C/700D (see Auto EQ)

The sample clock offset is the estimated difference between the
modulator (tx) and demodulator (rx) sample clocks.  For example if the
transmit station sound card is sampling at 44000 Hz and the receive
station sound card 44001 Hz, the sample clock offset would be
((44000-44001)/44000)*1E6 = 22.7 ppm.

## Timing Delta Tab

This indicates the symbol timing estimate of the demodulator, in the
range of +/- 0.5 of a symbol.  With off air signals this will have a
sawtooth appearance, as the demod tracks the modulator sample clock.
The steeper the slope, the greater the sample clock offset.

* [FreeDV 1600 Sample Clock Offset Bug](http://www.rowetel.com/?p=6041)
* [Testing a FDMDV Modem](http://www.rowetel.com/?p=2433)

## UDP Messages

When FreeDV syncs on a received signal for 5 seconds, it will send a
"rx sync" UDP message to a port on your machine (localhost).  An
external program or script listening on this port can then take some
action, for example send "spotting" information to a web server or
send an email your phone.

Enable UDP messages on Tools-Options, and test using the "Test"
button.

On Linux you can test reception of messages using netcat:
```
  $ nc -ul 3000
```  
A sample script to email you on FreeDV sync: [send_email_on_sync.py](src/send_email_on_sync.py)

Usage for Gmail:
```
python send_email_on_sync.py --listen_port 3000 --smtp_server smtp.gmail.com \
--smtp_port 587 your@gmail.com your_pass
```

## Sound Card Debug

These features were added for FreeDV 700D, to help diagnose sound card
issues during development.

### Tools - Options dialog:

Debug FIFO and PortAudio counters: used for debugging audio
problems on 700D.  During beta testing there were problems with break
up in the 700D Tx and Rx audio on Windows.

The PortAudio counters (PortAudio1 and PortAudio2) should not
increment when running in Tx or Rx, as this indicates samples are
being lost by the sound driver which will lead to sync problems.

The Fifo counter outempty1 counter should not increment during
Tx, as this indicates FreeDV is not supplying samples fast enough to
the PortAudio drivers.  The results will be resyncs at the receiver.

Check these counters by pressing Start, then Reset them and observe
the counters for 30 seconds.

If the PortAudio counters are incrementing on receive try:

  1. Adjusting framesPerBuffer; try 0, 128, 256, 512, 1024.

  1. Shut down other applications that might be using audio, such as
  Skype or your web browser.

  1. A different sound card rate such as 44.1kHz instead of 48kHz.

  If the outempty1 counter is incrementing on transmit try increasing
  the FifoSize.

  The txThreadPriority checkbox reduces the priority of the main txRx
  thread in FreeDV which may help the sound driver thread process
  samples.

  The txRxDumpTiming check box dumps timing information to a console
  that is used for debugging the rx break up problem on 700D.  Each
  number is how many ms the txRxThread took to run.

  The txRxDumpTiming check box dumps the number of samples free in the
  tx FIFO sending samples to the Tx.  If this hits zero, your tx audio
  will break up and the rx will lose sync.  Tx audio break up will
  also occur if you see "outfifo1" being incremented on the "Fifo"
  line during tx.  Try increasing the FifoSize.

## Test Frame Histogram

This feature was developed for testing FreeDV 700C.  Select the Test
Frame Histogram tab on Front Page

Displays BER of each carrier when in "test frame" mode.  As each QPSK
carrier has 2 bits there are 2*Nc histogram points.

Ideally all carriers will have about the same BER (+/- 20% after 5000
total bit errors), however problems can occur with filtering in the
tx path.  If one carrier has less power, then it will have a higher
BER.  The errors in this carrier will tend to dominate overall
BER. For example if one carrier is attenuated due to SSB filter ripple
in the tx path then the BER on that carrier will be higher.  This is
bad news for DV.

Suggested usage:

1. Transmit FreeDV in test frame mode.  Use a 2nd rx (or
get a friend) to monitor your rx signal with FreeDV in test frame
mode.  

1.  Adjust your rx SNR to get a BER of a few % (e.g. reduce tx
power, use a short antenna for the rx, point your beam away, adjust rx
RF gain).  

1. Monitor the error histogram for a few minutes, until you have say
5000 total bit errors.  You have a problem if the BER of any carrier
is more than 20% different from the rest.

1. A typical issue will be one carrier at 1.0 and the others at 0.5,
indicating the poorer carrier BER is twice the larger.

## Full Duplex Testing with loopback

Tools - Options - Half Duplex check box

FreeDV GUI can operate in full duplex mode which is useful for
development or listening to your own FreeDV signal as only one PC is
required.  Normal operation is half duplex.

Tx and Rx signals can be looped back via an analog connection between
the sound cards.

On Linux, using the Alsa loopback module:
```
  $ sudo modprobe snd-aloop
  $ ./freedv

  In Tools - Audio Config - Receive Tab  - From Radio select -> Loopback: Loopback PCM (hw:1,0)
                          - Transmit Tab - To Radio select   -> Loopback: Loopback PCM (hw:1,1)
```

# Tips

1. The space bar can be used to toggle PTT.
1. You can left click on the main window to adjust tuning, the vertical red line on the frequency scale will show the current centre frequency.  FreeDV will automatically track any drift once it syncs.

# Common Problems

## FreeDV Sets Radio To Wrong Mode

By default, FreeDV attempts to set the radio's mode to DIGU/USB-D (or LSB equivalent for 40 meters and below). Some radios
do not support data modes and only have USB and LSB. For these, you can go to Tools->Options->Rig Control and check the
"Use USB/LSB instead of DIGU/DIGL" option. This will cause FreeDV to use the standard USB and LSB modes for rig control instead.

Note that for best results, your radio should have all processing disabled if you're using the standard USB/LSB modes. This
disabling of processing typically takes place when using data mode.

## Overdriving Transmit Level

This is a very common problem for first time FreeDV users.  Adjust your transmit levels so the ALC is just being nudged. More power is not better with FreeDV.  An overdriven signal will have poor SNR at the receiver.  For FreeDV 700D/700E operation with the clipper, make sure your transmitter can sustain high average power levels without damage (e.g. 40W RMS on a 100W PEP radio).

## I can't set up FreeDV, especially the Sound Cards

This can be challenging the first time around:

1. Try a receive only (one audio card) set up first.

1. Ask someone who already runs FreeDV for help.

1. If you don't know anyone local, ask for help on the digital voice
mailing list.  Be specific about the hardware you have and the exact
nature of your problem.

## Hamlib does not work with my Icom radio

The most common issue with Icom radios is that the CI-V address configured
in FreeDV does not match the address configured in the radio. Ensure that
the CI-V address in both FreeDV and on the radio are the same. If "00" is
used on the FreeDV side, ensure that the "CI-V Transceive" option is enabled
on the radio or else the radio will not respond to requests directed to that
address.

On newer radios (e.g. 7300, 7610), you may also need to set "CI-V USB Echo Back" 
to ON as this may be set to OFF by default.

## I need help with my radio or rig interface

There are many radios, many computers, and many sound cards.  It is
impossible to test them all. Many radios have intricate menus with
custom settings.  It is unreasonable to expect the authors of FreeDV to
have special knowledge of your exact hardware.

However someone may have worked through the same problem as you.  Ask
on the digital voice mailing list.

## Can't hear anything on receive

Many FreeDV modes will not play any audio if there is no valid signal.
You may also have squelch set too high.  In some modes the **Analog**
button will let you hear the received signal from the SSB radio.

Try the Test Wave Files above to get a feel for what a FreeDV signal
looks and sounds like.

## The signal is strong but FreeDV won't get sync and decode

Do you have the correct sideband? See USB or LSB section.

Is it a FreeDV signal?  SSTV uses similar frequencies. To understand what FreeDV sounds like, see the Test Wave Files section.

## Trouble getting Sync with 700D

You need to be within +/- 60 Hz on the transmit signal.  It helps if
both the Tx and Rx stations tune to known, exact frequencies such as
exactly 7.177MHz.  On channels with fast fading sync may take a few
seconds.

## PTT doesn't work.  It works with Fldigi and other Hamlib applications.

Many people struggle with initial PTT setup:

1. Read the PTT Configuration section above.

1. Try the Tools - PTT Test function.

1. Check your rig serial settings.  Did you change them from defaults
for another program?

1. Linux version: do you have permissions for the serial port?  Are you a member
of the ```dialout``` group?

1. Ask someone who already uses FreeDV to help.

1. Contact the digital voice mailing list.  Be specific about your
hardware, what you have tried, and the exact nature of the problem.

## I'm on Windows and serial port PTT doesn't work with my USB to serial adapter.

Please verify that you are running the correct drivers for the USB to serial adapter
that you're using. Information and download links for the drivers used by the most
common devices can be found [here](https://www.miklor.com/COM/UV_Drivers.php). 

While it is preferred to use devices that use authorized/original versions of the
various USB to serial chipsets, it is possible to use some cloned devices with 
older drivers. When doing this, you may also need to force Windows to use an older 
version of a driver instead of automatically updating the driver on reboot. See
[here](https://wethegeek.com/how-to-disable-automatic-driver-updates-in-windows-10/)
for instructions on doing so in Windows 10. For Windows 8:

1. Search for "Change device" in the Windows 8 Start menu.
1. Click on where it says "Change device installation settings".
1. Select the "No, let me choose what to do" option.
1. Check the "automatically get the device app" option, then click Save changes to save the settings you just chose.

## FreeDV 2020 mode is greyed out

In order to use FreeDV 2020 mode, you must have one of the following:

1. An Intel based CPU with AVX support. A Microsoft utility called [coreinfo](https://docs.microsoft.com/en-us/sysinternals/downloads/coreinfo)
can be used to determine if your CPU supports AVX.  A * means you have 
AVX, a - means no AVX:

```
AES             -       Supports AES extensions
AVX             *       Supports AVX instruction extensions
FMA             -       Supports FMA extensions using YMM state
```

On Linux, you can check for `avx` in the **flags** section of `/proc/cpuinfo`
or the output of the `lscpu` command:
```
lscpu | grep -o "avx[^ ]*"
```
will display `avx` (or `avx2`) if your CPU supports the instructions.

2. A Mac with an ARM processor (e.g. 2020 Mac Mini or later).

If your system does not meet either (1) or (2), the 2020 option will be grayed out.

## FreeDV 2020 mode is slow on ARM Macs

Preliminary testing on ARM Macs has shown that NEON optimizations in LPCNet are
sufficient to allow 2020 to be whitelisted on those machines. However, this is
definitely experimental. If you are experiencing issues with 2020 mode on these
Macs, please let the development team know so that further investigation can be done.

## I installed a new version and FreeDV stopped working

You may need to clean out the previous configuration.  Try Tools - Restore Defaults.  Set up your sound cards again with Tools - Audio Config.

## FreeDV crashes when I press Start

Have you removed/changed USB audio devices? If you remove/change USB audio devices without pressing Tools - Audio Config, FreeDV may crash.  See Changing Audio Devices above.

## FreeDV can't be opened on OSX because the developer cannot be verified

From January 2020 Apple is enforcing notarization for all OSX applications.  The FreeDV developers do not wish to operate within the Apple ecosystem due to the cost/intrusiveness of this requirement.

![Notarization Error](contrib/osx_notarization1.png)

Security & Privacy shows the Open Anyway option for FreeDV:

![Security and Privacy](contrib/osx_notarization2.png)

![Open FreeDV](contrib/osx_notarization3.png)

Or you can use command line options:

```
xattr -d com.apple.quarantine FreeDV.app
```
or
```
xattr -d -r com.apple.quarantine FreeDV.app
```

# Converting this document to PDF

For the Linux inclined:
```
$ pandoc USER_MANUAL.md -o USER_MANUAL.pdf "-fmarkdown-implicit_figures -o" \
--from=markdown -V geometry:margin=.4in --toc --highlight-style=espresso
```

# Glossary

Term | Notes
------- | ---------------------------------------------------------------------------------------------
AWGN | Additive White Gaussian Noise - a channel with just noise and no fading (like VHF)
FEC | Forward Error Correction - extra bits to we send to protect the speech codec bits
LDPC | Low Density Parity Check Codes - a family of powerful FEC codes

# Release Notes

## V1.9.2 TBD 2023

1. Bugfixes:
    * Initialize locale so that times appear correctly. (PR #509)
    * Fix issue with Voice Keyer button turning blue even if file doesn't exist. (PR #511)
    * Fix issue with Voice Keyer file changes via Tools->Options not taking effect until restart. (PR #511)
    * Eliminate mutex errors during Visual Studio debugging. (PR #512)
    * Add timeout during deletion of FreeDVReporter object. (PR #515)
<<<<<<< HEAD
    * Fixes bug preventing display of reporting UI if enabled on first start. (PR #520)
=======
    * Adjust vertical tick lengths on waterfall to prevent text overlap. (PR #518)
    * Adjust coloring of text and ticks on spectrum plot to improve visibility when in dark mode. (PR #518)
>>>>>>> 51bd2ed8
2. Enhancements:
    * Add tooltip to Record button to claify its behavior. (PR #511)
3. Cleanup:
    * Remove unneeded 2400B and 2020B sample files. (PR #521)

## V1.9.1 August 2023

1. Bugfixes:
    * Revert BETA back to prior 1.9.0 value for waterfall. (PR #503)
    * Optimize FreeDV Reporter window logic to reduce likelihood of waterfall stuttering. (PR #505)
    * Fix intermittent crash during FreeDV Reporter updates. (PR #505)
    * Fix intermittent crash on exit due to Hamlib related UI update code executing after deletion. (PR #506)
    * Fix serial port contention issue while testing PTT multiple times. (PR #506)
2. Enhancements:
    * Add support for monitoring voice keyer and regular TX audio. (PR #500)
    * Add background coloring to indicate that the voice keyer is active. (PR #500)

## V1.9.0 August 2023

1. Bugfixes:
    * Fix bug preventing proper Options window sizing on Windows. (PR #478)
    * Fix various screen reader accessibility issues. (PR #481)
    * Use separate maximums for each slider type on the Filter dialog. (PR #485)
    * Fix minor UI issues with the Easy Setup dialog. (PR #484)
    * Adjust waterfall settings to better visualize 2 Hz fading. (PR #487)
    * Fix issue causing the waterfall to not scroll at the expected rate. (PR #487)
    * Resolve bug preventing certain radios' serial ports from being listed on macOS. (PR #496)
2. Enhancements
    * Allow users to configure PTT port separately from CAT if Hamlib is enabled. (PR #488)
    * Add ability to average spectrum plot across 1-3 samples. (PR #487, 492)
    * Adjust sizing of main page tabs for better readability. (PR #487)
    * Add ability to sign Windows binaries for official releases. (PR #486)
    * Allow use of a different voice keyer file by right-clicking on the Voice Keyer button. (PR #493)
    * Include TX audio in recorded audio files to enable recording a full QSO. (PR #493)
    * Add band filtering in the FreeDV Reporter dialog. (PR #490, #494)
    * Add ability to record new voice keyer files by right-clicking on the Voice Keyer button. (PR #493)
3. Build system:
    * Update Codec2 to v1.2.0. (PR #483)
    * Deprecate PortAudio support on Linux. (PR #489, #491)
4. Cleanup:
    * Remove 2400B mode from the UI. (PR #479)
    * Remove rarely-used "Record File - From Modulator" and "Play File - Mic In" menu options. (PR #493)

*Note: Official Windows releases are now signed using Software Freedom Conservancy's code certificate. To validate that the installers and binary files are properly signed, right-click on the file, choose Properties and go to the 'Digital Signatures' tab.*

## V1.8.12 July 2023

1. Bugfixes:
    * Clear audio plots when recording or playback starts. (PR #439)
    * Clear button now clears the callsign list. (PR #436)
    * Fix bug causing the PTT button to stay red after the voice keyer finishes TX. (PR #440)
    * Fix FreeDV Reporter crash when sending RX record. (PR #443)
    * Hamlib: set mode before frequency to avoid accidental offsetting. (PR #442, #452)
    * Fix audio dialog plot display and lockup issues. (PR #450)
    * Disable PTT and Voice Keyer buttons if only RX devices are configured. (PR #449)
    * Fix Linux display bugs when switching between dark and light mode. (PR #454)
2. Enhancements:
    * Add the ability to request that another FreeDV Reporter user QSY. 
      (PR #434, #453, #456, #458, #459, #467, #468)
    * Display 'Digital' on button when Analog mode is active. (PR #447)
    * Set minimum size for Mode box to 250px. (PR #446)
    * Notify FreeDV Reporter if only capable of RX. (PR #449)
    * Hamlib: allow frequency and mode changes during TX. (PR #455)
    * Save and restore size and position of FreeDV Reporter window on startup. (PR #462)
    * Auto-size columns in Audio Options to improve readability. (PR #461)
    * Add support for modifying the drop down frequency list. (PR #460)
    * Preserve size and position of Audio Configuration dialog. (PR #466)
    * Add ability to suppress automatic frequency reporting on radio changes. (PR #469)
3. Build system:
    * Bump Codec2 version to v1.1.1. (PR #437)
    * Generate PDF/HTML docs only on PR merge. (PR #471)
4. Documentation
    * Add RF bandwidth information to user manual. (PR #444)
5. Cleanup:
    * Refactor configuration handling in the codebase. (PR #457, #474)
    * Clean up compiler warnings on Windows builds. (PR #475)
6. Miscellaneous:
    * Set default FreeDV Reporter hostname to qso.freedv.org. (PR #448)

*Note for Windows users: you may receive a one-time error message on startup 
after upgrading from v1.8.12-20230705 indicating that certain Registry keys 
have incorrect types. This is expected as part of the bugfix merged in PR #474.*

## V1.8.11 June 2023

1. Bugfixes:
    * Add missed captures for pavucontrol related handlers. (PR #420)
    * Fix issue causing intermittent failures to report the current frequency to FreeDV Reporter. (PR #421)
    * Set initial audio device count on startup. (PR #422)
    * Make sure focus isn't on the Report Frequency text box immediately after starting. (PR #430)
2. Enhancements:
    * Add option to enable/disable Hamlib frequency/mode control. (PR #424, #427)
    * Add option to enable/disable Space key for PTT. (PR #425)
    * Turn PTT button red when transmitting. (PR #423)

## V1.8.10.1 June 2023

1. Bugfixes:
    * Fix bug with FreeDV Reporter going out of sync with radio. (PR #408)
    * Allow frequency to be changed even if mode change fails. (PR #408)
    * Only change mode, not frequency, when going in/out of Analog mode. (PR #414)
    * Fix crash when repeatedly switching in and out of Analog mode. (PR #413)

## V1.8.10 June 2023

1. Build system:
    * Minimum required Codec2 version bumped up to 1.1.0. (PR #383)
    * Disable libusb support for Hamlib on all platforms, not just Windows. (PR #387)
    * Build Hamlib as a dynamic library on Windows and macOS. (PR #395)
2. Bugfixes:
    * Fix incorrect assertion causing crash on certain systems without a microphone. (PR #384)
    * Shrink sliders so that the Filter window can fit on a 720p display. (PR #386, #396)
    * Hamlib: use RIG_VFO_CURR if explicit VFO doesn't work. (PR #385, #400)
    * Fix various misspellings in codebase. (PR #392)
    * Prevent Start/Stop button from being pressed twice in a row during shutdown. (PR #399)
3. Enhancements:
    * Add last received SNR to callsign list. (PR #389, #391)
    * Add support for FreeDV Reporter web-based tool. (PR #390, #402, #404)
    * Defer sound device checking until Start is pushed. (PR #393)
    * Add ability for Hamlib to use RTS/DTR instead of CAT for PTT. (PR #394)
    * Automatically change radio frequency if the reporting frequency changes. (PR #405)

## V1.8.9 April 2023

1. Enhancements:
    * Add 20% buffer for systems that are marginally able to decode 2020. (PR #355)
    * Enable RTS and DTR for PTT input to provide a voltage source for some footswitches. (PR #354)
    * Show previously received callsigns in main window. (PR #362, #378)
    * Add Record button to the main window to easily allow recording of the incoming signal. (PR #369)
    * Open GitHub releases page if Check For Updates is selected. (PR #382)
2. Bugfixes:
    * Fix typo preventing use of Easy Setup when not having a radio configured. (PR #359)
    * Fix issue preventing Yaesu sound devices from appearing in Easy Setup. (PR #371)
    * Fix crash on Windows after resizing the window to hide the waterfall. (PR #366, #375)
    * Use /dev/cu.* instead of /dev/tty.* on macOS. (PR #377)
    * Hamlib: avoid use of rig_get_vfo() for radios with only one VFO. (PR #376)
    * Prevent status bar text from truncating unless required. (PR #379)
    * Prevent devices from rearranging if one disappears. (PR #381)
    * Remove record completion popups to align with file playback behavior. (PR #380)
3. Build system:
    * GitHub action now uses LLVM MinGW for pull requests. (PR #360)
    * Update Speex/Hamlib build code to avoid unnecessary rebuilds. (PR #361)
    * Upgrade Hamlib to version 4.5.5. (PR #361)
    * Fix typo preventing proper naming of installers for test builds. (PR #363)
    * macOS builds should also not use Hamlib master. (PR #364)
4. Cleanup:
    * Remove 'Split' button from UI. (PR #372)
    * Remove dead code for RX/TX loopback buttons. (PR #372)

## V1.8.8.1 March 2023

1. Bugfixes:
    * Downgrade hamlib for Windows and macOS due to PTT and CAT control bugs on various radios. (PR #357)

## V1.8.8 March 2023

1. Bugfixes:
    * Resolve compile failure in EasySetupDialog on openSUSE. (PR #344)
    * Prevent Mode box from auto-resizing to avoid unexpected movement of other controls. (PR #347)
2. Build system:
    * CPack: Properly handle the case where FREEDV_HASH doesn't exist. (PR #345)
3. Enhancements:
    * Show friendlier error if serial ports can't be opened. (PR #348)
    * Use same VFO retrieval mechanism for PTT as with frequency sync. (PR #350)
    * Tweak PSK Reporter handling to report received callsigns more quickly. (PR #352)
    
## V1.8.7 January 2023

1. Code Cleanup:
    * Remove "force sync" option from Tools->Options (PR #332)
2. Enhancements:
    * Add "Easy Setup" dialog to simplify first time setup. (PR #189)
3. Bugfixes:
    * Add a bit of extra space for the sample rate drop-downs. (PR #336)
    * Add units for SNR gauge to match squelch gauge. (PR #339)
    * Fix compiler errors due to recent samplerate changes. (PR #338)
    * Fix inability to change to certain FreeDV modes for transmit. (PR #340)

## V1.8.6 December 2022

1. Build system:
    * Suppress documentation generation when tagging releases. (PR #314)
    * Simplify build to reduce need for build scripts. (PR #305, #329, #331)
2. Bugfixes:
    * Filter out non-MME devices to match previous behavior. (PR #318)
    * Use 64 bit int for frequency to enable reporting microwave frequencies. (PR #325, #331)
    * Resolves issue with minimum button sizing in the Filter dialog. (PR #326, #331)
    * Update labeling of clipping and BPF options to match actual behavior. (PR #319)
    * Adjusts positioning and spacing of controls in the Options dialog to prevent truncation. (PR #328, #331)
3. Enhancements:
    * Add 2020B to multi-RX feature to enable RX and TX without restarting session. (PR #312)
    * Hide modes not on the SM1000 by default. (PR #313)
    * Increase the default Record From Modulator time to 60 seconds. (PR #321)
4. Code Cleanup:
    * Adjusted function prototypes to use bool instead of int. (PR #316)

## V1.8.5 December 2022

1. Build system:
    * Add checks for .git folder to prevent errors when building from official release tarballs. (PR #294)
    * Simplify PortAudio static build to fix multi-core build issue on macOS. (PR #304, #308)
    * Upgrade bootstrapped wxWidgets to v3.2.1. (PR #302)
    * Upgrade Docker container to Fedora 37. (PR #306)
2. Enhancements:
    * Update FreeDV configuration defaults to improve first-time usability. (PR #293)
3. Bugfixes:
    * Fix issue preventing macOS binaries from running on releases older than 12.0. (PR #301)
    * Fix issue with 2020B not being selected as default on next start (PR #299)
4. Documentation:
    * Update manual to reflect Ubuntu renaming libsndfile-dev to libsnd1file-dev. (PR #297)

## V1.8.4 October 2022

1. Build system:
    * Updates to reflect LPCNet decoupling from Codec2 (PR #274)
2. Bugfixes:
    * Add missed UI disable on startup for 2020B mode. (PR #279)
    * Fixed TX audio dropouts when using different sample rates. (PR #287)
    * Remove sample rates above 48K from audio configuration. (PR #288)
3. Enhancements:
    * Add alternate method of determining 2020 support for non-x86 machines. (PR #280)
    * Remove unnecessary BW and DPSK options from UI. (PR #283)
    * Stats on left hand side of main window now auto-reset after user-configurable time period (default 10s). (PR #262, #286)

## V1.8.3.1 August 2022

1. Build system:
    * Fix issue preventing patch version from being passed to Windows installer. (PR #271)
    
## V1.8.3 August 2022

1. Build system:
    * Build Git version of Hamlib for Windows builds. (PR #261)
    * Remove build date and time from libsox. (PR #267)
    * Refactor CMakeList.txt using newer project format. (PR #268)
1. Enhancements:
    * Update frequency and mode display every 5 sec. (PR #266)
    
## V1.8.2 July 2022

1. Enhancements:
    * Save rig names instead of IDs to prevent Hamlib off by one issues. (PR #256)
2. Bugfixes:
    * Increase plot buffer size to resolve issues with "To Spkr/Headphones" tab (PR #258)
3. Build system:
    * Depend on Codec2 1.0.5. (PR #259)
    
## V1.8.1 July 2022

1. Bugfixes:
    * Disable 2020B unless the installed Codec2 provides it. (PR #257)
2. Build system:
    * Update build scripts to use specific Codec2 and LPCNet versions. (PR #257)
    
## V1.8.0 July 2022

1. Enhancements:
    * PSK Reporter: Encodes callsign regardless of whether the internet is working. (PR #214)
    * PSK Reporter: Sends report upon pushing Stop (vs. simply clearing the report list). (PR #214)
    * PSK Reporter: Performs reporting in background instead of hanging the caller of the PskReporter class. (PR #214)
    * PSK Reporter: Suppress reporting if we're playing back a radio file (to avoid false reports). (PR #214)
    * Filter dialog: Increase length of vertical sliders to simplify fine-tuning. (PR #224)
    * Modem compression (Tools-Options-Modem Clipping checkbox) added to FreeDV 2020 for increased RMS power. (PR #211)
    * Added experimental 2020B mode. (PR #211)
    * Refactored audio handling to use pipeline design pattern. (PR #219)
    * Eliminated requirement to use the same audio sample rate for both mic and speaker devices. (PR #219, #234)
    * 60 meters shows as USB and not LSB for countries where FreeDV usage is legal on that band. (PR #243)
    * Improved audio quality and reduced CPU usage for multi-RX. (PR #246)
2. Build system:
    * Add spell checking of codebase on every Git push. (PR #216)
    * Build Windows build on every Git push. (PR #220)
    * Default branch and repo to the current branch and repo for Docker (or else reasonable defaults). (PR #233)
3. Documentation:
    * Removed obsolete references to required sample rates for voice keyer files. (PR #219)
    * Add troubleshooting instructions for serial port PTT on Windows. (PR #226)
    * Add missing gcc-g++ package to Fedora build instructions. (PR #235)
    * Add missing sox package to Fedora build instructions. (PR #241)
4. Bugfixes:
    * Suppress refresh of the sync indicator if disabled/no change in sync. (PR #230)
    * Clarify location from where to run Docker build script. (PR #231)
    * Change shutdown ordering to prevent hangs on slower systems. (PR #236)
    * Disable PulseAudio suspend failure due to interactions with pipewire. (PR #239)

## V1.7.0 February 2022

1. Bugfixes:
    * Resolves issue with waterfall appearing garbled on some systems. (PR #205)
    * Resolves issue with Restore Defaults restoring previous settings on exit. (PR #207)
    * Resolves issue with some sound valid sound devices causing PortAudio errors during startup checks. (PR #192)
2. Enhancements:
    * Removes requirement to restart FreeDV after using Restore Defaults. (PR #207)
    * Hides frequency display on main window unless PSK Reporter reporting is turned on. (PR #207)
    * Scales per-mode squelch settings when in multi-RX mode to reduce unwanted noise. (PR #186)
    * Single-thread mode is now the default when multi-RX is turned on. (PR #175)
    * Makes multi-RX mode the default. (PR #175)
    * Mic In/Speaker Out volume controls added to Filter window. (PR #208)
    * Cleans up UI for filters and makes the dialog non-modal. (PR #208)
    * Adds optional support for PulseAudio on Linux systems. (PR #194)
3. Documentation:
    * Adds section on creating Windows shortcuts to handle multiple configurations. (PR #204)
    * Resolves issue with PDF image placement. (PR #203)
4. Build System:
    * Uses more portable way of referring to Bash in build scripts. (PR #200)
    * User manual now installed along with executable. (PR #187)
    * macOS app bundle generated by CMake instead of manually. (PR #184)
    * Fail as soon as a step in the build script fails. (PR #183)
    * Have Windows uninstaller clean up Registry. (PR #182)
    * Windows installer now installs sample .wav files. (PR #182)
    
## V1.6.1 September 2021

1. Bugfixes:
    * Uses UTF-8 for device names from PortAudio to resolve display problems on non-English systems. (PR #153)
    * Resolves crash when using click to tune feature on main window. (PR #157)
    * Resolves issue where test plots inside Audio Options dialog hang during test. (PR #154)
    * Disable multi-RX options in Tools->Options when a session is active. (PR #154)
    * Resolves buffer overflow when using mono-only TX sound devices. (PR #169)
2. Enhancements:
    * Updates mode indicator on transition between TX and RX instead of only on start. (PR #158)
    * Updates PSK Reporter feature to use new Codec2 reliable\_text API. (PR #156, #162, #166, #168)
    * Suppress unnecessary rig_init() calls to prevent FreeDV from changing the current VFO. (PR #173)

_Note: The PSK Reporter feature beginning in this release is incompatible with versions older than 1.6.1 due to a change in how callsigns are encoded._

## V1.6.0 August 2021

1. Bugfixes: 
    * Suppressed clipping of TX speech when PTT is released. (PR #123)
    * Added missing mode labels for 800XA and 2400B as a result of implementing multi-RX in 1.5.3. (PR #128)
    * Fixed analog passthrough when using 2400B. (PR #130)
    * Fixed non-responsive scroll controls on macOS. (PR #139)
    * Auto EQ now working for 800XA. (PR #141)
    * Reset scatter plot state when multi-RX switches modes. (PR #146)
    * Use selected sound device sample rates for the equalizer controls. (PR #142)
2. Enhancements:
    * Frequency ticks moved to the top of the waterfall. (PR #115)
    * Optimized rendering code for the waterfall display to improve responsiveness on slower machines. (PR #127, #137)
    * Fixed navigation issues encountered while using screen readers. (PR #121)
    * Allow main window to expand horizontally for shorter displays. (PR #135, #121)
    * Allow autoconversion of voice keyer file to selected TX mode's sample rate. (PR #145)
    * Multi-RX: decode each supported mode on its own thread. (PR #129)
3. New features:
    * Added support for alternative configuration files by specifying -f/--config options. (PR #119, #125)
    * Added support for PTT input, e.g. for foot switches. (PR #136)
4. Build system:
    * Use MacPorts/Homebrew PortAudio for macOS builds. (PR #134, #138)
    * Bootstrapped wxWidgets now uses version 3.1.5. (PR #147)
    * Added support for bootstrapped wxWidgets on Windows builds. (PR #124)
    * Updated Docker container for Windows builds to Fedora 34. (PR #124)
    * Created "make dist" target for easy tarball generation. (PR #152)

## V1.5.3 April 2021

1. Simultaneous decode of 2020, 1600 and 700C/D/E (without needing to push Stop first, change the mode and push Start again).
2. Dynamic switching of the current Tx mode between the aforementioned modes, again without needing to restart the session.
3. A Tx level slider on the right hand side of the main screen to fine-tune transmit output (to more easily avoid clipping ALC and conflicting with other soundcard ham radio applications).

## V1.5.2 January 2021

1. Updates storage for sound card configuration to use device names instead of IDs.
2. Detects changes to computer sound card configuration and notifies user when devices go away.

## V1.5.1 January 2021

1. Experimental support for reporting to [PSK Reporter](https://pskreporter.info) added.
2. Bug fixes with audio configuration to allow mono devices to be used along with stereo ones.
3. Tweaks to user interface and record/playback functionality to improve usability.
4. Bug fixes and tweaks to improve voice keyer support.

## V1.5.0 December 2020

1. FreeDV 700E, better performance than 700D on fast fading channels
1. FreeDV 700D/700E clipper to increase average transmit power by 6dB

## V1.4.3 August 2020

1. Maintenance Release (no major new features)
1. Changes to support wxWidgets 3.1 (but Windows versions built against wxWidgets 3.0)
1. Under the hood - OFDM modem has been refactored, shouldn't affect freedv-gui operation

## V1.4.2 July 2020

1. Maintenance Release (no major new features)
1. Improved squelch/audio pass through on 700D/2020/2400B
1. Under the hood - Codec2 library has been refactored, shouldn't affect freedv-gui operation
1. Removed Project Horus support (now being maintained outside of Codec2/FreeDV)

## V1.4 June-October 2019

1. FreeDV 2020, Project Horus Binary Modes.
1. [Improved OFDM Modem Acquisition](http://www.rowetel.com/?p=6824), this will improve sync time on FreeDV 700D and 2020 on HF fading channels, and can also handle +/- 60 Hz frequency offsets when tuning.
1. Fixed FreeDV 700C frequency offset bug fix, was losing sync at certain frequency offsets.
1. Wide bandwidth phase estimation and DPSK for OFDM modes (700D/2020) for fast fading/QO-100 channels (Tools-Options)
1. Better speech quality on FreeDV 700C/700D with Auto equaliser (Tools-Filter)

## V1.3 May 2018

* FreeDV 700D

# References

* [FreeDV Web site](http://freedv.org)
* [FreeDV Technology Overview](https://github.com/drowe67/codec2/blob/master/README_freedv.md)
* [Digitalvoice mailing list](https://groups.google.com/forum/#!forum/digitalvoice)
 <|MERGE_RESOLUTION|>--- conflicted
+++ resolved
@@ -911,12 +911,9 @@
     * Fix issue with Voice Keyer file changes via Tools->Options not taking effect until restart. (PR #511)
     * Eliminate mutex errors during Visual Studio debugging. (PR #512)
     * Add timeout during deletion of FreeDVReporter object. (PR #515)
-<<<<<<< HEAD
     * Fixes bug preventing display of reporting UI if enabled on first start. (PR #520)
-=======
     * Adjust vertical tick lengths on waterfall to prevent text overlap. (PR #518)
     * Adjust coloring of text and ticks on spectrum plot to improve visibility when in dark mode. (PR #518)
->>>>>>> 51bd2ed8
 2. Enhancements:
     * Add tooltip to Record button to claify its behavior. (PR #511)
 3. Cleanup:
