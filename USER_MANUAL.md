--- conflicted
+++ resolved
@@ -875,11 +875,7 @@
     * Disable PTT and Voice Keyer buttons if only RX devices are configured. (PR #449)
     * Fix Linux display bugs when switching between dark and light mode. (PR #454)
 2. Enhancements:
-<<<<<<< HEAD
-    * Add the ability to request that another FreeDV Reporter user QSY. (PR #434, #453, #459)
-=======
-    * Add the ability to request that another FreeDV Reporter user QSY. (PR #434, #453, #456, #458)
->>>>>>> 65efac61
+    * Add the ability to request that another FreeDV Reporter user QSY. (PR #434, #453, #456, #458, #459)
     * Display 'Digital' on button when Analog mode is active. (PR #447)
     * Set minimum size for Mode box to 250px. (PR #446)
     * Notify FreeDV Reporter if only capable of RX. (PR #449)
