# Introduction

FreeDV GUI (or just FreeDV) is a GUI program for Linux, Windows, and
OSX for running FreeDV on a desktop PC or laptop.

This is a live document.  Notes on new FreeDV features are being added as they are developed. 

# Getting Started

This section contains instructions to help you get started.

## Easy Setup

Upon starting FreeDV for the first time, the Easy Setup dialog will appear. This
is a streamlined setup process for FreeDV optimized for hardware commonly used
by amateur radio operators and is divided into three sections:

1. Sound card configuration,
2. CAT/PTT control, and
3. Reporting.

These sections are shown below:

![Easy Setup dialog](contrib/easy_setup.png)

Note that you can always return to this dialog by going to *Tools - Easy Setup*.

### Sound Card Configuration

To configure your sound card(s) using Easy Setup, simply select the sound device 
associated with your radio and the microphone and speaker devices you wish to use
to hear decoded audio as well as to transmit audio. If you're setting up a receive-only
station, you can choose "None" for the transmit audio device.

Additionally, if you are using a Flex 6000 series radio on the Windows platform, 
FreeDV will automatically select the DAX TX sound device. It is necessary only to 
select the correct "slice" for the radio sound device and the two devices to use for 
analog receive and transmit (e.g. your computer's built in microphone and speaker devices).

Note that some configurations (for example, SDR setups involving multiple radio sound
devices) may not be able to be configured with Easy Setup. For those, you can choose
the "Advanced" button and proceed to "Advanced Setup" below.

### CAT/PTT control

Easy Setup supports three methods of radio control:

1. No radio control (e.g. using a VOX audio device such as SignaLink),
2. Hamlib CAT control, and
3. Serial port PTT control.

Simply select the option that matches your radio setup and the required fields will
appear. For Hamlib, these are typically the type of radio you're using as well as the
serial port it's connected to (or TCP/IP hostname:port). Serial port PTT control requires 
the serial port your radio is using as well as whether your radio's PTT is triggered
via the RTS or DTR pin (and the required polarity for either).

If required, the "Advanced" button in this section will allow you to configure PTT input
(e.g. for a footswitch) and additional VOX related options. The "Test" button will
emit a constant carrier on the selected radio sound device as well as enable PTT to allow
you to adjust your radio sound levels (see "Sound Card Levels" below).

### Reporting

While not required, it is recommended to enable reporting so that others
can see who is currently receiving them. This also allows the FreeDV
applicaton to control the radio's frequency and mode. Both sides of a contact 
must have this enabled in order for contacts to be reported. To configure 
reporting, simply enable the feature here and enter your callsign and current 
grid square/locator.

For more information about the reporting feature, see the "FreeDV Reporting" section below.

## Advanced Setup

### Sound Card Configuration

#### Receive Only (One Sound Card)

For this setup, you just need the basic sound hardware in your computer, 
for example a microphone/speaker on your computer.

1. Open the *Tools - Audio Config* Dialog
1. At the bottom select *Receive* Tab
1. In *Input To Computer From Radio* select your default sound input device (usually at the top)
1. In the *Output From Computer To Speaker/Headphones* window select your default sound output device (usually at the top)
1. At the bottom select *Transmit* Tab
1. In *Input From Microphone To Computer* window select *none*
1. In *Output From Computer To Radio* window select *none*
1. Press OK to close the dialog

When you press Start FreeDV will start decoding any incoming signals
on the microphone input, playing the decoded audio out of your
speaker.  If no valid FreeDV signals are received, no audio will be
played.

If you connect the microphone input on your computer to your radio
receiver, you can decode off air signals.  If you have a rig
interface, try configuring that as the *From Radio To Computer*
device, with your computer's sound card as the *From Computer To
Speaker/Headphone* device.

If you don't have anyone to transmit FreeDV signals to you, try the
test wave files in the next section.

#### Transmit/Receive (Two Sound Cards)

For Tx/Rx operation you need to configure two sound cards, by setting
up Tools - Audio Config *Transmit* and *Receive* Tabs.

When receiving, FreeDV off-air signals **from** your radio are decoded
by your computer and sent **to** your speaker/headphones, where you
can listen to them.

When transmitting, FreeDV takes your voice **from** the microphone,
and encodes it to a FreeDV signal in you computer which is sent **to**
your radio for transmission over the air.

Tab | Sound Device | Notes
--------------- | ---------------------------------------------- | ----------------------------------------------
Receive Tab | Input To Computer From Radio | The off air FreeDV signal **from** your radio rig interface to your computer
Receive Tab | Output From Computer To Speaker/Headphones | The decoded audio from your computer to your Speaker/Headphones
Transmit Tab | Input From Microphone To Computer | Your voice from the microphone to your computer
Transmit Tab | Output From Computer To Radio | The FreeDV signal from your computer sent **to** your rig interface for Tx

#### Changing Audio Devices

If you change audio devices (e.g. add or remove sound cards, USB hardware), it's a good idea to check the Tools/Audio Config dialog before pressing **Start**, to verify the audio devices are as expected. This is particularly important if any audio devices e.g. Headsets, USB Sound Cards, or Virtual Cables have been disconnected since the last time FreeDV was used.

Hitting **Refresh** in the lower left hand corner of the Tools/Audio Config will normally update the audio devices list. Keeping a screen shot of a known working configuration will be useful for new users. Unexpected audio configuration changes may also occur following a Windows updates.

Another solution is to re-start FreeDV and check Tools/Audio Config again after changing any audio hardware.

### CAT/PTT Configuration

The Tools->CAT and PTT Config dialog supports three different ways to control PTT on
your radio:

+ VOX: sends a tone to the left channel of the Transmit/To Radio sound card
+ Hamlib: support for many different radios via the Hamlib library and a serial port (or via TCP/IP for some devices, e.g. SDRs or FLrig/rigctld).
+ Serial Port: direct access to the serial port pins

You may also optionally configure a second serial port for PTT input.
This can be useful for interfacing devices like foot switches to 
FreeDV. If configured, FreeDV will switch into transmit mode (including
sending the needed Hamlib or serial commands to initiate PTT) when it
detects the configured signal.

Once you have configured PTT, try the **Test** button.

Serial PTT support is complex.  We get many reports that FreeDV
PTT doesn't work on a particular radio, but may work fine with other
programs such as Fldigi.  This is often a mismatch between the serial
parameters Hamlib is using with FreeDV and your radio. For example you
may have changed the default serial rate on your radio. Carefully
check the serial parameters on your radio match those used by FreeDV
in the PTT Dialog.

Also see [Common Problems](#common-problems) section of this manual.

#### HamLib

Hamlib comes with a default serial rate for each radio.  If your radio
has a different serial rate change the Serial Rate drop down box to
match your radio.

When **Test** is pressed, the "Serial Params" field is populated and
displayed.  This will help track down any mismatches between Hamlib
and your radio.

If you are really stuck, download Hamlib and test your radio's PTT
using the command line ```rigctl``` program.

#### Icom Radio Configuration 

If using an Icom radio, Hamlib will use the radio's default CI-V address
when connecting. If this has been changed, you can specify the correct
address in the "Radio Address" field (valid values are 00 through FF
in hexadecimal). 

Note that "00" is the "wildcard" CI-V address. Your radio must have the 
"CI-V Transceive" option enabled in order for it to respond to commands
to that address. Otherwise, FreeDV must be configured to use the same
CI-V address as configured in the radio. For best results, ensure that
there are no other Icom/CI-V capable devices in the chain if 
"00"/"CI-V Transceive" is used.

#### Changing COM Port On Windows

If you change the COM port of a USB-Serial device in Device Manager,
please unplug and plug back in the USB device.  Windows/FreeDV won't
recognise the device on the new COM Port until it has been
unplugged/plugged.

## Test Wave Files

In the installation are audio files containing off-air FreeDV modem signals. 
There is one file per FreeDV mode and are in the following locations depending 
on platform:

| Platform | Typical Location                                             |
|----------|--------------------------------------------------------------|
| Windows  | C:\\Program Files\\FreeDV [version]\\share\\freedv-gui\\wav  |
| Linux    | /usr/share/freedv-gui/wav or /usr/local/share/freedv-gui/wav |
| macOS    | See https://github.com/drowe67/freedv-gui/tree/master/wav    |

To play these files, first select a FreeDV mode and press Start.  Then 
choose a file using "Tools - Start/Stop Play File From Radio".  You should 
then hear decoded FreeDV speech.

These files will give you a feel for what FreeDV signals sound like,
and for the basic operation of the FreeDV software.

## Sound Card Levels

Sound card levels are generally adjusted in the computer's Control
Panel or Settings, or in some cases via controls on your rig interface
hardware or menus on your radio. In-app adjustments can also be done
by using the 'TX Level' slider at the bottom of the main screen; anything
below 0 dB attenuates the transmit signal.

When FreeDV is running, you can observe the sound card signals in the
main window tabs (From Radio, From Mic, To Speaker).

1. On receive, FreeDV is not very sensitive to the **From Radio**
level, adjust so it is mid-range and not clipping.  FreeDV uses phase
shift keying (PSK) so is not sensitive to amplitude.

1. The transmit level from your computer to your radio is important.
On transmit, adjust your level so that the ALC is **just** being
nudged.  More **is not better** with the FreeDV transmit signal.
Overdriving your transmitter will lead to a distorted transit signal, and
a poor SNR at the receiver.  This is a very common problem.

1. FreeDV 700D and 700E can drive your transmitter at an average power of 40% of its peak power rating.  For example 40W RMS for a 100W PEP radio. Make sure your transmitter can handle continuous power output at these levels, and reduce the power if necessary.

1. Adjust the microphone audio so the peaks are not clipping, and the
average is about half the maximum.

## Audio Processing

FreeDV likes a clean path through your radio.  Turn all audio
processing **OFF** on transmit and receive:

+ On receive, DSP noise reduction should be off.

+ On transmit, speech compression should be off.

+ Keep the receive audio path as "flat" as possible, no special filters.

+ FreeDV will not work any better if you band pass filter the off air
received signals.  It has its own, very tight filters in the
demodulator.

## USB or LSB?

On bands below 10 MHz, LSB is used for FreeDV.  On 10MHz and above, USB is used. After much debate, the FreeDV community has adopted the same conventions as SSB, based on the reasoning that FreeDV is a voice mode.

As an aid to the above, FreeDV will show the current mode on the bottom of the window upon pressing the Start button if Hamlib is enabled and your radio supports retrieving frequency and mode information over CAT. If your radio is using an unexpected mode (e.g. LSB on 20 meters), it will display that mode on the bottom of the window next to the Clear button in red letters. When a session is not active, Hamlib isn't enabled, or if your radio doesn't support retrieving frequency and mode over CAT, it will remain grayed out with "unk" displaying instead of the mode (for "unknown").

## Transceiver Filters

For most FreeDV use, your radio's receive and transmit filters should be set to the widest possible (typically around 3 KHz). 
This allows easy switching between analog mode as well as the various FreeDV modes. There has not been any testing done to
definitively confirm whether narrower bandwidths help with reception of FreeDV. Additionally, FreeDV already performs its own 
transmit filtering, so using additional narrow filtering on the radio will likely have little benefit (again, untested).

For reference, the channel widths of the currently supported modes are below:

| Mode | Width (KHz) |
| --- | --- |
| 1600 | 1.125 |
| 700C | 1.500 |
| 700D | 1.000 |
| 700E | 1.500 |
| 2020 | 1.600 |
| 2020B | 2.100 |

# Voice Keyer

The Voice Keyer Button on the front page puts FreeDV and your radio into 
transmit, reads a wave file of your voice to call CQ, and then switches to 
receive to see if anyone is replying.  If you press the space bar or click
the PTT button, the voice keyer stops.  If a signal with a valid sync is 
received for a few seconds the voice keyer also stops.

The Audio tab inside Tools-Options can be used to select the wave file, set 
the Rx delay, and number of times the tx/rx cycle repeats.

Additional options are also available if you right-click on the Voice Keyer button:

* "Use another voice keyer file": Allows you to trigger the voice keyer using a different file from the one configured in Tools->Options.
* "Record new voice keyer file": Triggers transmit and records your microphone audio to a file that you select. Pushing the Voice Keyer button will stop recording.
* "Monitor transmitted audio": Allows monitoring of audio while transmitting the voice keyer file. If enabled, a checkmark will appear next to this option.

# Monitoring TX Audio

FreeDV has the ability to monitor transmit audio. This can be useful for adjusting 
microphone filters when your radio is plugged into a dummy load. To enable this,
right-click on the PTT button and choose "Monitor transmitted audio". A checkmark
will appear next to this menu option when enabled.

# Quick Record

To quickly record incoming signals from the radio, a 'Record' button is provided
in the main window. Clicking this button will create a file beginning with the
name "FreeDV_FromRadio" and containing the current date and time. Clicking 'Record'
again will stop recording.

The Audio tab inside Tools-Options allows control of where these recordings are
saved. By default, this is inside the current user's Documents folder.

# Multiple Configurations

By default, FreeDV uses the following locations to store configuration:

* Linux: ~/.freedv
* macOS: ~/Library/Preferences/FreeDV\ Preferences
* Windows: Registry (HKEY\_CURRENT\_USER\\SOFTWARE\\freedv)

If you'd like to store the configuration in another location (or store multiple configurations),
FreeDV accepts the -f (or --config) command line arguments to provide an alternate location. An
absolute path is recommended here; however, if only a relative path is provided, it will be relative
to the following locations:

* Linux: ~/
* macOS: ~/Library/Preferences/
* Windows: C:\\Users\\[username]\\AppData\\Roaming

## Executing FreeDV With a Different Configuration (Windows)

On Windows, you can create shortcuts to FreeDV with different file names for the "-f" command line
option as described above. To create a shortcut, right-click on the Desktop or in File Explorer and 
choose New->Shortcut. Click on Browse and navigate to one of the following paths:

* C:\\Program Files\\FreeDV [version]\\bin\\freedv.exe
* C:\\Program Files (x86)\\FreeDV [version]\\bin\\freedv.exe (if the 32 bit version is installed on a 64 bit machine)

Click Next and give the shortcut a unique description (e.g. "FreeDV IC-7300"). Then push Finish to create the shortcut.

Once the shortcut has been created, right-click it and choose Properties. Find the Shortcut tab in the resulting dialog
box and add "-f" followed by the desired filename to the end of the text in the Target field. Do not add any other
quote marks.

For example, to use a file called IC7300.conf stored in the Hamradio directory on the C drive the Target field should 
appear as follows:

"C:\\Program Files\\FreeDV [version]\\bin\\freedv.exe" -f C:\\Hamradio\\IC7300.conf

# FreeDV Reporting

FreeDV has the ability to send FreeDV signal reports to various online spotting services
by enabling the option in Tools-Options (in the Reporting tab) and specifying your callsign 
and Maidenhead grid square. When enabled, this causes FreeDV to disable the free form **Txt Msg** 
field and only transmit the **Callsign** field. As this uses a different encoding format 
from the free-form text field, both sides of the contact must have this enabled for the 
contact to be reported.

FreeDV validates the received information before submitting a position report. This 
is to ensure that FreeDV does not report invalid callsigns to the service (e.g. ones that don't exist 
or that correspond to real non-FreeDV users). However, if the reporting function is disabled,
all received text will display in the main window even if it has errors.

The following services are currently supported and can be individually enabled or disabled
along with the reporting feature as a whole:

* [PSK Reporter](https://pskreporter.info/) (using the "FREEDV" mode)
* [FreeDV Reporter](https://qso.freedv.org/) -- also accessible via the Tools->FreeDV Reporter menu option.

The frequency that FreeDV reports is set by changing the "Report Frequency" drop down box in the main window. This 
is in kilohertz (kHz) and will turn red if the entered value is invalid. If Hamlib support is also enabled, 
this frequency will automatically remain in sync with the current VFO on the radio (i.e. if the frequency is changed
in the application, the radio will also change its frequency). Double-clicking on users in the Tools->FreeDV Reporter
window will also cause this frequency to change to match the other user.

*Note: in some setups (such as when using ALE), it is not preferred to have the reporting frequency automatically be 
in sync with the radio. For example, in the case of ALE, the radio's frequency changes multiple times per second while
waiting for a contact, which is faster than FreeDV can pull the latest from the radio (every five seconds). This can 
be disabled by enabling "Manual Frequency Reporting" in Tools->Options.*

FreeDV will also show the callsigns of previously received signals. To view those, click on the arrow
next to the last received callsign at the bottom of the window. These are in descending order by time
of receipt (i.e. the most recently received callsign will appear at the top of the list).

# Multiple Mode Support

FreeDV can simultaneously decode the following modes when selected prior to pushing "Start":

* 2020/2020B
* 700C/D/E
* 1600

In addition, FreeDV can allow the user to switch between the above modes for transmit without having to push "Stop" first. 
These features can be enabled by going to Tools->Options->Modem and checking the "Simultaneously Decode All HF Modes" option. Note that
this may consume significant additional CPU resources, which can cause decode problems. In addition, these features are automatically
disabled if 800XA or 2400B are selected before pushing "Start" due to the significant additional CPU resources required to decode these
modes.

By default, FreeDV will use as many threads/cores in parallel as required to decode all supported HF modes. On some slower systems, it may be
necessary to enable the "Use single thread for multiple RX operation" option as well. This results in FreeDV decoding each mode in series
and additionally short circuits the list of modes to be checked when in sync.

Additionally, the squelch setting with simultaneous decode enabled is relative to the mode that supports the weakest signals 
(currently 700D).  The squelch for other modes will be set to a value higher than the slider (which is calculated by adding the 
difference between the "Min SNR" of 700D and the mode in question; see "FreeDV Modes" below). For example, the squelch for 700E
when the squelch slider is set to -2.0 becomes 1.0dB. This is designed to reduce undesired pops and clicks due to false decodes.

# FreeDV Modes

The following table is a guide to the different modes, using
analog SSB and Skype as anchors for a rough guide to audio quality:

Mode | Min SNR | Fading | Latency | Speech Bandwidth | Speech Quality
--- | :---: | :---: | :---: | :---: | :---:
SSB | 0 | 8/10 | low | 2600 | 5/10
1600 | 4 | 3/10 | low | 4000 | 4/10
700C | 2  | 6/10 | low |  4000 | 3/10
700D | -2 | 4/10 | high | 4000 | 3/10
700E | 1 | 7/10 | medium | 4000 | 3/10
2020 | 4  | 4/10 | high | 8000 | 7/10
Skype | - |- | medium | 8000 | 8/10

The Min SNR is roughly the SNR where you cannot converse without
repeating yourself.  The numbers above are on channels without fading
(AWGN channels like VHF radio).  For fading channels the minimum SNR
is a few dB higher. The Fading column shows how robust the mode is to
HF Fading channels, higher is more robust.

The more advanced 700D and 2020 modes have a high latency due to the
use of large Forward Error Correction (FEC) codes.  They buffer many
frames of speech, which combined with PC sound card buffering results
in end-to-end latencies of 1-2 seconds.  They may take a few seconds to
sync at the start of an over, especially in fading channels.

## FreeDV 700D

In mid 2018 FreeDV 700D was released, with a new OFDM modem, powerful
Forward Error Correction (FEC) and optional interleaving.  It uses the
same 700 bit/s speech codec at 700C. It operates at SNRs as low as
-2dB, and has good HF channel performance.  It is around 10dB better
than FreeDV 1600 on fading channels, and is competitive with SSB at
low SNRs.  The FEC provides some protection from urban HF noise.

FreeDV 700D is sensitive to tuning.  To obtain sync you must be within
+/- 60Hz of the transmit frequency.  This is straightforward with
modern radios which are generally accurate to +/-1 Hz, but requires
skill and practice when used with older, VFO based radios.

## FreeDV 700E

FreeDV 700E was developed in December 2020 using lessons learned from on air operation of 700C and 700D.  A variant of 700D, it uses a shorter frame size (80ms) to reduce latency and sync time.  It is optimised for fast fading channels channels with up to 4Hz Doppler spread and 6ms delay spread.  FreeDV 7000E uses the same 700 bit/s codec as FreeDV 700C and 700D.  It requires about 3dB more power than 700D, but can operate reliably on fast fading channels.

The 700E release also includes optional compression (clipping) of the 700D and 700E transmit waveforms to reduce the Peak to Average Power Ratio to about 4dB.  For example a 100W PEP transmitter can be driven to about 40W RMS.  This is an improvement of 6dB over previous releases of FreeDV 700D. Before enabling the clipper make sure your transmitter is capable of handling sustained high average power without damage.  

Clipping can be enabled via Tools-Options.

On good channels with high SNR clipping may actually reduce the SNR of the received signal.  This is intentional - we are adding some pre-distortion in order to increase the RMS power.  Forward error correction (FEC) will clean up any errors introduced by clipping, and on poor channels the benefits of increased signal power outweigh the slight reduction in SNR on good channels.

## FreeDV 2020

FreeDV 2020 was developed in 2019.  It uses an experimental codec
based on the LPCNet neural net (deep learning) synthesis engine
developed by Jean-Marc Valin.  It offers 8 kHz audio bandwidth in an
RF bandwidth of just 1600 Hz.  FreeDV 2020 employs the same OFDM modem
and FEC as 700D.

The purpose of FreeDV 2020 is to test neural net speech coding over HF
radio.  It is highly experimental, and possibly the first use of
neural net vocoders in a real world, over the air system.

FreeDV 2020 is designed for slow fading HF channels with a SNR of 10dB
or better.  It is not designed for fast fading or very low SNRs like
700D.  It is designed to be a high quality alternative to SSB in
channels where SSB is already an "arm-chair" copy.  On an AWGN (non-
fading channel), it will deliver reasonable speech quality down to 2dB
SNR.

FreeDV 2020 Tips:

1. It requires a modern (post 2010) Intel CPU with AVX support.  If you
   don't have AVX the FreeDV 2020 mode button will be grayed out.
1. Some voices may sound very rough.  In early testing
   about 90% of speakers tested work well.
1. Like 700D, you must tune within -/+ 60Hz for FreeDV 2020 to sync.
1. With significant fading, sync may take a few seconds.
1. There is a 2 second end-to-end latency.  You are welcome to try tuning
   this (Tools - Options - FIFO size, also see Sound Card Debug
   section below).

## FreeDV 2020B

Experimental mode developed in February 2022.  The goal of this mode is to improve the performance of FreeDV 2020 over HF channels.

Here are the three main innovations, and the theoretical improvements:

1. Compression (clipping) of the 2020x modem waveforms has been added, which is worth about 4dB. This should also improve the original FreeDV 2020 mode.  The Clipping checkbox is located on Tools-Options-Modem.  As per the other warnings in this manual please make sure you transmitter can handle the higher RMS power.
1. 2020B is like 700E to 700D - it works with fast fading but requires a few more dB of SNR. This will make it usable in European Winter (or over the South Pole Argentina to Australia) type channels - if you have enough SNR. The challenge with this mode is squeezing all the information we need (enough pilots symbols for fast fading, LPCNet, FEC bits) into a 2100 Hz channel - we are pushing up again the edges of many SSB filters. It also uses unequal FEC, just the most important 11 bits are protected.

This modes is under development and may change at any time.  If you experience comparability issues with another operator - check your Git Hash values on the Help-about menu to ensure you are running the same versions of LPCNet and codec2.

It is recommended that multi-rx be disabled when using 2020B. This mode is not supported by multi-rx, you will need to manually coordinate the mode with other stations.

# Tools Menu

## Tools - Filter

This section describes features on Tools-Filter.  

Control | Description
 -------------------------- | ------------------------------------------------------------------------ |
Noise Suppression | Enable noise suppression, dereverberation, AGC of mic signal using the Speex pre-processor
700C/700D Auto EQ | Automatic equalisation for FreeDV 700C and FreeDV 700D Codec input audio

Auto EQ (Automatic Equalisation) adjusts the input speech spectrum to best fit the speech codec. It can remove annoying bass artefacts and make the codec speech easier to understand.

Bass/Mid/Treble (for both microphone and speaker) can also be adjusted here, either with the arrow keys or your
mouse. A graph displaying the frequency response of the signal based on your current settings will display in
this window as well.

* [Blog Post on Auto EQ Part 1](http://www.rowetel.com/?p=6778)
* [Blog Post on Auto EQ Part 2](http://www.rowetel.com/?p=6860)

## Tools - Options

### Modem Options

Control | Description
 ------------------------------ | ----------------------------------------------------------------------------- |
Clipping | Increases the average power. Ensure your transmitter can handle high RMS powers before using!
700C Diversity Combine | Combining of two sets of 700C carriers for better fading channel performance
TX Band Pass Filter | Reduces TX spectrum bandwidth

# Helping Improve FreeDV

If you have an interesting test case, for example:

1. FreeDV working poorly with a particular person or microphone.
1. Poor over the air performance on a fast fading channel.
1. Problems with sync on strong signals.
1. A comparison with SSB.

Please send the developers an off air recording of the signal.  FreeDV can record files from your radio using Tools-Record File from Radio.  A recording of 30 to 60 seconds is most useful.

With a recording we can reproduce your exact problem.  If we can reproduce it we can fix it. Recordings are much more useful than anecdotes or subjective reports like "FreeDV doesn't work", "SSB is better", or "On 23 December it didn't work well on grid location XYZ".  With subjective reports problems are impossible to reproduce, cannot be fixed, and you are unlikely to get the attention of the developers.

# Multiple Panes in GUI window

It is possible to have multiple panes opened within the GUI window for example, to observe both the Waterfall and Spectrum Tabs. New panes may be added above, below, left or right of existing panes.

A new visible pane is created by hovering the cursor over the required Tab, click and hold the left mouse button and drag the Tab to the required position and releasing the mouse button. If currently two panes are stacked vertically a third pane may be added either beside either pane or to the left/right of both panes.  If the Tab is required adjacent to both panes then it must be dragged to the left/right of the junction of the existing Tabs.

As the Tab is dragged into position a faint blue/grey image will show the position to be occupied by the pane. Panes may be relocated back to the menu bar by a similar process.

Tabs can be resized as required by hovering the cursor over the border and clicking and holding the left mouse button and dragging to required size.

By default, the tab layout is not saved. However, by enabling experimental features (see "Advanced/Developer Features"), experimental support for
saving and restoring the tab layout will be enabled. This has not been well tested and may have hidden bugs or other issues.

![Multiple Panes](contrib/multiple_panes.png)

# Advanced/Developer Features

## Stats Window

Located on the lower left hand side of the main screen.

Term | Notes
--- | --- |
Bits | Number of bits demodulated
Errs | Number of bit errors detected
Resyncs | Number of times the demodulator has resynced
ClkOff | Estimated sample clock offset in parts per million
FreqOff | Estimated frequency offset in Hz
Sync | Sync metric (OFDM modes like 700D and 2020)
Var | Speech encoder distortion for 700C/700D (see Auto EQ)

The sample clock offset is the estimated difference between the
modulator (tx) and demodulator (rx) sample clocks.  For example if the
transmit station sound card is sampling at 44000 Hz and the receive
station sound card 44001 Hz, the sample clock offset would be
((44000-44001)/44000)*1E6 = 22.7 ppm.

## Timing Delta Tab

This indicates the symbol timing estimate of the demodulator, in the
range of +/- 0.5 of a symbol.  With off air signals this will have a
sawtooth appearance, as the demod tracks the modulator sample clock.
The steeper the slope, the greater the sample clock offset.

* [FreeDV 1600 Sample Clock Offset Bug](http://www.rowetel.com/?p=6041)
* [Testing a FDMDV Modem](http://www.rowetel.com/?p=2433)

## UDP Messages

When FreeDV syncs on a received signal for 5 seconds, it will send a
"rx sync" UDP message to a port on your machine (localhost).  An
external program or script listening on this port can then take some
action, for example send "spotting" information to a web server or
send an email your phone.

Enable UDP messages on Tools-Options, and test using the "Test"
button.

On Linux you can test reception of messages using netcat:
```
  $ nc -ul 3000
```  
A sample script to email you on FreeDV sync: [send_email_on_sync.py](src/send_email_on_sync.py)

Usage for Gmail:
```
python send_email_on_sync.py --listen_port 3000 --smtp_server smtp.gmail.com \
--smtp_port 587 your@gmail.com your_pass
```

## Sound Card Debug

These features were added for FreeDV 700D, to help diagnose sound card
issues during development.

### Tools - Options dialog:

Debug FIFO and PortAudio counters: used for debugging audio
problems on 700D.  During beta testing there were problems with break
up in the 700D Tx and Rx audio on Windows.

The PortAudio counters (PortAudio1 and PortAudio2) should not
increment when running in Tx or Rx, as this indicates samples are
being lost by the sound driver which will lead to sync problems.

The Fifo counter outempty1 counter should not increment during
Tx, as this indicates FreeDV is not supplying samples fast enough to
the PortAudio drivers.  The results will be resyncs at the receiver.

Check these counters by pressing Start, then Reset them and observe
the counters for 30 seconds.

If the PortAudio counters are incrementing on receive try:

  1. Adjusting framesPerBuffer; try 0, 128, 256, 512, 1024.

  1. Shut down other applications that might be using audio, such as
  Skype or your web browser.

  1. A different sound card rate such as 44.1kHz instead of 48kHz.

  If the outempty1 counter is incrementing on transmit try increasing
  the FifoSize.

  The txThreadPriority checkbox reduces the priority of the main txRx
  thread in FreeDV which may help the sound driver thread process
  samples.

  The txRxDumpTiming check box dumps timing information to a console
  that is used for debugging the rx break up problem on 700D.  Each
  number is how many ms the txRxThread took to run.

  The txRxDumpTiming check box dumps the number of samples free in the
  tx FIFO sending samples to the Tx.  If this hits zero, your tx audio
  will break up and the rx will lose sync.  Tx audio break up will
  also occur if you see "outfifo1" being incremented on the "Fifo"
  line during tx.  Try increasing the FifoSize.

## Test Frame Histogram

This feature was developed for testing FreeDV 700C.  Select the Test
Frame Histogram tab on Front Page

Displays BER of each carrier when in "test frame" mode.  As each QPSK
carrier has 2 bits there are 2*Nc histogram points.

Ideally all carriers will have about the same BER (+/- 20% after 5000
total bit errors), however problems can occur with filtering in the
tx path.  If one carrier has less power, then it will have a higher
BER.  The errors in this carrier will tend to dominate overall
BER. For example if one carrier is attenuated due to SSB filter ripple
in the tx path then the BER on that carrier will be higher.  This is
bad news for DV.

Suggested usage:

1. Transmit FreeDV in test frame mode.  Use a 2nd rx (or
get a friend) to monitor your rx signal with FreeDV in test frame
mode.  

1.  Adjust your rx SNR to get a BER of a few % (e.g. reduce tx
power, use a short antenna for the rx, point your beam away, adjust rx
RF gain).  

1. Monitor the error histogram for a few minutes, until you have say
5000 total bit errors.  You have a problem if the BER of any carrier
is more than 20% different from the rest.

1. A typical issue will be one carrier at 1.0 and the others at 0.5,
indicating the poorer carrier BER is twice the larger.

## Full Duplex Testing with loopback

Tools - Options - Half Duplex check box

FreeDV GUI can operate in full duplex mode which is useful for
development or listening to your own FreeDV signal as only one PC is
required.  Normal operation is half duplex.

Tx and Rx signals can be looped back via an analog connection between
the sound cards.

On Linux, using the Alsa loopback module:
```
  $ sudo modprobe snd-aloop
  $ ./freedv

  In Tools - Audio Config - Receive Tab  - From Radio select -> Loopback: Loopback PCM (hw:1,0)
                          - Transmit Tab - To Radio select   -> Loopback: Loopback PCM (hw:1,1)
```

## Experimental Features

Occasionally there are some features that may be unstable or otherwise not ready to officially be released.
To experiment with these features, you can go to Tools->Options->Debugging and enable "Enable Experimental
Features". Note that if you have problems after enabling this setting, it is recommended to disable it again to
verify that an experimental feature is not causing trouble. (Additionally, if you're able to confirm that
an experimental feature is causing problems, please file a bug report!)

# Tips

1. The space bar can be used to toggle PTT.
1. You can left click on the main window to adjust tuning, the vertical red line on the frequency scale will show the current centre frequency.  FreeDV will automatically track any drift once it syncs.

# Common Problems

## FreeDV Sets Radio To Wrong Mode

By default, FreeDV attempts to set the radio's mode to DIGU/USB-D (or LSB equivalent for 40 meters and below). Some radios
do not support data modes and only have USB and LSB. For these, you can go to Tools->Options->Rig Control and check the
"Use USB/LSB instead of DIGU/DIGL" option. This will cause FreeDV to use the standard USB and LSB modes for rig control instead.

Note that for best results, your radio should have all processing disabled if you're using the standard USB/LSB modes. This
disabling of processing typically takes place when using data mode.

## Overdriving Transmit Level

This is a very common problem for first time FreeDV users.  Adjust your transmit levels so the ALC is just being nudged. More power is not better with FreeDV.  An overdriven signal will have poor SNR at the receiver.  For FreeDV 700D/700E operation with the clipper, make sure your transmitter can sustain high average power levels without damage (e.g. 40W RMS on a 100W PEP radio).

## I can't set up FreeDV, especially the Sound Cards

This can be challenging the first time around:

1. Try a receive only (one audio card) set up first.

1. Ask someone who already runs FreeDV for help.

1. If you don't know anyone local, ask for help on the digital voice
mailing list.  Be specific about the hardware you have and the exact
nature of your problem.

## Hamlib does not work with my Icom radio

The most common issue with Icom radios is that the CI-V address configured
in FreeDV does not match the address configured in the radio. Ensure that
the CI-V address in both FreeDV and on the radio are the same. If "00" is
used on the FreeDV side, ensure that the "CI-V Transceive" option is enabled
on the radio or else the radio will not respond to requests directed to that
address.

On newer radios (e.g. 7300, 7610), you may also need to set "CI-V USB Echo Back" 
to ON as this may be set to OFF by default.

## I need help with my radio or rig interface

There are many radios, many computers, and many sound cards.  It is
impossible to test them all. Many radios have intricate menus with
custom settings.  It is unreasonable to expect the authors of FreeDV to
have special knowledge of your exact hardware.

However someone may have worked through the same problem as you.  Ask
on the digital voice mailing list.

## Can't hear anything on receive

Many FreeDV modes will not play any audio if there is no valid signal.
You may also have squelch set too high.  In some modes the **Analog**
button will let you hear the received signal from the SSB radio.

Try the Test Wave Files above to get a feel for what a FreeDV signal
looks and sounds like.

## The signal is strong but FreeDV won't get sync and decode

Do you have the correct sideband? See USB or LSB section.

Is it a FreeDV signal?  SSTV uses similar frequencies. To understand what FreeDV sounds like, see the Test Wave Files section.

## Trouble getting Sync with 700D

You need to be within +/- 60 Hz on the transmit signal.  It helps if
both the Tx and Rx stations tune to known, exact frequencies such as
exactly 7.177MHz.  On channels with fast fading sync may take a few
seconds.

## PTT doesn't work.  It works with Fldigi and other Hamlib applications.

Many people struggle with initial CAT control and PTT setup:

1. Read the "CAT/PTT Configuration" section above.

1. Try the "Test PTT" button inside Tools->CAT and PTT Config.

1. Check your rig serial settings.  Did you change them from defaults
for another program?

1. Linux version: do you have permissions for the serial port?  Are you a member
of the ```dialout``` group?

1. Ask someone who already uses FreeDV to help.

1. Contact the digital voice mailing list.  Be specific about your
hardware, what you have tried, and the exact nature of the problem.

## I'm on Windows and serial port PTT doesn't work with my USB to serial adapter.

Please verify that you are running the correct drivers for the USB to serial adapter
that you're using. Information and download links for the drivers used by the most
common devices can be found [here](https://www.miklor.com/COM/UV_Drivers.php). 

While it is preferred to use devices that use authorized/original versions of the
various USB to serial chipsets, it is possible to use some cloned devices with 
older drivers. When doing this, you may also need to force Windows to use an older 
version of a driver instead of automatically updating the driver on reboot. See
[here](https://wethegeek.com/how-to-disable-automatic-driver-updates-in-windows-10/)
for instructions on doing so in Windows 10. For Windows 8:

1. Search for "Change device" in the Windows 8 Start menu.
1. Click on where it says "Change device installation settings".
1. Select the "No, let me choose what to do" option.
1. Check the "automatically get the device app" option, then click Save changes to save the settings you just chose.

## FreeDV 2020 mode is greyed out

In order to use FreeDV 2020 mode, you must have both of the following:

1. If using an Intel based CPU, it must have AVX support. A Microsoft utility called [coreinfo](https://docs.microsoft.com/en-us/sysinternals/downloads/coreinfo)
can be used to determine if your CPU supports AVX.  A * means you have 
AVX, a - means no AVX:

```
AES             -       Supports AES extensions
AVX             *       Supports AVX instruction extensions
FMA             -       Supports FMA extensions using YMM state
```

On Linux, you can check for `avx` in the **flags** section of `/proc/cpuinfo`
or the output of the `lscpu` command:
```
lscpu | grep -o "avx[^ ]*"
```
will display `avx` (or `avx2`) if your CPU supports the instructions.

2. Your computer must be able to decode 2020 at a minimum of 2x real time (i.e. < 0.5 seconds for 1 second of encoded audio). A Mac with an ARM processor (e.g. 2020 Mac Mini or later) is an example of such a device.

If your system does not meet either (1) or (2), the 2020 option will be grayed out.

## I installed a new version and FreeDV stopped working

You may need to clean out the previous configuration.  Try Tools - Restore Defaults.  Set up your sound cards again with Tools - Audio Config.

## FreeDV crashes when I press Start

Have you removed/changed USB audio devices? If you remove/change USB audio devices without pressing Tools - Audio Config, FreeDV may crash.  See Changing Audio Devices above.

## FreeDV can't be opened on OSX because the developer cannot be verified

From January 2020 Apple is enforcing notarization for all OSX applications.  The FreeDV developers do not wish to operate within the Apple ecosystem due to the cost/intrusiveness of this requirement.

![Notarization Error](contrib/osx_notarization1.png)

Security & Privacy shows the Open Anyway option for FreeDV:

![Security and Privacy](contrib/osx_notarization2.png)

![Open FreeDV](contrib/osx_notarization3.png)

Or you can use command line options:

```
xattr -d com.apple.quarantine FreeDV.app
```
or
```
xattr -d -r com.apple.quarantine FreeDV.app
```

## I'm on a Mac and my preferred audio device isn't appearing

macOS has a longstanding issue that prevents certain audio devices from appearing. More info [here](http://www.w1hkj.com/files/fldigi/AppleAudioCodec.html).

# Converting this document to PDF

For the Linux inclined:
```
$ pandoc USER_MANUAL.md -o USER_MANUAL.pdf "-fmarkdown-implicit_figures -o" \
--from=markdown -V geometry:margin=.4in --toc --highlight-style=espresso
```

# Glossary

Term | Notes
------- | ---------------------------------------------------------------------------------------------
AWGN | Additive White Gaussian Noise - a channel with just noise and no fading (like VHF)
FEC | Forward Error Correction - extra bits to we send to protect the speech codec bits
LDPC | Low Density Parity Check Codes - a family of powerful FEC codes

# Release Notes

## V1.9.5 TBD 2023

1. Bugfixes:
    * Fix bug preventing frequency updates from being properly suppressed when frequency control is in focus. (PR #585)
    * Fix bug preventing 60 meter frequencies from using USB with DIGU/DIGL disabled. (PR #589)
<<<<<<< HEAD
    * Add entitlements to work around macOS Sonoma permissions bug. (PR #598)
=======
    * Fix bug preventing FreeDV Reporter window from closing after resetting configuration to defaults. (PR #593)
>>>>>>> 220e40de
2. Enhancements:
    * Add confirmation dialog box before actually resetting configuration to defaults. (PR #593)
    * Add ability to double-click FreeDV Reporter entries to change the radio's frequency. (PR #592)

## V1.9.4 October 2023

1. Bugfixes:
    * Fix issue causing hanging while testing serial port PTT. (PR #577)
    * Fix issue causing improper RX Only reporting when hamlib is disabled. (PR #579)
    * Fix compiler error on some Linux installations. (PR #578)
    * Fix issue causing error on startup after testing setup with Easy Setup. (PR #575)
    * Fix issue preventing PSK Reporter from being enabled by default. (PR #575)
2. Enhancements:
    * Add experimental support for OmniRig to FreeDV. (PR #575)
        * *Note: This is only available on Windows.*

## V1.9.3 October 2023

1. Bugfixes:
    * FreeDV Reporter:
        * Fix regression preventing proper display of "RX Only" stations. (PR #542)
        * Fix issue causing duplicate entries when filtering is enabled and users disconnect/reconnect. (PR #557)
    * Default to the audio from the current TX mode if no modes decode (works around Codec2 bug with 1600 mode). (PR #544)
    * Fix bug preventing proper restore of selected tabs. (PR #548)
    * Properly handle frequency entry based on user's current location. (PR #561)
    * Improve labeling of PTT/CAT control options. (PR #550)
    * Clarify behavior of "On Top" menu option. (PR #549)
    * Work around Xcode issue preventing FreeDV from starting on macOS < 12. (PR #553)
    * Fix issue preventing selection of FreeDV Reporter users during band tracking. (PR #555)
    * Work around issue preventing consistent switchover to 'From Mic' tab on voice keyer TX. (PR #563)
    * Fix rounding error when changing reporting frequency. (PR #562)
    * Fix issue causing multiple macOS microphone permissions popups to appear. (PR #566, 567)
    * macOS: Fix crash on start when using Rosetta. (PR #569)
2. Enhancements:
    * Add configuration for background/foreground colors in FreeDV Reporter. (PR #545)
    * Always connect to FreeDV Reporter (in view only mode if necessary), regardless of valid configuration. (PR #542, #547)
    * Add None as a valid PTT method and make it report RX Only. (PR #556)
    * Increase RX coloring timeout in FreeDV Reporter to 20 seconds. (PR #558)
3. Build system:
    * Upgrade wxWidgets on binary builds to 3.2.3. (PR #565)
4. Documentation:
    * Add information about multiple audio devices and macOS. (PR #554)
    * Fix Registry and config file paths in documentation. (PR #571, #572)
5. Cleanup:
    * Refactor rig control handling to improve performance and maintainability. (PR #564)

## V1.9.2 September 2023

1. Bugfixes:
    * Initialize locale so that times appear correctly. (PR #509)
    * Fix issue with Voice Keyer button turning blue even if file doesn't exist. (PR #511)
    * Fix issue with Voice Keyer file changes via Tools->Options not taking effect until restart. (PR #511)
    * Eliminate mutex errors during Visual Studio debugging. (PR #512)
    * Add timeout during deletion of FreeDVReporter object. (PR #515)
    * Fixes bug preventing display of reporting UI if enabled on first start. (PR #520)
    * Adjust vertical tick lengths on waterfall to prevent text overlap. (PR #518)
    * Adjust coloring of text and ticks on spectrum plot to improve visibility when in dark mode. (PR #518)
    * Resolve issue preventing proper device name display in Easy Setup for non-English versions of Windows. (PR #524)
    * Fix intermittent crash on exit due to improperly closing stderr. (PR #526)
2. Enhancements:
    * Add tooltip to Record button to claify its behavior. (PR #511)
    * Add highlighting for RX rows in FreeDV Reporter (to match web version). (PR #519)
    * Add Distance column in FreeDV Reporter window. (PR #519)
    * Add support for sorting columns in FreeDV Reporter window. (PR #519, #537)
    * Allow use of FreeDV Reporter without having a session running. (PR #529, #535)
    * Adds support for saving and restoring tab state. (PR #497)
        * *NOTE: Requires 'Enable Experimental Features' to be turned on, see below.*
    * Adds configuration item allowing optional use of experimental features. (PR #497)
        * This option is called "Enable Experimental Features" in Tools->Options->Debugging.
    * Add FreeDV Reporter option to have the band filter track the current frequency. (PR #534)
3. Build system:
    * Upgrade wxWidgets on binary builds to 3.2.2.1. (PR #531)
    * Fix issue preventing proper generation of unsigned Windows installers. (PR #528)
    * Update code signing documentation and defaults to use certificate provider's token instead of our own. (PR #533)
4. Cleanup:
    * Remove unneeded 2400B and 2020B sample files. (PR #521)

## V1.9.1 August 2023

1. Bugfixes:
    * Revert BETA back to prior 1.9.0 value for waterfall. (PR #503)
    * Optimize FreeDV Reporter window logic to reduce likelihood of waterfall stuttering. (PR #505)
    * Fix intermittent crash during FreeDV Reporter updates. (PR #505)
    * Fix intermittent crash on exit due to Hamlib related UI update code executing after deletion. (PR #506)
    * Fix serial port contention issue while testing PTT multiple times. (PR #506)
2. Enhancements:
    * Add support for monitoring voice keyer and regular TX audio. (PR #500)
    * Add background coloring to indicate that the voice keyer is active. (PR #500)

## V1.9.0 August 2023

1. Bugfixes:
    * Fix bug preventing proper Options window sizing on Windows. (PR #478)
    * Fix various screen reader accessibility issues. (PR #481)
    * Use separate maximums for each slider type on the Filter dialog. (PR #485)
    * Fix minor UI issues with the Easy Setup dialog. (PR #484)
    * Adjust waterfall settings to better visualize 2 Hz fading. (PR #487)
    * Fix issue causing the waterfall to not scroll at the expected rate. (PR #487)
    * Resolve bug preventing certain radios' serial ports from being listed on macOS. (PR #496)
2. Enhancements
    * Allow users to configure PTT port separately from CAT if Hamlib is enabled. (PR #488)
    * Add ability to average spectrum plot across 1-3 samples. (PR #487, 492)
    * Adjust sizing of main page tabs for better readability. (PR #487)
    * Add ability to sign Windows binaries for official releases. (PR #486)
    * Allow use of a different voice keyer file by right-clicking on the Voice Keyer button. (PR #493)
    * Include TX audio in recorded audio files to enable recording a full QSO. (PR #493)
    * Add band filtering in the FreeDV Reporter dialog. (PR #490, #494)
    * Add ability to record new voice keyer files by right-clicking on the Voice Keyer button. (PR #493)
3. Build system:
    * Update Codec2 to v1.2.0. (PR #483)
    * Deprecate PortAudio support on Linux. (PR #489, #491)
4. Cleanup:
    * Remove 2400B mode from the UI. (PR #479)
    * Remove rarely-used "Record File - From Modulator" and "Play File - Mic In" menu options. (PR #493)

*Note: Official Windows releases are now signed using Software Freedom Conservancy's code certificate. To validate that the installers and binary files are properly signed, right-click on the file, choose Properties and go to the 'Digital Signatures' tab.*

## V1.8.12 July 2023

1. Bugfixes:
    * Clear audio plots when recording or playback starts. (PR #439)
    * Clear button now clears the callsign list. (PR #436)
    * Fix bug causing the PTT button to stay red after the voice keyer finishes TX. (PR #440)
    * Fix FreeDV Reporter crash when sending RX record. (PR #443)
    * Hamlib: set mode before frequency to avoid accidental offsetting. (PR #442, #452)
    * Fix audio dialog plot display and lockup issues. (PR #450)
    * Disable PTT and Voice Keyer buttons if only RX devices are configured. (PR #449)
    * Fix Linux display bugs when switching between dark and light mode. (PR #454)
2. Enhancements:
    * Add the ability to request that another FreeDV Reporter user QSY. 
      (PR #434, #453, #456, #458, #459, #467, #468)
    * Display 'Digital' on button when Analog mode is active. (PR #447)
    * Set minimum size for Mode box to 250px. (PR #446)
    * Notify FreeDV Reporter if only capable of RX. (PR #449)
    * Hamlib: allow frequency and mode changes during TX. (PR #455)
    * Save and restore size and position of FreeDV Reporter window on startup. (PR #462)
    * Auto-size columns in Audio Options to improve readability. (PR #461)
    * Add support for modifying the drop down frequency list. (PR #460)
    * Preserve size and position of Audio Configuration dialog. (PR #466)
    * Add ability to suppress automatic frequency reporting on radio changes. (PR #469)
3. Build system:
    * Bump Codec2 version to v1.1.1. (PR #437)
    * Generate PDF/HTML docs only on PR merge. (PR #471)
4. Documentation
    * Add RF bandwidth information to user manual. (PR #444)
5. Cleanup:
    * Refactor configuration handling in the codebase. (PR #457, #474)
    * Clean up compiler warnings on Windows builds. (PR #475)
6. Miscellaneous:
    * Set default FreeDV Reporter hostname to qso.freedv.org. (PR #448)

*Note for Windows users: you may receive a one-time error message on startup 
after upgrading from v1.8.12-20230705 indicating that certain Registry keys 
have incorrect types. This is expected as part of the bugfix merged in PR #474.*

## V1.8.11 June 2023

1. Bugfixes:
    * Add missed captures for pavucontrol related handlers. (PR #420)
    * Fix issue causing intermittent failures to report the current frequency to FreeDV Reporter. (PR #421)
    * Set initial audio device count on startup. (PR #422)
    * Make sure focus isn't on the Report Frequency text box immediately after starting. (PR #430)
2. Enhancements:
    * Add option to enable/disable Hamlib frequency/mode control. (PR #424, #427)
    * Add option to enable/disable Space key for PTT. (PR #425)
    * Turn PTT button red when transmitting. (PR #423)

## V1.8.10.1 June 2023

1. Bugfixes:
    * Fix bug with FreeDV Reporter going out of sync with radio. (PR #408)
    * Allow frequency to be changed even if mode change fails. (PR #408)
    * Only change mode, not frequency, when going in/out of Analog mode. (PR #414)
    * Fix crash when repeatedly switching in and out of Analog mode. (PR #413)

## V1.8.10 June 2023

1. Build system:
    * Minimum required Codec2 version bumped up to 1.1.0. (PR #383)
    * Disable libusb support for Hamlib on all platforms, not just Windows. (PR #387)
    * Build Hamlib as a dynamic library on Windows and macOS. (PR #395)
2. Bugfixes:
    * Fix incorrect assertion causing crash on certain systems without a microphone. (PR #384)
    * Shrink sliders so that the Filter window can fit on a 720p display. (PR #386, #396)
    * Hamlib: use RIG_VFO_CURR if explicit VFO doesn't work. (PR #385, #400)
    * Fix various misspellings in codebase. (PR #392)
    * Prevent Start/Stop button from being pressed twice in a row during shutdown. (PR #399)
3. Enhancements:
    * Add last received SNR to callsign list. (PR #389, #391)
    * Add support for FreeDV Reporter web-based tool. (PR #390, #402, #404)
    * Defer sound device checking until Start is pushed. (PR #393)
    * Add ability for Hamlib to use RTS/DTR instead of CAT for PTT. (PR #394)
    * Automatically change radio frequency if the reporting frequency changes. (PR #405)

## V1.8.9 April 2023

1. Enhancements:
    * Add 20% buffer for systems that are marginally able to decode 2020. (PR #355)
    * Enable RTS and DTR for PTT input to provide a voltage source for some footswitches. (PR #354)
    * Show previously received callsigns in main window. (PR #362, #378)
    * Add Record button to the main window to easily allow recording of the incoming signal. (PR #369)
    * Open GitHub releases page if Check For Updates is selected. (PR #382)
2. Bugfixes:
    * Fix typo preventing use of Easy Setup when not having a radio configured. (PR #359)
    * Fix issue preventing Yaesu sound devices from appearing in Easy Setup. (PR #371)
    * Fix crash on Windows after resizing the window to hide the waterfall. (PR #366, #375)
    * Use /dev/cu.* instead of /dev/tty.* on macOS. (PR #377)
    * Hamlib: avoid use of rig_get_vfo() for radios with only one VFO. (PR #376)
    * Prevent status bar text from truncating unless required. (PR #379)
    * Prevent devices from rearranging if one disappears. (PR #381)
    * Remove record completion popups to align with file playback behavior. (PR #380)
3. Build system:
    * GitHub action now uses LLVM MinGW for pull requests. (PR #360)
    * Update Speex/Hamlib build code to avoid unnecessary rebuilds. (PR #361)
    * Upgrade Hamlib to version 4.5.5. (PR #361)
    * Fix typo preventing proper naming of installers for test builds. (PR #363)
    * macOS builds should also not use Hamlib master. (PR #364)
4. Cleanup:
    * Remove 'Split' button from UI. (PR #372)
    * Remove dead code for RX/TX loopback buttons. (PR #372)

## V1.8.8.1 March 2023

1. Bugfixes:
    * Downgrade hamlib for Windows and macOS due to PTT and CAT control bugs on various radios. (PR #357)

## V1.8.8 March 2023

1. Bugfixes:
    * Resolve compile failure in EasySetupDialog on openSUSE. (PR #344)
    * Prevent Mode box from auto-resizing to avoid unexpected movement of other controls. (PR #347)
2. Build system:
    * CPack: Properly handle the case where FREEDV_HASH doesn't exist. (PR #345)
3. Enhancements:
    * Show friendlier error if serial ports can't be opened. (PR #348)
    * Use same VFO retrieval mechanism for PTT as with frequency sync. (PR #350)
    * Tweak PSK Reporter handling to report received callsigns more quickly. (PR #352)
    
## V1.8.7 January 2023

1. Code Cleanup:
    * Remove "force sync" option from Tools->Options (PR #332)
2. Enhancements:
    * Add "Easy Setup" dialog to simplify first time setup. (PR #189)
3. Bugfixes:
    * Add a bit of extra space for the sample rate drop-downs. (PR #336)
    * Add units for SNR gauge to match squelch gauge. (PR #339)
    * Fix compiler errors due to recent samplerate changes. (PR #338)
    * Fix inability to change to certain FreeDV modes for transmit. (PR #340)

## V1.8.6 December 2022

1. Build system:
    * Suppress documentation generation when tagging releases. (PR #314)
    * Simplify build to reduce need for build scripts. (PR #305, #329, #331)
2. Bugfixes:
    * Filter out non-MME devices to match previous behavior. (PR #318)
    * Use 64 bit int for frequency to enable reporting microwave frequencies. (PR #325, #331)
    * Resolves issue with minimum button sizing in the Filter dialog. (PR #326, #331)
    * Update labeling of clipping and BPF options to match actual behavior. (PR #319)
    * Adjusts positioning and spacing of controls in the Options dialog to prevent truncation. (PR #328, #331)
3. Enhancements:
    * Add 2020B to multi-RX feature to enable RX and TX without restarting session. (PR #312)
    * Hide modes not on the SM1000 by default. (PR #313)
    * Increase the default Record From Modulator time to 60 seconds. (PR #321)
4. Code Cleanup:
    * Adjusted function prototypes to use bool instead of int. (PR #316)

## V1.8.5 December 2022

1. Build system:
    * Add checks for .git folder to prevent errors when building from official release tarballs. (PR #294)
    * Simplify PortAudio static build to fix multi-core build issue on macOS. (PR #304, #308)
    * Upgrade bootstrapped wxWidgets to v3.2.1. (PR #302)
    * Upgrade Docker container to Fedora 37. (PR #306)
2. Enhancements:
    * Update FreeDV configuration defaults to improve first-time usability. (PR #293)
3. Bugfixes:
    * Fix issue preventing macOS binaries from running on releases older than 12.0. (PR #301)
    * Fix issue with 2020B not being selected as default on next start (PR #299)
4. Documentation:
    * Update manual to reflect Ubuntu renaming libsndfile-dev to libsnd1file-dev. (PR #297)

## V1.8.4 October 2022

1. Build system:
    * Updates to reflect LPCNet decoupling from Codec2 (PR #274)
2. Bugfixes:
    * Add missed UI disable on startup for 2020B mode. (PR #279)
    * Fixed TX audio dropouts when using different sample rates. (PR #287)
    * Remove sample rates above 48K from audio configuration. (PR #288)
3. Enhancements:
    * Add alternate method of determining 2020 support for non-x86 machines. (PR #280)
    * Remove unnecessary BW and DPSK options from UI. (PR #283)
    * Stats on left hand side of main window now auto-reset after user-configurable time period (default 10s). (PR #262, #286)

## V1.8.3.1 August 2022

1. Build system:
    * Fix issue preventing patch version from being passed to Windows installer. (PR #271)
    
## V1.8.3 August 2022

1. Build system:
    * Build Git version of Hamlib for Windows builds. (PR #261)
    * Remove build date and time from libsox. (PR #267)
    * Refactor CMakeList.txt using newer project format. (PR #268)
1. Enhancements:
    * Update frequency and mode display every 5 sec. (PR #266)
    
## V1.8.2 July 2022

1. Enhancements:
    * Save rig names instead of IDs to prevent Hamlib off by one issues. (PR #256)
2. Bugfixes:
    * Increase plot buffer size to resolve issues with "To Spkr/Headphones" tab (PR #258)
3. Build system:
    * Depend on Codec2 1.0.5. (PR #259)
    
## V1.8.1 July 2022

1. Bugfixes:
    * Disable 2020B unless the installed Codec2 provides it. (PR #257)
2. Build system:
    * Update build scripts to use specific Codec2 and LPCNet versions. (PR #257)
    
## V1.8.0 July 2022

1. Enhancements:
    * PSK Reporter: Encodes callsign regardless of whether the internet is working. (PR #214)
    * PSK Reporter: Sends report upon pushing Stop (vs. simply clearing the report list). (PR #214)
    * PSK Reporter: Performs reporting in background instead of hanging the caller of the PskReporter class. (PR #214)
    * PSK Reporter: Suppress reporting if we're playing back a radio file (to avoid false reports). (PR #214)
    * Filter dialog: Increase length of vertical sliders to simplify fine-tuning. (PR #224)
    * Modem compression (Tools-Options-Modem Clipping checkbox) added to FreeDV 2020 for increased RMS power. (PR #211)
    * Added experimental 2020B mode. (PR #211)
    * Refactored audio handling to use pipeline design pattern. (PR #219)
    * Eliminated requirement to use the same audio sample rate for both mic and speaker devices. (PR #219, #234)
    * 60 meters shows as USB and not LSB for countries where FreeDV usage is legal on that band. (PR #243)
    * Improved audio quality and reduced CPU usage for multi-RX. (PR #246)
2. Build system:
    * Add spell checking of codebase on every Git push. (PR #216)
    * Build Windows build on every Git push. (PR #220)
    * Default branch and repo to the current branch and repo for Docker (or else reasonable defaults). (PR #233)
3. Documentation:
    * Removed obsolete references to required sample rates for voice keyer files. (PR #219)
    * Add troubleshooting instructions for serial port PTT on Windows. (PR #226)
    * Add missing gcc-g++ package to Fedora build instructions. (PR #235)
    * Add missing sox package to Fedora build instructions. (PR #241)
4. Bugfixes:
    * Suppress refresh of the sync indicator if disabled/no change in sync. (PR #230)
    * Clarify location from where to run Docker build script. (PR #231)
    * Change shutdown ordering to prevent hangs on slower systems. (PR #236)
    * Disable PulseAudio suspend failure due to interactions with pipewire. (PR #239)

## V1.7.0 February 2022

1. Bugfixes:
    * Resolves issue with waterfall appearing garbled on some systems. (PR #205)
    * Resolves issue with Restore Defaults restoring previous settings on exit. (PR #207)
    * Resolves issue with some sound valid sound devices causing PortAudio errors during startup checks. (PR #192)
2. Enhancements:
    * Removes requirement to restart FreeDV after using Restore Defaults. (PR #207)
    * Hides frequency display on main window unless PSK Reporter reporting is turned on. (PR #207)
    * Scales per-mode squelch settings when in multi-RX mode to reduce unwanted noise. (PR #186)
    * Single-thread mode is now the default when multi-RX is turned on. (PR #175)
    * Makes multi-RX mode the default. (PR #175)
    * Mic In/Speaker Out volume controls added to Filter window. (PR #208)
    * Cleans up UI for filters and makes the dialog non-modal. (PR #208)
    * Adds optional support for PulseAudio on Linux systems. (PR #194)
3. Documentation:
    * Adds section on creating Windows shortcuts to handle multiple configurations. (PR #204)
    * Resolves issue with PDF image placement. (PR #203)
4. Build System:
    * Uses more portable way of referring to Bash in build scripts. (PR #200)
    * User manual now installed along with executable. (PR #187)
    * macOS app bundle generated by CMake instead of manually. (PR #184)
    * Fail as soon as a step in the build script fails. (PR #183)
    * Have Windows uninstaller clean up Registry. (PR #182)
    * Windows installer now installs sample .wav files. (PR #182)
    
## V1.6.1 September 2021

1. Bugfixes:
    * Uses UTF-8 for device names from PortAudio to resolve display problems on non-English systems. (PR #153)
    * Resolves crash when using click to tune feature on main window. (PR #157)
    * Resolves issue where test plots inside Audio Options dialog hang during test. (PR #154)
    * Disable multi-RX options in Tools->Options when a session is active. (PR #154)
    * Resolves buffer overflow when using mono-only TX sound devices. (PR #169)
2. Enhancements:
    * Updates mode indicator on transition between TX and RX instead of only on start. (PR #158)
    * Updates PSK Reporter feature to use new Codec2 reliable\_text API. (PR #156, #162, #166, #168)
    * Suppress unnecessary rig_init() calls to prevent FreeDV from changing the current VFO. (PR #173)

_Note: The PSK Reporter feature beginning in this release is incompatible with versions older than 1.6.1 due to a change in how callsigns are encoded._

## V1.6.0 August 2021

1. Bugfixes: 
    * Suppressed clipping of TX speech when PTT is released. (PR #123)
    * Added missing mode labels for 800XA and 2400B as a result of implementing multi-RX in 1.5.3. (PR #128)
    * Fixed analog passthrough when using 2400B. (PR #130)
    * Fixed non-responsive scroll controls on macOS. (PR #139)
    * Auto EQ now working for 800XA. (PR #141)
    * Reset scatter plot state when multi-RX switches modes. (PR #146)
    * Use selected sound device sample rates for the equalizer controls. (PR #142)
2. Enhancements:
    * Frequency ticks moved to the top of the waterfall. (PR #115)
    * Optimized rendering code for the waterfall display to improve responsiveness on slower machines. (PR #127, #137)
    * Fixed navigation issues encountered while using screen readers. (PR #121)
    * Allow main window to expand horizontally for shorter displays. (PR #135, #121)
    * Allow autoconversion of voice keyer file to selected TX mode's sample rate. (PR #145)
    * Multi-RX: decode each supported mode on its own thread. (PR #129)
3. New features:
    * Added support for alternative configuration files by specifying -f/--config options. (PR #119, #125)
    * Added support for PTT input, e.g. for foot switches. (PR #136)
4. Build system:
    * Use MacPorts/Homebrew PortAudio for macOS builds. (PR #134, #138)
    * Bootstrapped wxWidgets now uses version 3.1.5. (PR #147)
    * Added support for bootstrapped wxWidgets on Windows builds. (PR #124)
    * Updated Docker container for Windows builds to Fedora 34. (PR #124)
    * Created "make dist" target for easy tarball generation. (PR #152)

## V1.5.3 April 2021

1. Simultaneous decode of 2020, 1600 and 700C/D/E (without needing to push Stop first, change the mode and push Start again).
2. Dynamic switching of the current Tx mode between the aforementioned modes, again without needing to restart the session.
3. A Tx level slider on the right hand side of the main screen to fine-tune transmit output (to more easily avoid clipping ALC and conflicting with other soundcard ham radio applications).

## V1.5.2 January 2021

1. Updates storage for sound card configuration to use device names instead of IDs.
2. Detects changes to computer sound card configuration and notifies user when devices go away.

## V1.5.1 January 2021

1. Experimental support for reporting to [PSK Reporter](https://pskreporter.info) added.
2. Bug fixes with audio configuration to allow mono devices to be used along with stereo ones.
3. Tweaks to user interface and record/playback functionality to improve usability.
4. Bug fixes and tweaks to improve voice keyer support.

## V1.5.0 December 2020

1. FreeDV 700E, better performance than 700D on fast fading channels
1. FreeDV 700D/700E clipper to increase average transmit power by 6dB

## V1.4.3 August 2020

1. Maintenance Release (no major new features)
1. Changes to support wxWidgets 3.1 (but Windows versions built against wxWidgets 3.0)
1. Under the hood - OFDM modem has been refactored, shouldn't affect freedv-gui operation

## V1.4.2 July 2020

1. Maintenance Release (no major new features)
1. Improved squelch/audio pass through on 700D/2020/2400B
1. Under the hood - Codec2 library has been refactored, shouldn't affect freedv-gui operation
1. Removed Project Horus support (now being maintained outside of Codec2/FreeDV)

## V1.4 June-October 2019

1. FreeDV 2020, Project Horus Binary Modes.
1. [Improved OFDM Modem Acquisition](http://www.rowetel.com/?p=6824), this will improve sync time on FreeDV 700D and 2020 on HF fading channels, and can also handle +/- 60 Hz frequency offsets when tuning.
1. Fixed FreeDV 700C frequency offset bug fix, was losing sync at certain frequency offsets.
1. Wide bandwidth phase estimation and DPSK for OFDM modes (700D/2020) for fast fading/QO-100 channels (Tools-Options)
1. Better speech quality on FreeDV 700C/700D with Auto equaliser (Tools-Filter)

## V1.3 May 2018

* FreeDV 700D

# References

* [FreeDV Web site](http://freedv.org)
* [FreeDV Technology Overview](https://github.com/drowe67/codec2/blob/master/README_freedv.md)
* [Digitalvoice mailing list](https://groups.google.com/forum/#!forum/digitalvoice)
 <|MERGE_RESOLUTION|>--- conflicted
+++ resolved
@@ -917,11 +917,8 @@
 1. Bugfixes:
     * Fix bug preventing frequency updates from being properly suppressed when frequency control is in focus. (PR #585)
     * Fix bug preventing 60 meter frequencies from using USB with DIGU/DIGL disabled. (PR #589)
-<<<<<<< HEAD
     * Add entitlements to work around macOS Sonoma permissions bug. (PR #598)
-=======
     * Fix bug preventing FreeDV Reporter window from closing after resetting configuration to defaults. (PR #593)
->>>>>>> 220e40de
 2. Enhancements:
     * Add confirmation dialog box before actually resetting configuration to defaults. (PR #593)
     * Add ability to double-click FreeDV Reporter entries to change the radio's frequency. (PR #592)
