--- conflicted
+++ resolved
@@ -888,13 +888,10 @@
 
 ## V1.8.13 TBD 2023
 
-<<<<<<< HEAD
-1. Cleanup:
-    * Remove 2400B mode from the UI, (PR #479)
-=======
 1. Bugfixes:
     * Fix bug preventing proper Options window sizing on Windows. (PR #478)
->>>>>>> 2a871ebd
+2. Cleanup:
+    * Remove 2400B mode from the UI. (PR #479)
 
 ## V1.8.12 July 2023
 
