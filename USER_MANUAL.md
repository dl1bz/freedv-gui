--- conflicted
+++ resolved
@@ -896,11 +896,8 @@
     * Fix typo in cardinal directions list. (PR #688)
     * Shrink size of callsign list to prevent it from disappearing off the screen. (PR #692)
 2. Enhancements:
-<<<<<<< HEAD
+    * Add additional error reporting in case of PortAudio failures. (PR #695)
     * Allow longer length user messages. (PR #694)
-=======
-    * Add additional error reporting in case of PortAudio failures. (PR #695)
->>>>>>> 287b3655
 
 ## V1.9.8 February 2024
 
