--- conflicted
+++ resolved
@@ -918,11 +918,8 @@
     * FreeDV Reporter: Fix regression preventing proper display of "RX Only" stations. (PR #542)
     * Default to the audio from the current TX mode if no modes decode (works around Codec2 bug with 1600 mode). (PR #544)
     * Fix bug preventing proper restore of selected tabs. (PR #548)
-<<<<<<< HEAD
     * Improve labeling of PTT/CAT control options. (PR #550)
-=======
     * Clarify behavior of "On Top" menu option. (PR #549)
->>>>>>> 239d608e
 2. Enhancements:
     * Add configuration for background/foreground colors in FreeDV Reporter. (PR #545)
     * Always connect to FreeDV Reporter (in view only mode if necessary), regardless of valid configuration. (PR #542, #547)
