# Introduction

FreeDV GUI (or just FreeDV) is a GUI program for Linux, Windows, and
OSX for running FreeDV on a desktop PC or laptop.

This is a live document.  Notes on new FreeDV features are being added as they are developed. 

# Getting Started

This section contains instructions to help you get started.

## Sound Card Configuration

For Receive only operation you just need one sound card; this is a
great way to get started.

For Tx/Rx operation you need two sound cards.  One connects to your
radio, and one for the operator.  The sound card connecting to the
radio can be a rig interface device like a Signalink, RIGblaster,
your radio's internal USB sound card, or a home brew rig interface.

The second sound card is often a set of USB headphones or your
computer's internal sound card.

## Receive Only (One Sound Card)

Start with just a receive only station.  You just need the basic sound
hardware in your computer, for example a microphone/speaker on your
computer.

1. Open the *Tools - Audio Config* Dialog
1. At the bottom select *Receive* Tab
1. In *Input To Computer From Radio* select your default sound input device (usually at the top)
1. In the *Output From Computer To Speaker/Headphones* window select your default sound output device (usually at the top)
1. At the bottom select *Transmit* Tab
1. In *Input From Microphone To Computer* window select *none*
1. In *Output From Computer To Radio* window select *none*
1. Press OK to close the dialog

When you press Start FreeDV will start decoding any incoming signals
on the microphone input, playing the decoded audio out of your
speaker.  If no valid FreeDV signals are received, no audio will be
played.

If you connect the microphone input on your computer to your radio
receiver, you can decode off air signals.  If you have a rig
interface, try configuring that as the *From Radio To Computer*
device, with your computer's sound card as the *From Computer To
Speaker/Headphone* device.

If you don't have anyone to transmit FreeDV signals to you, try the
test wave files in the next section.

## Test Wave Files

In the installation are audio files containing off-air FreeDV modem signals. 
There is one file per FreeDV mode and are in the following locations depending 
on platform:

| Platform | Typical Location                                             |
|----------|--------------------------------------------------------------|
| Windows  | C:\\Program Files\\FreeDV [version]\\share\\freedv-gui\\wav  |
| Linux    | /usr/share/freedv-gui/wav or /usr/local/share/freedv-gui/wav |
| macOS    | See https://github.com/drowe67/freedv-gui/tree/master/wav    |

To play these files, first select a FreeDV mode and press Start.  Then 
choose a file using "Tools - Start/Stop Play File From Radio".  You should 
then hear decoded FreeDV speech.

These files will give you a feel for what FreeDV signals sound like,
and for the basic operation of the FreeDV software.

## Transmit/Receive (Two Sound Cards)

For Tx/Rx operation you need to configure two sound cards, by setting
up Tools - Audio Config *Transmit* and *Receive* Tabs.

When receiving, FreeDV off-air signals **from** your radio are decoded
by your computer and sent **to** your speaker/headphones, where you
can listen to them.

When transmitting, FreeDV takes your voice **from** the microphone,
and encodes it to a FreeDV signal in you computer which is sent **to**
your radio for transmission over the air.

Tab | Sound Device | Notes
--------------- | ---------------------------------------------- | ----------------------------------------------
Receive Tab | Input To Computer From Radio | The off air FreeDV signal **from** your radio rig interface to your computer
Receive Tab | Output From Computer To Speaker/Headphones | The decoded audio from your computer to your Speaker/Headphones
Transmit Tab | Input From Microphone To Computer | Your voice from the microphone to your computer
Transmit Tab | Output From Computer To Radio | The FreeDV signal from your computer sent **to** your rig interface for Tx

## Changing Audio Devices

If you change audio devices (e.g. add or remove sound cards, USB hardware), it's a good idea to check the Tools/Audio Config dialog before pressing **Start**, to verify the audio devices are as expected. This is particularly important if any audio devices e.g. Headsets, USB Sound Cards, or Virtual Cables have been disconnected since the last time FreeDV was used.

Hitting **Refresh** in the lower left hand corner of the Tools/Audio Config will normally update the audio devices list. Keeping a screen shot of a known working configuration will be useful for new users. Unexpected audio configuration changes may also occur following a Windows updates.

Another solution is to re-start FreeDV and check Tools/Audio Config again after changing any audio hardware.

If you change/remove USB audio devices without refreshing Tools/Audio Config, FreeDV may crash.

## Sound Card Levels

Sound card levels are generally adjusted in the computer's Control
Panel or Settings, or in some cases via controls on your rig interface
hardware or menus on your radio. In-app adjustments can also be done
by using the 'TX Level' slider at the bottom of the main screen; anything
below 0 dB attenuates the transmit signal.

When FreeDV is running, you can observe the sound card signals in the
main window tabs (From Radio, From Mic, To Speaker).

1. On receive, FreeDV is not very sensitive to the **From Radio**
level, adjust so it is mid-range and not clipping.  FreeDV uses phase
shift keying (PSK) so is not sensitive to amplitude.

1. The transmit level from your computer to your radio is important.
On transmit, adjust your level so that the ALC is **just** being
nudged.  More **is not better** with the FreeDV transmit signal.
Overdriving your transmitter will lead to a distorted transit signal, and
a poor SNR at the receiver.  This is a very common problem.

1. FreeDV 700D and 700E can drive your transmitter at an average power of 40% of its peak power rating.  For example 40W RMS for a 100W PEP radio. Make sure your transmitter can handle continuous power output at these levels, and reduce the power if necessary.

1. Adjust the microphone audio so the peaks are not clipping, and the
average is about half the maximum.

## Audio Processing

FreeDV likes a clean path through your radio.  Turn all audio
processing **OFF** on transmit and receive:

+ On receive, DSP noise reduction should be off.

+ On transmit, speech compression should be off.

+ Keep the receive audio path as "flat" as possible, no special filters.

+ FreeDV will not work any better if you band pass filter the off air
received signals.  It has its own, very tight filters in the
demodulator.

## PTT Configuration

The Tools - PTT dialog supports three different ways to control PTT on
your radio:

+ VOX: sends a tone to the left channel of the Transmit/To Radio sound card
+ Hamlib: support for many different radios via the Hamlib library and a serial port (or via TCP/IP for some devices, e.g. SDRs or FLrig/rigctld).
+ Serial Port: direct access to the serial port pins

You may also optionally configure a second serial port for PTT input.
This can be useful for interfacing devices like foot switches to 
FreeDV. If configured, FreeDV will switch into transmit mode (including
sending the needed Hamlib or serial commands to initiate PTT) when it
detects the configured signal.

Once you have configured PTT, try the **Test** button.

Serial PTT support is complex.  We get many reports that FreeDV
PTT doesn't work on a particular radio, but may work fine with other
programs such as Fldigi.  This is often a mismatch between the serial
parameters Hamlib is using with FreeDV and your radio. For example you
may have changed the default serial rate on your radio. Carefully
check the serial parameters on your radio match those used by FreeDV
in the PTT Dialog.

Also see [Common Problems](#common-problems) section of this manual.

## HamLib

Hamlib comes with a default serial rate for each radio.  If your radio
has a different serial rate change the Serial Rate drop down box to
match your radio.

When **Test** is pressed, the "Serial Params" field is populated and
displayed.  This will help track down any mismatches between Hamlib
and your radio.

If you are really stuck, download Hamlib and test your radio's PTT
using the command line ```rigctl``` program.

## Icom Radio Configuration 

If using an Icom radio, Hamlib will use the radio's default CI-V address
when connecting. If this has been changed, you can specify the correct
address in the "Radio Address" field (valid values are 00 through FF
in hexadecimal). 

Note that "00" is the "wildcard" CI-V address. Your radio must have the 
"CI-V Transceive" option enabled in order for it to respond to commands
to that address. Otherwise, FreeDV must be configured to use the same
CI-V address as configured in the radio. For best results, ensure that
there are no other Icom/CI-V capable devices in the chain if 
"00"/"CI-V Transceive" is used.

## Changing COM Port On Windows

If you change the COM port of a USB-Serial device in Device Manager,
please unplug and plug back in the USB device.  Windows/FreeDV won't
recognise the device on the new COM Port until it has been
unplugged/plugged.

## USB or LSB?

On bands below 10 MHz, LSB is used for FreeDV.  On 10MHz and above, USB is used. After much debate, the FreeDV community has adopted the same conventions as SSB, based on the reasoning that FreeDV is a voice mode.

As an aid to the above, FreeDV will show the current mode on the bottom of the window upon pressing the Start button if Hamlib is enabled and your radio supports retrieving frequency and mode information over CAT. If your radio is using an unexpected mode (e.g. LSB on 20 meters), it will display that mode on the bottom of the window next to the Clear button in red letters. When a session is not active, Hamlib isn't enabled, or if your radio doesn't support retrieving frequency and mode over CAT, it will remain grayed out with "unk" displaying instead of the mode (for "unknown").

# Common Problems

## Overdriving Transmit Level

This is a very common problem for first time FreeDV users.  Adjust your transmit levels so the ALC is just being nudged. More power is not better with FreeDV.  An overdriven signal will have poor SNR at the receiver.  For FreeDV 700D/700E operation with the clipper, make sure your transmitter can sustain high average power levels without damage (e.g. 40W RMS on a 100W PEP radio).

## I can't set up FreeDV, especially the Sound Cards

This can be challenging the first time around:

1. Try a receive only (one audio card) set up first.

1. Ask someone who already runs FreeDV for help.

1. If you don't know anyone local, ask for help on the digital voice
mailing list.  Be specific about the hardware you have and the exact
nature of your problem.

## Hamlib does not work with my Icom radio

The most common issue with Icom radios is that the CI-V address configured
in FreeDV does not match the address configured in the radio. Ensure that
the CI-V address in both FreeDV and on the radio are the same. If "00" is
used on the FreeDV side, ensure that the "CI-V Transceive" option is enabled
on the radio or else the radio will not respond to requests directed to that
address.

On newer radios (e.g. 7300, 7610), you may also need to set "CI-V USB Echo Back" 
to ON as this may be set to OFF by default.

## I need help with my radio or rig interface

There are many radios, many computers, and many sound cards.  It is
impossible to test them all. Many radios have intricate menus with
custom settings.  It is unreasonable to expect the authors of FreeDV to
have special knowledge of your exact hardware.

However someone may have worked through the same problem as you.  Ask
on the digital voice mailing list.

## Can't hear anything on receive

Many FreeDV modes will not play any audio if there is no valid signal.
You may also have squelch set too high.  In some modes the **Analog**
button will let you hear the received signal from the SSB radio.

Try the Test Wave Files above to get a feel for what a FreeDV signal
looks and sounds like.

## The signal is strong but FreeDV won't get sync and decode

Do you have the correct sideband? See USB or LSB section.

Is it a FreeDV signal?  SSTV uses similar frequencies. To understand what FreeDV sounds like, see the Test Wave Files section.

## Trouble getting Sync with 700D

You need to be within +/- 60 Hz on the transmit signal.  It helps if
both the Tx and Rx stations tune to known, exact frequencies such as
exactly 7.177MHz.  On channels with fast fading sync may take a few
seconds.

## PTT doesn't work.  It works with Fldigi and other Hamlib applications.

Many people struggle with initial PTT setup:

1. Read the PTT Configuration section above.

1. Try the Tools - PTT Test function.

1. Check your rig serial settings.  Did you change them from defaults
for another program?

1. Linux version: do you have permissions for the serial port?  Are you a member
of the ```dialout``` group?

1. Ask someone who already uses FreeDV to help.

1. Contact the digital voice mailing list.  Be specific about your
hardware, what you have tried, and the exact nature of the problem.

## I'm on Windows and serial port PTT doesn't work with my USB to serial adapter.

Please verify that you are running the correct drivers for the USB to serial adapter
that you're using. Information and download links for the drivers used by the most
common devices can be found [here](https://www.miklor.com/COM/UV_Drivers.php). 

While it is preferred to use devices that use authorized/original versions of the
various USB to serial chipsets, it is possible to use some cloned devices with 
older drivers. When doing this, you may also need to force Windows to use an older 
version of a driver instead of automatically updating the driver on reboot. See
[here](https://wethegeek.com/how-to-disable-automatic-driver-updates-in-windows-10/)
for instructions on doing so in Windows 10. For Windows 8:

1. Search for "Change device" in the Windows 8 Start menu.
1. Click on where it says "Change device installation settings".
1. Select the "No, let me choose what to do" option.
1. Check the "automatically get the device app" option, then click Save changes to save the settings you just chose.

## FreeDV 2020 mode is greyed out

In order to use FreeDV 2020 mode, you must have one of the following:

1. An Intel based CPU with AVX support. A Microsoft utility called [coreinfo](https://docs.microsoft.com/en-us/sysinternals/downloads/coreinfo)
can be used to determine if your CPU supports AVX.  A * means you have 
AVX, a - means no AVX:

```
AES             -       Supports AES extensions
AVX             *       Supports AVX instruction extensions
FMA             -       Supports FMA extensions using YMM state
```

On Linux, you can check for `avx` in the **flags** section of `/proc/cpuinfo`
or the output of the `lscpu` command:
```
lscpu | grep -o "avx[^ ]*"
```
will display `avx` (or `avx2`) if your CPU supports the instructions.

2. A Mac with an ARM processor (e.g. 2020 Mac Mini or later).

If your system does not meet either (1) or (2), the 2020 option will be grayed out.

## FreeDV 2020 mode is slow on ARM Macs

Preliminary testing on ARM Macs has shown that NEON optimizations in LPCNet are
sufficient to allow 2020 to be whitelisted on those machines. However, this is
definitely experimental. If you are experiencing issues with 2020 mode on these
Macs, please let the development team know so that further investigation can be done.

## I installed a new version and FreeDV stopped working

You may need to clean out the previous configuration.  Try Tools - Restore Defaults.  Set up your sound cards again with Tools - Audio Config.

## FreeDV crashes when I press Start

Have you removed/changed USB audio devices? If you remove/change USB audio devices without pressing Tools - Audio Config, FreeDV may crash.  See Changing Audio Devices above.

## FreeDV can't be opened on OSX because the developer cannot be verified

From January 2020 Apple is enforcing notarization for all OSX applications.  The FreeDV developers do not wish to operate within the Apple ecosystem due to the cost/intrusiveness of this requirement.

![Notarization Error](contrib/osx_notarization1.png)

Security & Privacy shows the Open Anyway option for FreeDV:

![Security and Privacy](contrib/osx_notarization2.png)

![Open FreeDV](contrib/osx_notarization3.png)

Or you can use command line options:

```
xattr -d com.apple.quarantine FreeDV.app
```
or
```
xattr -d -r com.apple.quarantine FreeDV.app
```

# Voice Keyer

The Voice Keyer Button on the front page, and the Options-PTT dialog
puts FreeDV and your radio into transmit, reads a wave file of your
voice to call CQ, and then switches to receive to see if anyone is
replying.  If you press the space bar the voice keyer stops.  If a signal
with a valid sync is received for a few seconds the voice keyer stops.

The Options-PTT dialog can be used to select the wave file, set the Rx
delay, and number of times the tx/rx cycle repeats.

# Multiple Configurations

By default, FreeDV uses the following locations to store configuration:

* Linux: ~/.FreeDV 
* macOS: ~/Library/Preferences/FreeDV\ Preferences
* Windows: Registry (HKEY\_CURRENT\_USER\\SOFTWARE\\CODEC2-Project\\FreeDV)

If you'd like to store the configuration in another location (or store multiple configurations),
FreeDV accepts the -f (or --config) command line arguments to provide an alternate location. An
absolute path is recommended here; however, if only a relative path is provided, it will be relative
to the following locations:

* Linux: ~/
* macOS: ~/Library/Preferences/
* Windows: C:\\Users\\[username]\\AppData\\Roaming

## Executing FreeDV With a Different Configuration (Windows)

On Windows, you can create shortcuts to FreeDV with different file names for the "-f" command line
option as described above. To create a shortcut, right-click on the Desktop or in File Explorer and 
choose New->Shortcut. Click on Browse and navigate to one of the following paths:

* C:\\Program Files\\FreeDV [version]\\bin\\freedv.exe
* C:\\Program Files (x86)\\FreeDV [version]\\bin\\freedv.exe (if the 32 bit version is installed on a 64 bit machine)

Click Next and give the shortcut a unique description (e.g. "FreeDV IC-7300"). Then push Finish to create the shortcut.

Once the shortcut has been created, right-click it and choose Properties. Find the Shortcut tab in the resulting dialog
box and add "-f" followed by the desired filename to the end of the text in the Target field. Do not add any other
quote marks.

For example, to use a file called IC7300.conf stored in the Hamradio directory on the C drive the Target field should 
appear as follows:

"C:\\Program Files\\FreeDV [version]\\bin\\freedv.exe" -f C:\\Hamradio\\IC7300.conf

# PSK Reporter (Experimental)

FreeDV has the ability to send FreeDV signal reports to [PSK Reporter](https://pskreporter.info/)
by enabling the option in Tools-Options and specifying your callsign and grid square. When enabled, this causes
FreeDV to disable the free form **Txt Msg** field and only transmit the **Callsign** field.

FreeDV validates the received information before submitting a position report to PSK Reporter. This is to ensure that FreeDV does not report invalid callsigns to the service (e.g. ones that don't exist or that correspond to real non-FreeDV users). However, all received text will display in the main window even if it has errors.

Reports sent to PSK Reporter will display using the mode "FREEDV" for ease of filtering. The frequency that 
FreeDV reports to PSK Reporter is set by changing the "Report Frequency" text box in the main window. This 
is in kilohertz (kHz) and will turn red if the entered value is invalid. If Hamlib support is also enabled, 
this frequency will automatically update on start/stop as well as when switching between transmit and receive.

# Multiple Mode Support (Experimental)

FreeDV can simultaneously decode the following modes when selected prior to pushing "Start":

* 2020
* 700C/D/E
* 1600

In addition, FreeDV can allow the user to switch between the above modes for transmit without having to push "Stop" first. 
These features can be enabled by going to Tools->Options->Modem and checking the "Simultaneously Decode All HF Modes" option. Note that
this may consume significant additional CPU resources, which can cause decode problems. In addition, these features are automatically
disabled if 800XA or 2400B are selected before pushing "Start" due to the significant additional CPU resources required to decode these
modes.

By default, FreeDV will use as many threads/cores in parallel as required to decode all supported HF modes. On some slower systems, it may be
necessary to enable the "Use single thread for multiple RX operation" option as well. This results in FreeDV decoding each mode in series
and additionally short circuits the list of modes to be checked when in sync.

Additionally, the squelch setting with simultaneous decode enabled is relative to the mode that supports the weakest signals 
(currently 700D).  The squelch for other modes will be set to a value higher than the slider (which is calculated by adding the 
difference between the "Min SNR" of 700D and the mode in question; see "FreeDV Modes" below). For example, the squelch for 700E
when the squelch slider is set to -2.0 becomes 1.0dB. This is designed to reduce undesired pops and clicks due to false decodes.

# FreeDV Modes

The following table is a guide to the different modes, using
analog SSB and Skype as anchors for a rough guide to audio quality:

Mode | Min SNR | Fading | Latency | Speech Bandwidth | Speech Quality
--- | :---: | :---: | :---: | :---: | :---:
SSB | 0 | 8/10 | low | 2600 | 5/10
1600 | 4 | 3/10 | low | 4000 | 4/10
700C | 2  | 6/10 | low |  4000 | 3/10
700D | -2 | 4/10 | high | 4000 | 3/10
700E | 1 | 7/10 | medium | 4000 | 3/10
2020 | 4  | 4/10 | high | 8000 | 7/10
Skype | - |- | medium | 8000 | 8/10

The Min SNR is roughly the SNR where you cannot converse without
repeating yourself.  The numbers above are on channels without fading
(AWGN channels like VHF radio).  For fading channels the minimum SNR
is a few dB higher. The Fading column shows how robust the mode is to
HF Fading channels, higher is more robust.

The more advanced 700D and 2020 modes have a high latency due to the
use of large Forward Error Correction (FEC) codes.  They buffer many
frames of speech, which combined with PC sound card buffering results
in end-to-end latencies of 1-2 seconds.  They may take a few seconds to
sync at the start of an over, especially in fading channels.

## FreeDV 700D

In mid 2018 FreeDV 700D was released, with a new OFDM modem, powerful
Forward Error Correction (FEC) and optional interleaving.  It uses the
same 700 bit/s speech codec at 700C. It operates at SNRs as low as
-2dB, and has good HF channel performance.  It is around 10dB better
than FreeDV 1600 on fading channels, and is competitive with SSB at
low SNRs.  The FEC provides some protection from urban HF noise.

FreeDV 700D is sensitive to tuning.  To obtain sync you must be within
+/- 60Hz of the transmit frequency.  This is straightforward with
modern radios which are generally accurate to +/-1 Hz, but requires
skill and practice when used with older, VFO based radios.

## FreeDV 700E

FreeDV 700E was developed in December 2020 using lessons learned from on air operation of 700C and 700D.  A variant of 700D, it uses a shorter frame size (80ms) to reduce latency and sync time.  It is optimised for fast fading channels channels with up to 4Hz Doppler spread and 6ms delay spread.  FreeDV 7000E uses the same 700 bit/s codec as FreeDV 700C and 700D.  It requires about 3dB more power than 700D, but can operate reliably on fast fading channels.

The 700E release also includes optional compression (clipping) of the 700D and 700E transmit waveforms to reduce the Peak to Average Power Ratio to about 4dB.  For example a 100W PEP transmitter can be driven to about 40W RMS.  This is an improvement of 6dB over previous releases of FreeDV 700D. Before enabling the clipper make sure your transmitter is capable of handling sustained high average power without damage.  

Clipping can be enabled via Tools-Options.

On good channels with high SNR clipping may actually reduce the SNR of the received signal.  This is intentional - we are adding some pre-distortion in order to increase the RMS power.  Forward error correction (FEC) will clean up any errors introduced by clipping, and on poor channels the benefits of increased signal power outweigh the slight reduction in SNR on good channels.

## FreeDV 2020

FreeDV 2020 was developed in 2019.  It uses an experimental codec
based on the LPCNet neural net (deep learning) synthesis engine
developed by Jean-Marc Valin.  It offers 8 kHz audio bandwidth in an
RF bandwidth of just 1600 Hz.  FreeDV 2020 employs the same OFDM modem
and FEC as 700D.

The purpose of FreeDV 2020 is to test neural net speech coding over HF
radio.  It is highly experimental, and possibly the first use of
neural net vocoders in a real world, over the air system.

FreeDV 2020 is designed for slow fading HF channels with a SNR of 10dB
or better.  It is not designed for fast fading or very low SNRs like
700D.  It is designed to be a high quality alternative to SSB in
channels where SSB is already an "arm-chair" copy.  On an AWGN (non-
fading channel), it will deliver reasonable speech quality down to 2dB
SNR.

FreeDV 2020 Tips:

1. It requires a modern (post 2010) Intel CPU with AVX support.  If you
   don't have AVX the FreeDV 2020 mode button will be grayed out.
1. Some voices may sound very rough.  In early testing
   about 90% of speakers tested work well.
1. Like 700D, you must tune within -/+ 60Hz for FreeDV 2020 to sync.
1. With significant fading, sync may take a few seconds.
1. There is a 2 second end-to-end latency.  You are welcome to try tuning
   this (Tools - Options - FIFO size, also see Sound Card Debug
   section below).

## FreeDV 2020B

Experimental mode developed in February 2022.  The goal of this mode is to improve the performance of FreeDV 2020 over HF channels.

Here are the three main innovations, and the theoretical improvements:

1. Compression (clipping) of the 2020x modem waveforms has been added, which is worth about 4dB. This should also improve the original FreeDV 2020 mode.  The Clipping checkbox is located on Tools-Options-Modem.  As per the other warnings in this manual please make sure you transmitter can handle the higher RMS power.
1. 2020B is like 700E to 700D - it works with fast fading but requires a few more dB of SNR. This will make it usable in European Winter (or over the South Pole Argentina to Australia) type channels - if you have enough SNR. The challenge with this mode is squeezing all the information we need (enough pilots symbols for fast fading, LPCNet, FEC bits) into a 2100 Hz channel - we are pushing up again the edges of many SSB filters. It also uses unequal FEC, just the most important 11 bits are protected.

This modes is under development and may change at any time.  If you experience comparability issues with another operator - check your Git Hash values on the Help-about menu to ensure you are running the same versions of LPCNet and codec2.

It is recommended that multi-rx be disabled when using 2020B. This mode is not supported by multi-rx, you will need to manually coordinate the mode with other stations.

# Tools Menu

## Tools - Filter

This section describes features on Tools-Filter.  

Control | Description
 -------------------------- | ------------------------------------------------------------------------ |
Noise Suppression | Enable noise suppression, dereverberation, AGC of mic signal using the Speex pre-processor
700C/700D Auto EQ | Automatic equalisation for FreeDV 700C and FreeDV 700D Codec input audio

Auto EQ (Automatic Equalisation) adjusts the input speech spectrum to best fit the speech codec. It can remove annoying bass artefacts and make the codec speech easier to understand.

* [Blog Post on Auto EQ Part 1](http://www.rowetel.com/?p=6778)
* [Blog Post on Auto EQ Part 2](http://www.rowetel.com/?p=6860)

## Tools - Options

### FreeDV 700 C/D/E Options

Control | Description
 ------------------------------ | ----------------------------------------------------------------------------- |
Clipping | Increases the average power. Ensure your transmitter can handle high RMS powers before using!
700C Diversity Combine | Combining of two sets of 700C carriers for better fading channel performance
Tx Band Pass Filter | Reduces Tx spectrum bandwidth
Manual Unsync | Forces modem to remain in sync, and not drop sync automatically

### OFDM Modem Phase Estimator Options (Experimental)

These options apply to the FreeDV 700D and 2020 modes that use the OFDM modem:

1. The High Bandwidth option gives better performance on channels where the phase changes quickly, for example fast fading HF channels and the Es'Hail 2 satellite. When unchecked, the phase estimator bandwidth is automatically selected.  It starts off high to enable fast sync, then switches to low bandwidth to optimise performance for low SNR HF channels.

1. The DPSK (differential PSK) checkbox has a similar effect - better performance on High SNR channels where the phase changes rapidly.  This option converts the OFDM modem to use differential PSK rather than coherent PSK.  DPSK is used by earlier FreeDV modes such as FreeDV 1600.  It affects the Tx and Rx side, so both sides must select DPSK.

If you have problems with 700D or 2020 sync even though you have a strong signal - try these options.

# Helping Improve FreeDV

If you have an interesting test case, for example:

1. FreeDV working poorly with a particular person or microphone.
1. Poor over the air performance on a fast fading channel.
1. Problems with sync on strong signals.
1. A comparison with SSB.

Please send the developers an off air recording of the signal.  FreeDV can record files from your radio using Tools-Record File from Radio.  A recording of 30 to 60 seconds is most useful.

With a recording we can reproduce your exact problem.  If we can reproduce it we can fix it. Recordings are much more useful than anecdotes or subjective reports like "FreeDV doesn't work", "SSB is better", or "On 23 December it didn't work well on grid location XYZ".  With subjective reports problems are impossible to reproduce, cannot be fixed, and you are unlikely to get the attention of the developers.

# Multiple Panes in GUI window

It is possible to have multiple panes opened within the GUI window for example, to observe both the Waterfall and Spectrum Tabs. New panes may be added above, below, left or right of existing panes.

A new visible pane is created by hovering the cursor over the required Tab, click and hold the left mouse button and drag the Tab to the required position and releasing the mouse button. If currently two panes are stacked vertically a third pane may be added either beside either pane or to the left/right of both panes.  If the Tab is required adjacent to both panes then it must be dragged to the left/right of the junction of the existing Tabs.

As the Tab is dragged into position a faint blue/grey image will show the position to be occupied by the pane. Panes may be relocated back to the menu bar by a similar process.

Tabs can be resized as required by hovering the cursor over the border and clicking and holding the left mouse button and dragging to required size.

The layout is not saved when the program is exited and must be recreated next time the program is started

![Multiple Panes](contrib/multiple_panes.png)

# Advanced/Developer Features

## Stats Window

Located on the lower left hand side of the main screen.

Term | Notes
--- | --- |
Bits | Number of bits demodulated
Errs | Number of bit errors detected
Resyncs | Number of times the demodulator has resynced
ClkOff | Estimated sample clock offset in parts per million
FreqOff | Estimated frequency offset in Hz
Sync | Sync metric (OFDM modes like 700D and 2020)
Var | Speech encoder distortion for 700C/700D (see Auto EQ)

The sample clock offset is the estimated difference between the
modulator (tx) and demodulator (rx) sample clocks.  For example if the
transmit station sound card is sampling at 44000 Hz and the receive
station sound card 44001 Hz, the sample clock offset would be
((44000-44001)/44000)*1E6 = 22.7 ppm.

## Timing Delta Tab

This indicates the symbol timing estimate of the demodulator, in the
range of +/- 0.5 of a symbol.  With off air signals this will have a
sawtooth appearance, as the demod tracks the modulator sample clock.
The steeper the slope, the greater the sample clock offset.

* [FreeDV 1600 Sample Clock Offset Bug](http://www.rowetel.com/?p=6041)
* [Testing a FDMDV Modem](http://www.rowetel.com/?p=2433)

## UDP Messages

When FreeDV syncs on a received signal for 5 seconds, it will send a
"rx sync" UDP message to a port on your machine (localhost).  An
external program or script listening on this port can then take some
action, for example send "spotting" information to a web server or
send an email your phone.

Enable UDP messages on Tools-Options, and test using the "Test"
button.

On Linux you can test reception of messages using netcat:
```
  $ nc -ul 3000
```  
A sample script to email you on FreeDV sync: [send_email_on_sync.py](src/send_email_on_sync.py)

Usage for Gmail:
```
python send_email_on_sync.py --listen_port 3000 --smtp_server smtp.gmail.com \
--smtp_port 587 your@gmail.com your_pass
```

## Sound Card Debug

These features were added for FreeDV 700D, to help diagnose sound card
issues during development.

### Tools - Options dialog:

Debug FIFO and PortAudio counters: used for debugging audio
problems on 700D.  During beta testing there were problems with break
up in the 700D Tx and Rx audio on Windows.

The PortAudio counters (PortAudio1 and PortAudio2) should not
increment when running in Tx or Rx, as this indicates samples are
being lost by the sound driver which will lead to sync problems.

The Fifo counter outempty1 counter should not increment during
Tx, as this indicates FreeDV is not supplying samples fast enough to
the PortAudio drivers.  The results will be resyncs at the receiver.

Check these counters by pressing Start, then Reset them and observe
the counters for 30 seconds.

If the PortAudio counters are incrementing on receive try:

  1. Adjusting framesPerBuffer; try 0, 128, 256, 512, 1024.

  1. Shut down other applications that might be using audio, such as
  Skype or your web browser.

  1. A different sound card rate such as 44.1kHz instead of 48kHz.

  If the outempty1 counter is incrementing on transmit try increasing
  the FifoSize.

  The txThreadPriority checkbox reduces the priority of the main txRx
  thread in FreeDV which may help the sound driver thread process
  samples.

  The txRxDumpTiming check box dumps timing information to a console
  that is used for debugging the rx break up problem on 700D.  Each
  number is how many ms the txRxThread took to run.

  The txRxDumpTiming check box dumps the number of samples free in the
  tx FIFO sending samples to the Tx.  If this hits zero, your tx audio
  will break up and the rx will lose sync.  Tx audio break up will
  also occur if you see "outfifo1" being incremented on the "Fifo"
  line during tx.  Try increasing the FifoSize.

## Test Frame Histogram

This feature was developed for testing FreeDV 700C.  Select the Test
Frame Histogram tab on Front Page

Displays BER of each carrier when in "test frame" mode.  As each QPSK
carrier has 2 bits there are 2*Nc histogram points.

Ideally all carriers will have about the same BER (+/- 20% after 5000
total bit errors), however problems can occur with filtering in the
tx path.  If one carrier has less power, then it will have a higher
BER.  The errors in this carrier will tend to dominate overall
BER. For example if one carrier is attenuated due to SSB filter ripple
in the tx path then the BER on that carrier will be higher.  This is
bad news for DV.

Suggested usage:

1. Transmit FreeDV in test frame mode.  Use a 2nd rx (or
get a friend) to monitor your rx signal with FreeDV in test frame
mode.  

1.  Adjust your rx SNR to get a BER of a few % (e.g. reduce tx
power, use a short antenna for the rx, point your beam away, adjust rx
RF gain).  

1. Monitor the error histogram for a few minutes, until you have say
5000 total bit errors.  You have a problem if the BER of any carrier
is more than 20% different from the rest.

1. A typical issue will be one carrier at 1.0 and the others at 0.5,
indicating the poorer carrier BER is twice the larger.

## Full Duplex Testing with loopback

Tools - Options - Half Duplex check box

FreeDV GUI can operate in full duplex mode which is useful for
development or listening to your own FreeDV signal as only one PC is
required.  Normal operation is half duplex.

Tx and Rx signals can be looped back via an analog connection between
the sound cards.

On Linux, using the Alsa loopback module:
```
  $ sudo modprobe snd-aloop
  $ ./freedv

  In Tools - Audio Config - Receive Tab  - From Radio select -> Loopback: Loopback PCM (hw:1,0)
                          - Transmit Tab - To Radio select   -> Loopback: Loopback PCM (hw:1,1)
```

# Tips

1. The space bar can be used to toggle PTT.
1. You can left click on the main window to adjust tuning, the vertical red line on the frequency scale will show the current centre frequency.  FreeDV will automatically track any drift once it syncs.

# Converting this document to PDF

For the Linux inclined:
```
$ pandoc USER_MANUAL.md -o USER_MANUAL.pdf "-fmarkdown-implicit_figures -o" \
--from=markdown -V geometry:margin=.4in --toc --highlight-style=espresso
```

# Glossary

Term | Notes
------- | ---------------------------------------------------------------------------------------------
AWGN | Additive White Gaussian Noise - a channel with just noise and no fading (like VHF)
FEC | Forward Error Correction - extra bits to we send to protect the speech codec bits
LDPC | Low Density Parity Check Codes - a family of powerful FEC codes

# Release Notes

## TBD TBD 2022

1. Build system:
    * Build Git version of Hamlib for Windows builds. (PR #261)
<<<<<<< HEAD
    * Refactor CMakeList.txt using newer project format. (PR #268)
=======
    * Remove build date and time from libsox. (PR #267)
>>>>>>> 4e5f9339
    
## V1.8.2 July 2022

1. Enhancements:
    * Save rig names instead of IDs to prevent Hamlib off by one issues. (PR #256)
2. Bugfixes:
    * Increase plot buffer size to resolve issues with "To Spkr/Headphones" tab (PR #258)
3. Build system:
    * Depend on Codec2 1.0.5. (PR #259)
    
## V1.8.1 July 2022

1. Bugfixes:
    * Disable 2020B unless the installed Codec2 provides it. (PR #257)
2. Build system:
    * Update build scripts to use specific Codec2 and LPCNet versions. (PR #257)
    
## V1.8.0 July 2022

1. Enhancements:
    * PSK Reporter: Encodes callsign regardless of whether the internet is working. (PR #214)
    * PSK Reporter: Sends report upon pushing Stop (vs. simply clearing the report list). (PR #214)
    * PSK Reporter: Performs reporting in background instead of hanging the caller of the PskReporter class. (PR #214)
    * PSK Reporter: Suppress reporting if we're playing back a radio file (to avoid false reports). (PR #214)
    * Filter dialog: Increase length of vertical sliders to simplify fine-tuning. (PR #224)
    * Modem compression (Tools-Options-Modem Clipping checkbox) added to FreeDV 2020 for increased RMS power. (PR #211)
    * Added experimental 2020B mode. (PR #211)
    * Refactored audio handling to use pipeline design pattern. (PR #219)
    * Eliminated requirement to use the same audio sample rate for both mic and speaker devices. (PR #219, #234)
    * 60 meters shows as USB and not LSB for countries where FreeDV usage is legal on that band. (PR #243)
    * Improved audio quality and reduced CPU usage for multi-RX. (PR #246)
2. Build system:
    * Add spell checking of codebase on every Git push. (PR #216)
    * Build Windows build on every Git push. (PR #220)
    * Default branch and repo to the current branch and repo for Docker (or else reasonable defaults). (PR #233)
3. Documentation:
    * Removed obsolete references to required sample rates for voice keyer files. (PR #219)
    * Add troubleshooting instructions for serial port PTT on Windows. (PR #226)
    * Add missing gcc-g++ package to Fedora build instructions. (PR #235)
    * Add missing sox package to Fedora build instructions. (PR #241)
4. Bugfixes:
    * Suppress refresh of the sync indicator if disabled/no change in sync. (PR #230)
    * Clarify location from where to run Docker build script. (PR #231)
    * Change shutdown ordering to prevent hangs on slower systems. (PR #236)
    * Disable PulseAudio suspend failure due to interactions with pipewire. (PR #239)

## V1.7.0 February 2022

1. Bugfixes:
    * Resolves issue with waterfall appearing garbled on some systems. (PR #205)
    * Resolves issue with Restore Defaults restoring previous settings on exit. (PR #207)
    * Resolves issue with some sound valid sound devices causing PortAudio errors during startup checks. (PR #192)
2. Enhancements:
    * Removes requirement to restart FreeDV after using Restore Defaults. (PR #207)
    * Hides frequency display on main window unless PSK Reporter reporting is turned on. (PR #207)
    * Scales per-mode squelch settings when in multi-RX mode to reduce unwanted noise. (PR #186)
    * Single-thread mode is now the default when multi-RX is turned on. (PR #175)
    * Makes multi-RX mode the default. (PR #175)
    * Mic In/Speaker Out volume controls added to Filter window. (PR #208)
    * Cleans up UI for filters and makes the dialog non-modal. (PR #208)
    * Adds optional support for PulseAudio on Linux systems. (PR #194)
3. Documentation:
    * Adds section on creating Windows shortcuts to handle multiple configurations. (PR #204)
    * Resolves issue with PDF image placement. (PR #203)
4. Build System:
    * Uses more portable way of referring to Bash in build scripts. (PR #200)
    * User manual now installed along with executable. (PR #187)
    * macOS app bundle generated by CMake instead of manually. (PR #184)
    * Fail as soon as a step in the build script fails. (PR #183)
    * Have Windows uninstaller clean up Registry. (PR #182)
    * Windows installer now installs sample .wav files. (PR #182)
    
## V1.6.1 September 2021

1. Bugfixes:
    * Uses UTF-8 for device names from PortAudio to resolve display problems on non-English systems. (PR #153)
    * Resolves crash when using click to tune feature on main window. (PR #157)
    * Resolves issue where test plots inside Audio Options dialog hang during test. (PR #154)
    * Disable multi-RX options in Tools->Options when a session is active. (PR #154)
    * Resolves buffer overflow when using mono-only TX sound devices. (PR #169)
2. Enhancements:
    * Updates mode indicator on transition between TX and RX instead of only on start. (PR #158)
    * Updates PSK Reporter feature to use new Codec2 reliable\_text API. (PR #156, #162, #166, #168)
    * Suppress unnecessary rig_init() calls to prevent FreeDV from changing the current VFO. (PR #173)

_Note: The PSK Reporter feature beginning in this release is incompatible with versions older than 1.6.1 due to a change in how callsigns are encoded._

## V1.6.0 August 2021

1. Bugfixes: 
    * Suppressed clipping of TX speech when PTT is released. (PR #123)
    * Added missing mode labels for 800XA and 2400B as a result of implementing multi-RX in 1.5.3. (PR #128)
    * Fixed analog passthrough when using 2400B. (PR #130)
    * Fixed non-responsive scroll controls on macOS. (PR #139)
    * Auto EQ now working for 800XA. (PR #141)
    * Reset scatter plot state when multi-RX switches modes. (PR #146)
    * Use selected sound device sample rates for the equalizer controls. (PR #142)
2. Enhancements:
    * Frequency ticks moved to the top of the waterfall. (PR #115)
    * Optimized rendering code for the waterfall display to improve responsiveness on slower machines. (PR #127, #137)
    * Fixed navigation issues encountered while using screen readers. (PR #121)
    * Allow main window to expand horizontally for shorter displays. (PR #135, #121)
    * Allow autoconversion of voice keyer file to selected TX mode's sample rate. (PR #145)
    * Multi-RX: decode each supported mode on its own thread. (PR #129)
3. New features:
    * Added support for alternative configuration files by specifying -f/--config options. (PR #119, #125)
    * Added support for PTT input, e.g. for foot switches. (PR #136)
4. Build system:
    * Use MacPorts/Homebrew PortAudio for macOS builds. (PR #134, #138)
    * Bootstrapped wxWidgets now uses version 3.1.5. (PR #147)
    * Added support for bootstrapped wxWidgets on Windows builds. (PR #124)
    * Updated Docker container for Windows builds to Fedora 34. (PR #124)
    * Created "make dist" target for easy tarball generation. (PR #152)

## V1.5.3 April 2021

1. Simultaneous decode of 2020, 1600 and 700C/D/E (without needing to push Stop first, change the mode and push Start again).
2. Dynamic switching of the current Tx mode between the aforementioned modes, again without needing to restart the session.
3. A Tx level slider on the right hand side of the main screen to fine-tune transmit output (to more easily avoid clipping ALC and conflicting with other soundcard ham radio applications).

## V1.5.2 January 2021

1. Updates storage for sound card configuration to use device names instead of IDs.
2. Detects changes to computer sound card configuration and notifies user when devices go away.

## V1.5.1 January 2021

1. Experimental support for reporting to [PSK Reporter](https://pskreporter.info) added.
2. Bug fixes with audio configuration to allow mono devices to be used along with stereo ones.
3. Tweaks to user interface and record/playback functionality to improve usability.
4. Bug fixes and tweaks to improve voice keyer support.

## V1.5.0 December 2020

1. FreeDV 700E, better performance than 700D on fast fading channels
1. FreeDV 700D/700E clipper to increase average transmit power by 6dB

## V1.4.3 August 2020

1. Maintenance Release (no major new features)
1. Changes to support wxWidgets 3.1 (but Windows versions built against wxWidgets 3.0)
1. Under the hood - OFDM modem has been refactored, shouldn't affect freedv-gui operation

## V1.4.2 July 2020

1. Maintenance Release (no major new features)
1. Improved squelch/audio pass through on 700D/2020/2400B
1. Under the hood - Codec2 library has been refactored, shouldn't affect freedv-gui operation
1. Removed Project Horus support (now being maintained outside of Codec2/FreeDV)

## V1.4 June-October 2019

1. FreeDV 2020, Project Horus Binary Modes.
1. [Improved OFDM Modem Acquisition](http://www.rowetel.com/?p=6824), this will improve sync time on FreeDV 700D and 2020 on HF fading channels, and can also handle +/- 60 Hz frequency offsets when tuning.
1. Fixed FreeDV 700C frequency offset bug fix, was losing sync at certain frequency offsets.
1. Wide bandwidth phase estimation and DPSK for OFDM modes (700D/2020) for fast fading/QO-100 channels (Tools-Options)
1. Better speech quality on FreeDV 700C/700D with Auto equaliser (Tools-Filter)

## V1.3 May 2018

* FreeDV 700D

# References

* [FreeDV Web site](http://freedv.org)
* [FreeDV Technology Overview](https://github.com/drowe67/codec2/blob/master/README_freedv.md)
* [Digitalvoice mailing list](https://groups.google.com/forum/#!forum/digitalvoice)
 <|MERGE_RESOLUTION|>--- conflicted
+++ resolved
@@ -795,11 +795,8 @@
 
 1. Build system:
     * Build Git version of Hamlib for Windows builds. (PR #261)
-<<<<<<< HEAD
+    * Remove build date and time from libsox. (PR #267)
     * Refactor CMakeList.txt using newer project format. (PR #268)
-=======
-    * Remove build date and time from libsox. (PR #267)
->>>>>>> 4e5f9339
     
 ## V1.8.2 July 2022
 
