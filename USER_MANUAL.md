--- conflicted
+++ resolved
@@ -895,11 +895,8 @@
     * Prevent unnecessary recreation of resamplers in analog mode. (PR #661)
 2. Enhancements:
     * Add Frequency column to RX drop-down. (PR #663)
-<<<<<<< HEAD
     * Update tooltip for the free form text field to indicate that it's not covered by FEC. (PR #665)
-=======
     * Enable use of space bar for PTT when in the FreeDV Reporter window. (PR #666)
->>>>>>> 4803687c
 3. Code cleanup:
     * Move FreeDV Reporter dialog code to dialogs section of codebase. (PR #664)
 
