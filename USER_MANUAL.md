--- conflicted
+++ resolved
@@ -788,12 +788,9 @@
     * Simplify build to reduce need for build scripts. (PR #305)
 2. Bugfixes:
     * Filter out non-MME devices to match previous behavior. (PR #318)
-<<<<<<< HEAD
     * Use 64 bit int for frequency to enable reporting microwave frequencies. (PR #325)
-=======
     * Resolves issue with minimum button sizing in the Filter dialog. (PR #326)
     * Update labling of clipping and BPF options to match actual behavior. (PR #319)
->>>>>>> 5510db39
 3. Enhancements:
     * Add 2020B to multi-RX feature to enable RX and TX without restarting session. (PR #312)
     * Hide modes not on the SM1000 by default. (PR #313)
