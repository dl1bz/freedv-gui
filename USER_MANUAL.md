# FREEDV GUI USER MANUAL

## Introduction

FreeDV GUI (or just FreeDV) is a GUI program for Linux, Windows, and
OSX for running FreeDV on a desktop PC or laptop.

This document is a work in progress.  Notes on new FreeDV features are
being added as they are developed.

## Getting Started

FreeDV GUI can be challenging to set up.  The easiest way is to find a
friend who has set up FreeDV and get them to help. Alternatively, this
section contains several tips to help you get started.

### Sound Card Configuration

For Receive only operation you just need one sound card, this is a
great way to get started.

For Tx/Rx Operation, you need two sound cards.  One connects to your
radio, and one for the operator.  The sound card connecting to the
radio can be a rig interface device like a Signalink, Rigblaster,
your radio's internal USB sound card, or a home brew rig interface.

The second sound card is often a set of USB headphones, or your
computers internal sound card.

### Receive Only (One Sound Card)

Start with just a receive only station.  You just need the basic sound
hardware in your computer, for example a microphone/speaker on your
computer.

1. Open the *Tools - Audio Config* Dialog 
1. At the bottom select *Receive* Tab
1. In *From Radio To Computer* select your default sound input device (usually at the top)
1. In the *From Computer To Speaker/Headphone* window select your default sound output device (usually at the top)
1. At the bottom select *Transmit* Tab
1. In *From Microphone* window select *none*
1. In *To Radio* window select *none*
1. Press OK to close the dialog

When you press Start FreeDV will start decoding any incoming signals
on the microphone input, playing the decoded audio out of your
speaker.  If no valid FreeDV signals are received, no audio will be
played.

If you connect the microphone input on your computer to your radio
receiver, you can decode off air signals.  If you have a rig
interface, try configuring that as the *From Radio To Computer*
device, with your computers sound card as the *From Computer To
Speaker/Headphone* device.

If you don't have anyone to transmit FreeDV signals to you, try the
test wave files in the next section.

### Test Wave Files

In the
[wav](https://github.com/drowe67/freedv-gui/tree/master/wav)
directory are audio files containing off-air FreeDV modem
signals. There is one for each FreeDV mode.  Select a FreeDV mode and
press Start.  Choose a file using "Tools - Start/Stop Play File From
Radio".  You should hear decoded FreeDV speech.

These files will give you a feel for what FreeDV signals sound like,
and basic operation of the FreeDV software.

### Transmit/Receive (Two Sound Cards)

For Tx/Rx operation you need to configure two sound cards, by setting
up Tools - Audio Config *Transmit* and *Receive* Tabs.

When receiving, FreeDV off-air signals **from** your radio are decoded
by your computer and sent **to** your speaker/headphones, where you
can listen to them.

When transmitting, FreeDV takes your voice **from** the microphone,
and encodes it to a FreeDV signal in you computer which is sent **to**
your radio for transmission over the air.

Tab | Sound Device | Notes
--- | --- | ---
Receive Tab | From Radio To Computer | The off air FreeDV signal **from** your radio rig interface to your computer
Receive Tab | From Computer To Speaker/Headphone | The decoded audio from your computer to your Speaker/headphones
Transmit Tab | From Microphone to Computer | Your voice from the microphone to your computer
Transmit Tab | From Computer To Radio | The FreeDV signal from your computer sent **to** your radio rig interface for transmission

## Sound Card Levels

Sound card levels are generally adjusted in the computers Control
Panel or Settings, or in some cases via controls on your rig interface
hardware or menus on your radio.

When FreeDV is running, you can observe the sound card signals in the
main window tabs (From Radio, From Mic, To Speaker).

1. On receive, FreeDV is not very sensitive to the **From Radio**
level, adjust so it is mid range and not clipping.  FreeDV uses phase
shift keying (PSK) so is not sensitive to amplitude.

1. The transmit level from your computer to your radio is important.
On transmit, adjust your level so that the ALC is **just** being
nudged.  More **is not better** with the FreeDV transmit signal.  Over
driving your transmitter will lead to a distorted transit signal, and
a poor SNR at the receiver.  This is a very common problem.

1. Adjust the microphone audio so the peaks are not clipping, and the
average is about half the maximum.

## Audio Processing

FreeDV likes a clean path through you radio.  Turn all audio
processing **OFF** on transmit and receive:

+ On receive, DSP noise reduction should be off.

+ On transmit, speech compression should be off.

+ Keep the receive audio path as "flat" as possible, no special filters

+ FreeDV will not work any better if you band pass filter the off air
received signals.  It has it's own, very tight filters in the
demodulator.

## PTT Configuration

The Tools - PTT dialog supports three different ways to control PTT on
your radio:

+ VOX: sends a tone to the left channel of the Transmit/To Radio sound card
+ HamLib: support for many different radios via the HamLib library and a serial port
+ Serial Port: Direct access to the Serial port pins

Once you have configured PTT, try the **Test** button.

Serial PTT support is complex.  We get many reports that FreeDV 
PTT doesn't work on a particular radio, but may work fine with other
programs such as Fldigi.  This is often a mis-match between the serial
parameters Hamlib is using with FreeDV and your radio. For example you
may have changed the default serial rate on your radio. Carefully
check the serial parameters on your radio match those used by FreeDV
in the PTT Dialog.

### HamLib

Hamlib comes with a default serial rate for each radio.  If your radio
has a different serial rate change the Serial Rate drop down box to
match your radio.

When **Test** is pressed, the "Serial Params" field is populated and
displayed.  This will help track down any mis-matches between Hamlib
and your radio.

If you are really stuck, download Hamlib and test your radio's PTT
using the command line ```rigctl``` program.

### Changing COM Port On Windows

If you change the COM port of a USB-Serial device in Device Manager,
please unplug and plug back in the USB device.  Windows/FreeDV won't
recognise the device on the new COM Port until it has been
unplugged/plugged.

## Common Problems

### Overdriving Transmit Level

This is a very common problem for first time FreeDV users.  Adjust
your transmit levels so the ALC is just being nudged.  For a 100W
PEP radio, you average power should be 20W.

More power is not better with FreeDV.  An overdriven signal will have
poor SNR at the receiver.

### I can't set up FreeDV, especially the Sound Cards

This can be challenging the first time around:

1. Try a receive only (one audio card) set up first.

1. Ask someone who already runs FreeDV for help.

1. If you don't know anyone local, ask for help on the digital voice
mailing list.  Be specific about the hardware you have and the exact
nature of your problem.

### I need help with my radio or rig interface

There are many radios, many computers, and many sound cards.  It is
impossible to test them all. Many radios have intricate menus with
custom settings.  It is unreasonable to expect the authors of FreeDV to
have special knowledge of your exact hardware.

However someone may have worked through the same problem as you.  Ask
on the digital voice mailing list.

### Can't hear anything on receive

Many FreeDV modes will not play any audio if there is no valid signal.
You may also have squelch set too high.  In some modes the **Analog**
button will let you hear the received signal from the SSB radio.

Try the Test Wave Files above to get a feel for what a FreeDV signal
looks and sounds like.

### Trouble getting Sync with 700D

You need to be within +/- 20 Hz on the transmit signal.  It helps if
both the tx and rx stations tune to known, exact frequencies such as
exactly 7.177MHz.  On channels with fast fading sync may take a few
seconds.

### PTT doesn't work.  It works with Fldigi and other Hamlib applications.

Many people struggle with initial PTT setup:

1. Read the PTT Configuration section above.

1. Try the Tools - PTT Test function.

2. Check you rig serial settings.  Did you change them from defaults
for another program?

3. Ask someone who already uses FreeDV to help.

4. Contact the digital voice mailing list.  Be specific about your
hardware, what you have tried, and the exact nature of the problem.

<<<<<<< HEAD
### FreeDV 2020 mode is greyed out

You must have a modern CPU with AVX support to run FreeDV 2020.  A
Microsoft utlity called **coreinfo** can be used to determine if your
CPU supports AVX.

### I installed a new version and FreeDV stopped working

You may need to clean out the previous confirguration.  Try
Tools-Restore Defaults.
=======
### The FreeDV 2020 mode button isn grayed out

You don't have AVX support on your CPU.  FreeDV 2020 requires AVX to run.
>>>>>>> 07b08a56

## Voice Keyer 

Voice Keyer Button on Front Page, and Options-PTT dialog.

Puts FreeDV and your radio into transmit, reads a wave file of your
voice to call CQ, then switches to receive to see if anyone is
replying.  If you press space bar the voice keyer stops.  If a signal
with a valid sync is received for a few seconds the voice keyer stops.

The Options-PTT dialog can be used to select the wave file, set the Rx
delay, and number of times the tx/rx cycle repeats.

The wave file for the voice keyer should be in 8kHz mono 16 bit sample
form.  Use a free application such as Audacity to convert a file you
have recorded to this format.

## FreeDV Modes

The following table is a guide to the different modes, using
analog SSB and Skype as anchors for a rough guide to audio quality:

Mode | Min SNR | Fading | Latency | Speech Bandwidth | Speech Quality
--- | :---: | :---: | :---: | :---: | :---:
SSB | 0 | 8/10 | low | 2600 | 5/10
1600 | 4 | 3/10 | low | 4000 | 4/10
700C | 2  | 6/10 | low |  4000 | 3/10
700D | -2 | 7/10 | high | 4000 | 3/10
2020 | 4  | 5/10 | high | 8000 | 7/10
Skype | - |- | medium | 8000 | 8/10

The Min SNR is the roughly the SNR where you cannot converse without
repeating yourself.  The numbers above are on channels without fading
(AWGN channels like VHF radio).  For fading channels the minimum SNR
is a few dB higher. The Fading column shows how robust the mode is to
HF Fading channels, higher is more robust.

The more advanced 700D and 2020 modes have a high latency due to the
use of large Forward Error Correction (FEC) codes.  They buffer many
frames of speech, which combined with PC sound card buffering results
in end-end latencies of 1-2 seconds.  They may take a few seconds to
sync at the start of an over, especially in fading channels.

### FreeDV 700D

In mid 2018 FreeDV 700D was released, with a new OFDM modem, powerful
Forward Error Correction (FEC) and optional interleaving.  It uses the
same 700 bit/s speech codec at 700C. It operates at SNRs as low as
-2dB, and has good HF channel performance.  It is around 10dB better
than FreeDV 1600 on fading channels, and is competitive with SSB at
low SNRs.  The FEC provides some protection from urban HF noise.

FreeDV 700D is sensitive to tuning.  To obtain sync you must be within
+/- 20Hz of the transmit frequency.  This is straight forward with
modern radios which are generally accurate to +/-1 Hz, but requires
skill and practice when used with older, VFO based radios.

The rest of this section describes features and options specific to
FreeDV 700D.

Main GUI Page:

1. Separate indication of Modem and (for 700D) Interleaver Sync. The
number on the Interleaver Sync indicator is the interleaver size in
160ms frames. This is usually set to 1.
     
1. ReSync button breaks 700D sync and forces it to try again.  Useful
if 700D gets a false sync in low SNR channels.

Tools - Options dialog:

1. Clipping: For 700C and 700D reduces the Peak/Average Power Ratio
(PAPR) (also known as Crest Factor) from 12dB to 8dB by clipping the
Tx signal.  This will add a little noise to the Tx spectrum and Rx
Scatter diagram, but MAY enable you to drive your Power Amplifier
harder.  Use with caution to avoid overloading your Power Amplifier.

1. Tx Band Pass Filter: limits the transmit bandwidth to about 1000
Hz.  Usually left on.

1. 700D Interleaver: The interleaver averages out errors over several
frames, which improves performance for fast fading channels, and
channels with burst errors.  A 16 frame interleaver will improve
performance by 4dB.  However interleaving adds delay, and delays sync.
Both the tx and rx must have the same interleaver setting.  For
example a setting of 2 means we average errors over 2 160ms frames,
and introduces 2x160=320ms delay in both the Tx and Rx (640ms total).
The interleaver is usually set to 1.

1. 700D Manual Unsync: Sync must be broken manually (ReSync button)
when this option is selected.  Disables automatic falling out of
sync. Experimental features that may be useful for ensuring 700D stays
in sync during long fades, to avoid long resync delays with the
interleaver.

### FreeDV 2020

FreeDV 2020 was released in mid 2019.  It uses an experimental codec
based on the LPCNet neural net (deep learning) synthesis engine
developed by Jean-Marc Valin.  It offers 8 kHz audio bandwidth in an
RF bandwidth of just 1600 Hz.  FreeDV 2020 employs the same OFDM modem
and FEC as 700D.

The purpose of FreeDV 2020 is to test neural net speech coding over HF
radio.  It is highly experimental, and possibly the first use of
neural net vocoders in a real world, over the air system.

FreeDV 2020 is designed for slow fading HF channels with a SNR of 10dB
or better.  It is not designed for fast fading or very low SNRs like
700D.  It is designed to be a high quality alternative to SSB in
channels where SSB is already an "aim-chair" copy.  On an AWGN (non
fading channel), it will deliver reasonable speech quality down to 2dB
SNR.

You may encounter the following limitations with FreeDV 2020:

1. Some voices may sound very rough.  In early testing
about 90% of speakers tested work well.
1. Like 700D, you must tune within -/+ 20Hz for FreeDV 2020 to sync.
1. With significant fading, sync may take a few seconds.
1. There is a 2 second end-end latency.  You are welcome to try tuning
   this (Tools - Options - FIFO size, also see Sound Card Debug
   section below).
1. It requires a modern (post 2010) Intel CPU with AVX support.  If you 
   don't have AVX the FreeDV 2020 mode button will be grayed out. 
1. The audio in **Analog** mode is choppy.

### Horus Binary Mode

Horus Binary mode (HorusB) High Altitude Balloon (HAB) telemetry using
the same FSK modem as 2400A/B and 800XA.

Connect your UHF SSB radio to FreeDV, and it will output telemetry
messages to the UDP port specified on Tools-Options "UDP Messages".
For Project Horus work, the port 55690 is used. Check the "Enable UDP
messages" checkbox.

You can test Horus telemetry decodes by "Playing" [this](http://rowetel.com/downloads/horus/4fsk_binary_100Rb_8khzfs.wav) test file.

using Tools - Start/Stop Play File - from Radio.  On Linux, you can
monitoring the messages using netcat:
```
  $ nc -ul 55690 
```
At the bottom of Tools-Options, the "APiVerbose" check box enables
printing of verbose API debug messages to the console, which will also
work in Windows if Tools-Options "Windows Debug Console" is checked.

A Python script is required to upload the telemetry messages to the HabHub
server, please see https://github.com/projecthorus/horusbinary#usage---via-freedv

## Advanced/Developer Features

### UDP Messages

When FreeDV syncs on a received signal for 5 seconds, it will send a
"rx sync" UDP message to a Port on your machine (localhost).  An
external program or script listening on this port can then take some
action, for example send "spotting" information to a web server or
send an email your phone.

Enable UDP messages on Tools-Options, and test using the "Test"
button.
     
On Linux you can test reception of messages using netcat:
```
  $ nc -ul 3000
```  
An sample script to email you on FreeDV sync: https://svn.code.sf.net/p/freetel/code/freedv-dev/src/send_email_on_sync.py

Usage for Gmail:
```
  $ python send_email_on_sync.py --listen_port 3000 --smtp_server smtp.gmail.com --smtp_port 587 your@gmail.com your_pass
```

### Sound Card Debug

These features were added for FreeDV 700D, to help diagnose sound card
issues during development.

Tools - Options dialog:

Debug FIFO and PortAudio counters: used for debugging audio
problems on 700D.  During beta testing there were problems with break
up in the 700D Tx and Rx audio on Windows.

The PortAudio counters (PortAudio1 and PortAudio2) should not be
incremented when running in Tx or Rx, as this indicates samples are
being lost by the sound driver which will lead to sync problems.

The Fifo counter outempty1 counter should not be incremented during
Tx, as this indicates FreeDV is not supplying samples fast enough to
the PortAudio drivers.  The results will be resyncs at the receiver.

Check these counters by pressing Start, then Reset them and observe
the counters for 30 seconds.
     
If the PortAudio counters are incrementing on receive try:

  1. Adjusting framesPerBuffer; try 0, 128, 256, 512, 1024.

  1. Shut down other applications that might be using audio, such as
  Skype or your web browser.

  1. A different sound card rate such as 44.1kHz instead of 48kHz.

  If the outempty1 counter is incrementing on transmit try increasing
  the FifoSize.
     
  The txThreadPriority checkbox reduces the priority of the main txRx
  thread in FreeDV which may help the sound driver thread process
  samples.

  The txRxDumpTiming check box dumps timing information to a console
  that is used for debugging the rx break up problem on 700D.  Each
  number is how many ms the txRxThread took to run.

  The txRxDumpTiming check box dumps the number of samples free in the
  tx FIFO sending samples to the Tx.  If this hits zero, your tx audio
  will break up and the rx will lose sync.  Tx audio break up will
  also occur if you see "outfifo1" being incremented on the "Fifo"
  line during tx.  Try increasing the FifoSize.
     
### Test Frame Histogram

This feature was developed for testing FreeDV 700C.  Select the Test
Frame Histogram tab on Front Page

Displays BER of each carrier when in "test frame" mode.  As each QPSK
carrier has 2 bits there are 2*Nc histogram points.

Ideally all carriers will have about the same BER (+/- 20% after 5000
total bit errors).  However problems can occur with filtering in the
tx path.  If one carrier has less power, then it will have a higher
BER.  The errors in this carrier will tend to dominate overall
BER. For example if one carrier is attenuated due to SSB filter ripple
in the tx path then the BER on that carrier will be higher.  This is
bad news for DV.

Suggested usage: 

1. Transmit FreeDV in test frame mode.  Use a 2nd rx (or
get a friend) to monitor your rx signal with FreeDV in test frame
mode.  

1.  Adjust your rx SNR to get a BER of a few % (e.g. reduce tx
power, use a short antenna for the rx, point your beam away, adjust rx
RF gain).  

1. Monitor the error histogram for a few minutes, until you have say
5000 total bit errors.  You have a problem if the BER of any carrier
is more than 20% different from the rest.

1. A typical issue will be one carrier at 1.0, the others at 0.5,
indicating the poorer carrier BER is twice the larger.

### Full Duplex Testing with loopback

Tools - Options - Half Duplex check box

FreeDV GUI can operate in full duplex mode which is useful for
development of listening to your own FreeDV signal as only one PC is
required.  Normal operation is half duplex.

Tx and Rx signals can be looped back via an analog connection between
the sound cards.

On Linux, using the Alsa loopback module:
```
  $ sudo modprobe snd-aloop
  $ ./freedv

  In Tools - Audio Config - Receive Tab  - From Radio select -> Loopback: Loopback PCM (hw:1,0)
                          - Transmit Tab - To Radio select   -> Loopback: Loopback PCM (hw:1,1)
```

## Glossary

Term | Notes
--- | ---
AWGN | Additive White Gaussian Noise - a channel with just noise and no fading (like VHF)
FEC | Foward Error Correction.  Extra bits to we send to protect the speech codec bits
LDPC | Low Density Parity Check Codes, a powerful family of FEC codes

## Release Notes

Version | Date | Notes
--- | --- | ---
V1.4 | June 2019 | Project Horus Binary Mode, FreeDV 2020
V1.3 | May 2018 | FreeDV 700D

## References 

http://freedv.org
<|MERGE_RESOLUTION|>--- conflicted
+++ resolved
@@ -229,7 +229,6 @@
 4. Contact the digital voice mailing list.  Be specific about your
 hardware, what you have tried, and the exact nature of the problem.
 
-<<<<<<< HEAD
 ### FreeDV 2020 mode is greyed out
 
 You must have a modern CPU with AVX support to run FreeDV 2020.  A
@@ -240,11 +239,7 @@
 
 You may need to clean out the previous confirguration.  Try
 Tools-Restore Defaults.
-=======
-### The FreeDV 2020 mode button isn grayed out
-
-You don't have AVX support on your CPU.  FreeDV 2020 requires AVX to run.
->>>>>>> 07b08a56
+
 
 ## Voice Keyer 
 
