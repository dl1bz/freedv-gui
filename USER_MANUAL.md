# Introduction

FreeDV GUI (or just FreeDV) is a GUI program for Linux, Windows, and
OSX for running FreeDV on a desktop PC or laptop.

This is a live document.  Notes on new FreeDV features are being added as they are developed. 

# Getting Started

FreeDV GUI can be challenging to set up.  The easiest way is to find a friend who has set up FreeDV and get them to help. This section contains instructions to help you get started.

## Sound Card Configuration

For Receive only operation you just need one sound card; this is a
great way to get started.

For Tx/Rx operation you need two sound cards.  One connects to your
radio, and one for the operator.  The sound card connecting to the
radio can be a rig interface device like a Signalink, RIGblaster,
your radio's internal USB sound card, or a home brew rig interface.

The second sound card is often a set of USB headphones or your
computer's internal sound card.

## Receive Only (One Sound Card)

Start with just a receive only station.  You just need the basic sound
hardware in your computer, for example a microphone/speaker on your
computer.

1. Open the *Tools - Audio Config* Dialog
1. At the bottom select *Receive* Tab
1. In *Input To Computer From Radio* select your default sound input device (usually at the top)
1. In the *Output From Computer To Speaker/Headphones* window select your default sound output device (usually at the top)
1. At the bottom select *Transmit* Tab
1. In *Input From Microphone To Computer* window select *none*
1. In *Output From Computer To Radio* window select *none*
1. Press OK to close the dialog

When you press Start FreeDV will start decoding any incoming signals
on the microphone input, playing the decoded audio out of your
speaker.  If no valid FreeDV signals are received, no audio will be
played.

If you connect the microphone input on your computer to your radio
receiver, you can decode off air signals.  If you have a rig
interface, try configuring that as the *From Radio To Computer*
device, with your computer's sound card as the *From Computer To
Speaker/Headphone* device.

If you don't have anyone to transmit FreeDV signals to you, try the
test wave files in the next section.

## Test Wave Files

In the
[wav](https://github.com/drowe67/freedv-gui/tree/master/wav)
directory are audio files containing off-air FreeDV modem
signals. There is one for each FreeDV mode.  Select a FreeDV mode and
press Start.  Choose a file using "Tools - Start/Stop Play File From
Radio".  You should hear decoded FreeDV speech.

These files will give you a feel for what FreeDV signals sound like,
and for the basic operation of the FreeDV software.

## Transmit/Receive (Two Sound Cards)

For Tx/Rx operation you need to configure two sound cards, by setting
up Tools - Audio Config *Transmit* and *Receive* Tabs.

When receiving, FreeDV off-air signals **from** your radio are decoded
by your computer and sent **to** your speaker/headphones, where you
can listen to them.

When transmitting, FreeDV takes your voice **from** the microphone,
and encodes it to a FreeDV signal in you computer which is sent **to**
your radio for transmission over the air.

Tab | Sound Device | Notes
--------------- | ---------------------------------------------- | ----------------------------------------------
Receive Tab | Input To Computer From Radio | The off air FreeDV signal **from** your radio rig interface to your computer
Receive Tab | Output From Computer To Speaker/Headphones | The decoded audio from your computer to your Speaker/Headphones
Transmit Tab | Input From Microphone To Computer | Your voice from the microphone to your computer
Transmit Tab | Output From Computer To Radio | The FreeDV signal from your computer sent **to** your rig interface for Tx

## Changing Audio Devices

If you change audio devices (e.g. add or remove sound cards, USB hardware), it's a good idea to check the Tools/Audio Config dialog before pressing **Start**, to verify the audio devices are as expected. This is particularly important if any audio devices e.g. Headsets, USB Sound Cards, or Virtual Cables have been disconnected since the last time FreeDV was used.

Hitting **Refresh** in the lower left hand corner of the Tools/Audio Config will normally update the audio devices list. Keeping a screen shot of a known working configuration will be useful for new users. Unexpected audio configuration changes may also occur following a Windows updates.

Another solution is to re-start FreeDV and check Tools/Audio Config again after changing any audio hardware.

If you change/remove USB audio devices without refreshing Tools/Audio Config, FreeDV may crash.

## Sound Card Levels

Sound card levels are generally adjusted in the computer's Control
Panel or Settings, or in some cases via controls on your rig interface
hardware or menus on your radio.

When FreeDV is running, you can observe the sound card signals in the
main window tabs (From Radio, From Mic, To Speaker).

1. On receive, FreeDV is not very sensitive to the **From Radio**
level, adjust so it is mid-range and not clipping.  FreeDV uses phase
shift keying (PSK) so is not sensitive to amplitude.

1. The transmit level from your computer to your radio is important.
On transmit, adjust your level so that the ALC is **just** being
nudged.  More **is not better** with the FreeDV transmit signal.
Overdriving your transmitter will lead to a distorted transit signal, and
a poor SNR at the receiver.  This is a very common problem.

1. FreeDV 700D and 700E can drive your transmitter at an average power of 40% of it's peak power rating.  For example 40W RMS for a 100W PEP radio. Make sure your transmitter can handle continuous power output at these levels, and reduce the power if necessary.

1. Adjust the microphone audio so the peaks are not clipping, and the
average is about half the maximum.

## Audio Processing

FreeDV likes a clean path through your radio.  Turn all audio
processing **OFF** on transmit and receive:

+ On receive, DSP noise reduction should be off.

+ On transmit, speech compression should be off.

+ Keep the receive audio path as "flat" as possible, no special filters.

+ FreeDV will not work any better if you band pass filter the off air
received signals.  It has its own, very tight filters in the
demodulator.

## PTT Configuration

The Tools - PTT dialog supports three different ways to control PTT on
your radio:

+ VOX: sends a tone to the left channel of the Transmit/To Radio sound card
+ Hamlib: support for many different radios via the Hamlib library and a serial port
+ Serial Port: direct access to the serial port pins

Once you have configured PTT, try the **Test** button.

Serial PTT support is complex.  We get many reports that FreeDV
PTT doesn't work on a particular radio, but may work fine with other
programs such as Fldigi.  This is often a mis-match between the serial
parameters Hamlib is using with FreeDV and your radio. For example you
may have changed the default serial rate on your radio. Carefully
check the serial parameters on your radio match those used by FreeDV
in the PTT Dialog.

Also see [Common Problems](#common-problems) section of this manual.

<<<<<<< HEAD
## HamLib
=======
### Hamlib
>>>>>>> 0262f823

Hamlib comes with a default serial rate for each radio.  If your radio
has a different serial rate change the Serial Rate drop down box to
match your radio.

When **Test** is pressed, the "Serial Params" field is populated and
displayed.  This will help track down any mismatches between Hamlib
and your radio.

If you are really stuck, download Hamlib and test your radio's PTT
using the command line ```rigctl``` program.

## Icom Radio Configuration

If using an Icom radio, Hamlib will use the radio's default CI-V address
when connecting. If this has been changed, you can specify the correct
address in the "Radio Address" field (valid values are 00 through FF
in hexadecimal). 

Note that "00" is the "wildcard" CI-V address. Your radio must have the 
"CI-V Transceive" option enabled in order for it to respond to commands
to that address. Otherwise, FreeDV must be configured to use the same
CI-V address as configured in the radio. For best results, ensure that
there are no other Icom/CI-V capable devices in the chain if 
"00"/"CI-V Transceive" is used.

## Changing COM Port On Windows

If you change the COM port of a USB-Serial device in Device Manager,
please unplug and plug back in the USB device.  Windows/FreeDV won't
recognise the device on the new COM Port until it has been
unplugged/plugged.

## USB or LSB?

On bands below 10 MHz, LSB is used for FreeDV.  On 10MHz and above, USB is used. After much debate, the FreeDV community has adopted the same conventions as SSB, based on the reasoning that FreeDV is a voice mode.

As an aid to the above, FreeDV will show the current mode on the bottom of the window upon pressing the Start button if Hamlib is enabled and your radio supports retrieving frequency and mode information over CAT. If your radio is using an unexpected mode (e.g. LSB on 20 meters), it will display that mode on the bottom of the window next to the Clear button in red letters. When a session is not active, Hamlib isn't enabled, or if your radio doesn't support retrieving frequency and mode over CAT, it will remain grayed out with "unk" displaying instead of the mode (for "unknown").

# Common Problems

## Overdriving Transmit Level

This is a very common problem for first time FreeDV users.  Adjust your transmit levels so the ALC is just being nudged. More power is not better with FreeDV.  An overdriven signal will have poor SNR at the receiver.  For FreeDV 700D/700E operation with the clipper, make sure your transmitter can sustain high average power levels without damage (e.g. 40W RMS on a 100W PEP radio).

## I can't set up FreeDV, especially the Sound Cards

This can be challenging the first time around:

1. Try a receive only (one audio card) set up first.

1. Ask someone who already runs FreeDV for help.

1. If you don't know anyone local, ask for help on the digital voice
mailing list.  Be specific about the hardware you have and the exact
nature of your problem.

## Hamlib does not work with my Icom radio

The most common issue with Icom radios is that the CI-V address configured
in FreeDV does not match the address configured in the radio. Ensure that
the CI-V address in both FreeDV and on the radio are the same. If "00" is
used on the FreeDV side, ensure that the "CI-V Transceive" option is enabled
on the radio or else the radio will not respond to requests directed to that
address.

## I need help with my radio or rig interface

There are many radios, many computers, and many sound cards.  It is
impossible to test them all. Many radios have intricate menus with
custom settings.  It is unreasonable to expect the authors of FreeDV to
have special knowledge of your exact hardware.

However someone may have worked through the same problem as you.  Ask
on the digital voice mailing list.

## Can't hear anything on receive

Many FreeDV modes will not play any audio if there is no valid signal.
You may also have squelch set too high.  In some modes the **Analog**
button will let you hear the received signal from the SSB radio.

Try the Test Wave Files above to get a feel for what a FreeDV signal
looks and sounds like.

## Trouble getting Sync with 700D

You need to be within +/- 60 Hz on the transmit signal.  It helps if
both the Tx and Rx stations tune to known, exact frequencies such as
exactly 7.177MHz.  On channels with fast fading sync may take a few
seconds.

## PTT doesn't work.  It works with Fldigi and other Hamlib applications.

Many people struggle with initial PTT setup:

1. Read the PTT Configuration section above.

1. Try the Tools - PTT Test function.

1. Check your rig serial settings.  Did you change them from defaults
for another program?

1. Linux version: do you have permissions for the serial port?  Are you a member
of the ```dialout``` group?

1. Ask someone who already uses FreeDV to help.

1. Contact the digital voice mailing list.  Be specific about your
hardware, what you have tried, and the exact nature of the problem.

## FreeDV 2020 mode is greyed out

You must have a modern CPU with AVX support to run FreeDV 2020.  If
you do not have AVX the FreeDV 2020 mode button will be greyed out.
A Microsoft utlity called [coreinfo](https://docs.microsoft.com/en-us/sysinternals/downloads/coreinfo)
can be also used to determine if your CPU supports AVX.  A * means
you have AVX, a - means no AVX:
```
AES             -       Supports AES extensions
AVX             *       Supports AVX intruction extensions
FMA             -       Supports FMA extensions using YMM state
```

On Linux, you can check for `avx` in the **flags** section of `/proc/cpuinfo`
or the output of the `lscpu` command:
```
lscpu | grep -o "avx[^ ]*"
```
will display `avx` (or `avx2`) if your CPU supports the instructions.

## FreeDV 2020 mode is slow on ARM Macs

Preliminary testing on ARM Macs has shown that NEON optimizations in LPCNet are
sufficient to allow 2020 to be whitelisted on those machines. However, this is
definitely experimental. If you are experiencing issues with 2020 mode on these
Macs, please let the development team know so that further investigation can be done.

## I installed a new version and FreeDV stopped working

You may need to clean out the previous configuration.  Try
Tools-Restore Defaults.

## FreeDV crashes when I press Start

Have you removed/changed USB audio devices? If you remove/change USB audio devices without pressing Tools/Audio Config, FreeDV may crash.  See Changing Audio Devices above.

## FreeDV can't be opened on OSX because the developer cannot be verified

From January 2020 Apple is enforcing notarization for all OSX applications.  The FreeDV developers do not wish to operate within the Apple ecosystem due to the cost/intrusiveness of this requirement.

![notarization](contrib/osx_notarization1.png)

Security & Privacy shows the Open Anyway option for FreeDV:

![notarization](contrib/osx_notarization2.png)

![notarization](contrib/osx_notarization3.png)

Or you can use command line options:

```
xattr -d com.apple.quarantine FreeDV.app
```
or
```
xattr -d -r com.apple.quarantine FreeDV.app
```

# Voice Keyer

The Voice Keyer Button on the front page, and the Options-PTT dialog
puts FreeDV and your radio into transmit, reads a wave file of your
voice to call CQ, and then switches to receive to see if anyone is
replying.  If you press the space bar the voice keyer stops.  If a signal
with a valid sync is received for a few seconds the voice keyer stops.

The Options-PTT dialog can be used to select the wave file, set the Rx
delay, and number of times the tx/rx cycle repeats.

The wave file for the voice keyer should be in 8kHz mono 16 bit sample
form (16 kHz for 2020).  Use a free application such as Audacity to convert a file you
have recorded to this format.

# PSK Reporter (Experimental)

FreeDV has the ability to send FreeDV signal reports to [PSK Reporter](https://pskreporter.info/)
by enabling the option in Tools-Options and specifying your callsign and grid square. When enabled, this causes
FreeDV to disable the free form **Txt Msg** field and only transmit the **Callsign** field.

FreeDV validates the received information before submitting a position report to PSK Reporter. This is to ensure that FreeDV does not report invalid callsigns to the service (e.g. ones that don't exist or that correspond to real non-FreeDV users). However, all received text will display in the main window even if it has errors.

Reports sent to PSK Reporter will display using the mode "FREEDV" for ease of filtering. The user's 
current mode (e.g. 700D, 1600, etc.) will also appear in the "Using" field when hovering over or 
clicking on a reception report.

Note that Hamlib must be enabled so PSK Reporter can read your radio's frequency. A message will appear on pushing Start if this is not the case.

# FreeDV Modes

The following table is a guide to the different modes, using
analog SSB and Skype as anchors for a rough guide to audio quality:

Mode | Min SNR | Fading | Latency | Speech Bandwidth | Speech Quality
--- | :---: | :---: | :---: | :---: | :---:
SSB | 0 | 8/10 | low | 2600 | 5/10
1600 | 4 | 3/10 | low | 4000 | 4/10
700C | 2  | 6/10 | low |  4000 | 3/10
700D | -2 | 4/10 | high | 4000 | 3/10
700E | 1 | 7/10 | medium | 4000 | 3/10
2020 | 4  | 4/10 | high | 8000 | 7/10
Skype | - |- | medium | 8000 | 8/10

The Min SNR is roughly the SNR where you cannot converse without
repeating yourself.  The numbers above are on channels without fading
(AWGN channels like VHF radio).  For fading channels the minimum SNR
is a few dB higher. The Fading column shows how robust the mode is to
HF Fading channels, higher is more robust.

The more advanced 700D and 2020 modes have a high latency due to the
use of large Forward Error Correction (FEC) codes.  They buffer many
frames of speech, which combined with PC sound card buffering results
in end-to-end latencies of 1-2 seconds.  They may take a few seconds to
sync at the start of an over, especially in fading channels.

## FreeDV 700D

In mid 2018 FreeDV 700D was released, with a new OFDM modem, powerful
Forward Error Correction (FEC) and optional interleaving.  It uses the
same 700 bit/s speech codec at 700C. It operates at SNRs as low as
-2dB, and has good HF channel performance.  It is around 10dB better
than FreeDV 1600 on fading channels, and is competitive with SSB at
low SNRs.  The FEC provides some protection from urban HF noise.

FreeDV 700D is sensitive to tuning.  To obtain sync you must be within
+/- 60Hz of the transmit frequency.  This is straightforward with
modern radios which are generally accurate to +/-1 Hz, but requires
skill and practice when used with older, VFO based radios.

## FreeDV 700E

FreeDV 700E was developed in December 2020 using lessons learned from on air operation of 700C and 700D.  A variant of 700D, it uses a shorter frame size (80ms) to reduce latency and sync time.  It is optimised for fast fading channels channels with up to 4Hz Doppler spread and 6ms delay spread.  FreeDV 7000E uses the same 700 bit/s codec as FreeDV 700C and 700D.  It requires about 3dB more power than 700D, but can operate reliably on fast fading channels.

The 700E release also includes optional compression (clipping) of the 700D and 700E transmit waveforms to reduce the Peak to Average Power Ratio to about 4dB.  For example a 100W PEP transmitter can be driven to about 40W RMS.  This is an improvement of 6dB over previous releases of FreeDV 700D. Before enabling the clipper make sure your transmitter is capable of handling sustained high average power without damage.  

Clipping can be enabled via Tools-Options.

On good channels with high SNR clipping may actually reduce the SNR of the received signal.  This is intentional - we are adding some pre-distortion in order to increase the RMS power.  Forward error correction (FEC) will clean up any errors introduced by clipping, and on poor channels the benefits of increased signal power outweigh the slight reduction in SNR on good channels.

## FreeDV 2020

FreeDV 2020 was developed in 2019.  It uses an experimental codec
based on the LPCNet neural net (deep learning) synthesis engine
developed by Jean-Marc Valin.  It offers 8 kHz audio bandwidth in an
RF bandwidth of just 1600 Hz.  FreeDV 2020 employs the same OFDM modem
and FEC as 700D.

The purpose of FreeDV 2020 is to test neural net speech coding over HF
radio.  It is highly experimental, and possibly the first use of
neural net vocoders in a real world, over the air system.

FreeDV 2020 is designed for slow fading HF channels with a SNR of 10dB
or better.  It is not designed for fast fading or very low SNRs like
700D.  It is designed to be a high quality alternative to SSB in
channels where SSB is already an "arm-chair" copy.  On an AWGN (non-
fading channel), it will deliver reasonable speech quality down to 2dB
SNR.

FreeDV 2020 Tips:

1. It requires a modern (post 2010) Intel CPU with AVX support.  If you
   don't have AVX the FreeDV 2020 mode button will be grayed out.
1. Some voices may sound very rough.  In early testing
   about 90% of speakers tested work well.
1. Like 700D, you must tune within -/+ 60Hz for FreeDV 2020 to sync.
1. With significant fading, sync may take a few seconds.
1. There is a 2 second end-to-end latency.  You are welcome to try tuning
   this (Tools - Options - FIFO size, also see Sound Card Debug
   section below).
1. The voice keyer file must be 16 kHz mono 16 bit sample format.

# Tools Menu

## Tools - Filter

This section describes features on Tools-Filter.  

Control | Description
 -------------------------- | ------------------------------------------------------------------------ |
Noise Supression | Enable noise supression, dereverberation, AGC of mic signal using the Speex pre-processor
700C/700D Auto EQ | Automatic equalisation for FreeDV 700C and FreeDV 700D Codec input audio

Auto EQ (Automatic Equalisation) adjusts the input speech spectrum to best fit the speech codec. It can remove annoying bass artefacts and make the codec speech easier to understand.

* [Blog Post on Auto EQ Part 1](http://www.rowetel.com/?p=6778)
* [Blog Post on Auto EQ Part 2](http://www.rowetel.com/?p=6860)

## Tools - Options

### FreeDV 700 C/D/E Options

Control | Description
 ------------------------------ | ----------------------------------------------------------------------------- |
Clipping | Increases the average power. Ensure your transmitter can handle high RMS powers before using!
700C Diversity Combine | Combining of two sets of 700C carriers for better fading channel performance
Tx Band Pass Filter | Reduces Tx spectrum bandwidth
Manual Unsync | Forces modem to remain in sync, and not drop sync automatically

### OFDM Modem Phase Estimator Options (Experimental)

These options apply to the FreeDV 700D and 2020 modes that use the OFDM modem:

1. The High Bandwidth option gives better performance on channels where the phase changes quickly, for example fast fading HF channels and the Es'Hail 2 satellite. When unchecked, the phase estimator bandwidth is automatically selected.  It starts off high to enable fast sync, then switches to low bandwidth to optimise performance for low SNR HF channels.

1. The DPSK (differential PSK) checkbox has a similar effect - better performance on High SNR channels where the phase changes rapidly.  This option converts the OFDM modem to use differential PSK rather than coherent PSK.  DPSK is used by earlier FreeDV modes such as FreeDV 1600.  It affects the Tx and Rx side, so both sides must select DPSK.

If you have problems with 700D or 2020 sync even though you have a strong signal - try these options.

# Helping Improve FreeDV

If you have an interesting test case, for example:

1. FreeDV working poorly with a particular person or microphone.
1. Poor over the air performance on a fast fading channel.
1. Problems with sync on strong signals.
1. A comparison with SSB.

Please send the developers an off air recording of the signal.  FreeDV can record files from your radio using Tools-Record File from Radio.  A recording of 30 to 60 seconds is most useful.

With a recording we can reproduce your exact problem.  If we can reproduce it we can fix it. Recordings are much more useful than anecdotes or subjective reports like "FreeDV doesn't work", "SSB is better", or "On 23 December it didn't work well on grid location XYZ".  With subjective reports problems are impossible to reproduce, cannot be fixed, and you are unlikely to get the attention of the developers.

# Advanced/Developer Features

## Stats Window

Located on the lower left hand side of the main screen.

Term | Notes
--- | --- |
Bits | Number of bits demodulated
Errs | Number of bit errors detected
Resyncs | Number of times the demodulator has resynced
ClkOff | Estimated sample clock offset in parts per million
FreqOff | Estimated frequency offset in Hz
Sync | Sync metric (OFDM modes like 700D and 2020)
Var | Speech encoder distortion for 700C/700D (see Auto EQ)

The sample clock offset is the estimated difference between the
modulator (tx) and demodulator (rx) sample clocks.  For example if the
transmit station sound card is sampling at 44000 Hz and the receive
station sound card 44001 Hz, the sample clock offset would be
((44000-44001)/44000)*1E6 = 22.7 ppm.

## Timing Delta Tab

This indicates the symbol timing estimate of the demodulator, in the
range of +/- 0.5 of a symbol.  With off air signals this will have a
sawtooth appearance, as the demod tracks the modulator sample clock.
The steeper the slope, the greater the sample clock offset.

* [FreeDV 1600 Sample Clock Offset Bug](http://www.rowetel.com/?p=6041)
* [Testing a FDMDV Modem](http://www.rowetel.com/?p=2433)

## UDP Messages

When FreeDV syncs on a received signal for 5 seconds, it will send a
"rx sync" UDP message to a port on your machine (localhost).  An
external program or script listening on this port can then take some
action, for example send "spotting" information to a web server or
send an email your phone.

Enable UDP messages on Tools-Options, and test using the "Test"
button.

On Linux you can test reception of messages using netcat:
```
  $ nc -ul 3000
```  
A sample script to email you on FreeDV sync: [send_email_on_sync.py](src/send_email_on_sync.py)

Usage for Gmail:
```
python send_email_on_sync.py --listen_port 3000 --smtp_server smtp.gmail.com \
--smtp_port 587 your@gmail.com your_pass
```

## Sound Card Debug

These features were added for FreeDV 700D, to help diagnose sound card
issues during development.

### Tools - Options dialog:

Debug FIFO and PortAudio counters: used for debugging audio
problems on 700D.  During beta testing there were problems with break
up in the 700D Tx and Rx audio on Windows.

The PortAudio counters (PortAudio1 and PortAudio2) should not
increment when running in Tx or Rx, as this indicates samples are
being lost by the sound driver which will lead to sync problems.

The Fifo counter outempty1 counter should not increment during
Tx, as this indicates FreeDV is not supplying samples fast enough to
the PortAudio drivers.  The results will be resyncs at the receiver.

Check these counters by pressing Start, then Reset them and observe
the counters for 30 seconds.

If the PortAudio counters are incrementing on receive try:

  1. Adjusting framesPerBuffer; try 0, 128, 256, 512, 1024.

  1. Shut down other applications that might be using audio, such as
  Skype or your web browser.

  1. A different sound card rate such as 44.1kHz instead of 48kHz.

  If the outempty1 counter is incrementing on transmit try increasing
  the FifoSize.

  The txThreadPriority checkbox reduces the priority of the main txRx
  thread in FreeDV which may help the sound driver thread process
  samples.

  The txRxDumpTiming check box dumps timing information to a console
  that is used for debugging the rx break up problem on 700D.  Each
  number is how many ms the txRxThread took to run.

  The txRxDumpTiming check box dumps the number of samples free in the
  tx FIFO sending samples to the Tx.  If this hits zero, your tx audio
  will break up and the rx will lose sync.  Tx audio break up will
  also occur if you see "outfifo1" being incremented on the "Fifo"
  line during tx.  Try increasing the FifoSize.

## Test Frame Histogram

This feature was developed for testing FreeDV 700C.  Select the Test
Frame Histogram tab on Front Page

Displays BER of each carrier when in "test frame" mode.  As each QPSK
carrier has 2 bits there are 2*Nc histogram points.

Ideally all carriers will have about the same BER (+/- 20% after 5000
total bit errors), however problems can occur with filtering in the
tx path.  If one carrier has less power, then it will have a higher
BER.  The errors in this carrier will tend to dominate overall
BER. For example if one carrier is attenuated due to SSB filter ripple
in the tx path then the BER on that carrier will be higher.  This is
bad news for DV.

Suggested usage:

1. Transmit FreeDV in test frame mode.  Use a 2nd rx (or
get a friend) to monitor your rx signal with FreeDV in test frame
mode.  

1.  Adjust your rx SNR to get a BER of a few % (e.g. reduce tx
power, use a short antenna for the rx, point your beam away, adjust rx
RF gain).  

1. Monitor the error histogram for a few minutes, until you have say
5000 total bit errors.  You have a problem if the BER of any carrier
is more than 20% different from the rest.

1. A typical issue will be one carrier at 1.0 and the others at 0.5,
indicating the poorer carrier BER is twice the larger.

## Full Duplex Testing with loopback

Tools - Options - Half Duplex check box

FreeDV GUI can operate in full duplex mode which is useful for
development or listening to your own FreeDV signal as only one PC is
required.  Normal operation is half duplex.

Tx and Rx signals can be looped back via an analog connection between
the sound cards.

On Linux, using the Alsa loopback module:
```
  $ sudo modprobe snd-aloop
  $ ./freedv

  In Tools - Audio Config - Receive Tab  - From Radio select -> Loopback: Loopback PCM (hw:1,0)
                          - Transmit Tab - To Radio select   -> Loopback: Loopback PCM (hw:1,1)
```

# Tips

1. The space bar can be used to toggle PTT.
1. You can left click on the main window to adjust tuning, the vertical red line on the frequency scale will show the current centre frequency.  FreeDV will automatically track any drift once it syncs.

# Converting this document to PDF

For the Linux inclined:
```
$ pandoc USER_MANUAL.md -o USER_MANUAL.pdf "-fmarkdown-implicit_figures -o" \
--from=markdown -V geometry:margin=.4in --toc --highlight-style=espresso
```

# Glossary

Term | Notes
------- | ---------------------------------------------------------------------------------------------
AWGN | Additive White Gaussian Noise - a channel with just noise and no fading (like VHF)
FEC | Forward Error Correction - extra bits to we send to protect the speech codec bits
LDPC | Low Density Parity Check Codes - a family of powerful FEC codes

# Release Notes

## V1.5.0 December 2020

1. FreeDV 700E, better performance than 700D on fast fading channels
1. FreeDV 700D/700E clipper to increase average transmit power by 6dB

## V1.4.3 August 2020

1. Maintenance Release (no major new features)
1. Changes to support wxWidgets 3.1 (but Windows versions built against wxWidgets 3.0)
1. Under the hood - OFDM modem has been refactored, shouldn't affect freedv-gui operation

## V1.4.2 July 2020

1. Maintenance Release (no major new features)
1. Improved squelch/audio pass through on 700D/2020/2400B
1. Under the hood - Codec2 library has been refactored, shouldn't affect freedv-gui operation
1. Removed Project Horus support (now being maintained outside of Codec2/FreeDV)

## V1.4 June-October 2019

1. FreeDV 2020, Project Horus Binary Modes.
1. [Improved OFDM Modem Acquisition](http://www.rowetel.com/?p=6824), this will improve sync time on FreeDV 700D and 2020 on HF fading channels, and can also handle +/- 60 Hz frequency offsets when tuning.
1. Fixed FreeDV 700C frequency offset bug fix, was losing sync at certain frequency offsets.
1. Wide bandwidth phase estimation and DPSK for OFDM modes (700D/2020) for fast fading/QO-100 channels (Tools-Options)
1. Better speech quality on FreeDV 700C/700D with Auto equaliser (Tools-Filter)

## V1.3 May 2018

* FreeDV 700D

# References

* [FreeDV Web site](http://freedv.org)
* [FreeDV Technology Overview](https://github.com/drowe67/codec2/blob/master/README_freedv.md)
* [Digitalvoice mailing list](https://groups.google.com/forum/#!forum/digitalvoice)<|MERGE_RESOLUTION|>--- conflicted
+++ resolved
@@ -153,11 +153,7 @@
 
 Also see [Common Problems](#common-problems) section of this manual.
 
-<<<<<<< HEAD
 ## HamLib
-=======
-### Hamlib
->>>>>>> 0262f823
 
 Hamlib comes with a default serial rate for each radio.  If your radio
 has a different serial rate change the Serial Rate drop down box to
