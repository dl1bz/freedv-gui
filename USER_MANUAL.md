# Introduction

FreeDV GUI (or just FreeDV) is a GUI program for Linux, Windows, and
OSX for running FreeDV on a desktop PC or laptop.

This is a live document.  Notes on new FreeDV features are being added as they are developed. 

# Getting Started

This section contains instructions to help you get started.

## Easy Setup

Upon starting FreeDV for the first time, the Easy Setup dialog will appear. This
is a streamlined setup process for FreeDV optimized for hardware commonly used
by amateur radio operators and is divided into three sections:

1. Sound card configuration,
2. CAT/PTT control, and
3. Reporting.

These sections are shown below:

![Easy Setup dialog](contrib/easy_setup.png)

Note that you can always return to this dialog by going to *Tools - Easy Setup*.

### Sound Card Configuration

To configure your sound card(s) using Easy Setup, simply select the sound device 
associated with your radio and the microphone and speaker devices you wish to use
to hear decoded audio as well as to transmit audio. If you're setting up a receive-only
station, you can choose "None" for the transmit audio device.

Additionally, if you are using a Flex 6000 series radio on the Windows platform, 
FreeDV will automatically select the DAX TX sound device. It is necessary only to 
select the correct "slice" for the radio sound device and the two devices to use for 
analog receive and transmit (e.g. your computer's built in microphone and speaker devices).

Note that some configurations (for example, SDR setups involving multiple radio sound
devices) may not be able to be configured with Easy Setup. For those, you can choose
the "Advanced" button and proceed to "Advanced Setup" below.

### CAT/PTT control

Easy Setup supports three methods of radio control:

1. No radio control (e.g. using a VOX audio device such as SignaLink),
2. Hamlib CAT control, and
3. Serial port PTT control.

Simply select the option that matches your radio setup and the required fields will
appear. For Hamlib, these are typically the type of radio you're using as well as the
serial port it's connected to (or TCP/IP hostname:port). Serial port PTT control requires 
the serial port your radio is using as well as whether your radio's PTT is triggered
via the RTS or DTR pin (and the required polarity for either).

If required, the "Advanced" button in this section will allow you to configure PTT input
(e.g. for a footswitch) and additional VOX related options. The "Test" button will
emit a constant carrier on the selected radio sound device as well as enable PTT to allow
you to adjust your radio sound levels (see "Sound Card Levels" below).

### Reporting

While not required, it is recommended to enable reporting so that others
can see who is currently receiving them. Both sides of a contact must have this enabled
in order for this feature to work. To configure reporting, simply enable
the feature here and enter your callsign and current grid square.

For more information about the reporting feature, see the "FreeDV Reporting" section below.

## Advanced Setup

### Sound Card Configuration

#### Receive Only (One Sound Card)

For this setup, you just need the basic sound hardware in your computer, 
for example a microphone/speaker on your computer.

1. Open the *Tools - Audio Config* Dialog
1. At the bottom select *Receive* Tab
1. In *Input To Computer From Radio* select your default sound input device (usually at the top)
1. In the *Output From Computer To Speaker/Headphones* window select your default sound output device (usually at the top)
1. At the bottom select *Transmit* Tab
1. In *Input From Microphone To Computer* window select *none*
1. In *Output From Computer To Radio* window select *none*
1. Press OK to close the dialog

When you press Start FreeDV will start decoding any incoming signals
on the microphone input, playing the decoded audio out of your
speaker.  If no valid FreeDV signals are received, no audio will be
played.

If you connect the microphone input on your computer to your radio
receiver, you can decode off air signals.  If you have a rig
interface, try configuring that as the *From Radio To Computer*
device, with your computer's sound card as the *From Computer To
Speaker/Headphone* device.

If you don't have anyone to transmit FreeDV signals to you, try the
test wave files in the next section.

#### Transmit/Receive (Two Sound Cards)

For Tx/Rx operation you need to configure two sound cards, by setting
up Tools - Audio Config *Transmit* and *Receive* Tabs.

When receiving, FreeDV off-air signals **from** your radio are decoded
by your computer and sent **to** your speaker/headphones, where you
can listen to them.

When transmitting, FreeDV takes your voice **from** the microphone,
and encodes it to a FreeDV signal in you computer which is sent **to**
your radio for transmission over the air.

Tab | Sound Device | Notes
--------------- | ---------------------------------------------- | ----------------------------------------------
Receive Tab | Input To Computer From Radio | The off air FreeDV signal **from** your radio rig interface to your computer
Receive Tab | Output From Computer To Speaker/Headphones | The decoded audio from your computer to your Speaker/Headphones
Transmit Tab | Input From Microphone To Computer | Your voice from the microphone to your computer
Transmit Tab | Output From Computer To Radio | The FreeDV signal from your computer sent **to** your rig interface for Tx

#### Changing Audio Devices

If you change audio devices (e.g. add or remove sound cards, USB hardware), it's a good idea to check the Tools/Audio Config dialog before pressing **Start**, to verify the audio devices are as expected. This is particularly important if any audio devices e.g. Headsets, USB Sound Cards, or Virtual Cables have been disconnected since the last time FreeDV was used.

Hitting **Refresh** in the lower left hand corner of the Tools/Audio Config will normally update the audio devices list. Keeping a screen shot of a known working configuration will be useful for new users. Unexpected audio configuration changes may also occur following a Windows updates.

Another solution is to re-start FreeDV and check Tools/Audio Config again after changing any audio hardware.

### PTT Configuration

The Tools - PTT dialog supports three different ways to control PTT on
your radio:

+ VOX: sends a tone to the left channel of the Transmit/To Radio sound card
+ Hamlib: support for many different radios via the Hamlib library and a serial port (or via TCP/IP for some devices, e.g. SDRs or FLrig/rigctld).
+ Serial Port: direct access to the serial port pins

You may also optionally configure a second serial port for PTT input.
This can be useful for interfacing devices like foot switches to 
FreeDV. If configured, FreeDV will switch into transmit mode (including
sending the needed Hamlib or serial commands to initiate PTT) when it
detects the configured signal.

Once you have configured PTT, try the **Test** button.

Serial PTT support is complex.  We get many reports that FreeDV
PTT doesn't work on a particular radio, but may work fine with other
programs such as Fldigi.  This is often a mismatch between the serial
parameters Hamlib is using with FreeDV and your radio. For example you
may have changed the default serial rate on your radio. Carefully
check the serial parameters on your radio match those used by FreeDV
in the PTT Dialog.

Also see [Common Problems](#common-problems) section of this manual.

#### HamLib

Hamlib comes with a default serial rate for each radio.  If your radio
has a different serial rate change the Serial Rate drop down box to
match your radio.

When **Test** is pressed, the "Serial Params" field is populated and
displayed.  This will help track down any mismatches between Hamlib
and your radio.

If you are really stuck, download Hamlib and test your radio's PTT
using the command line ```rigctl``` program.

#### Icom Radio Configuration 

If using an Icom radio, Hamlib will use the radio's default CI-V address
when connecting. If this has been changed, you can specify the correct
address in the "Radio Address" field (valid values are 00 through FF
in hexadecimal). 

Note that "00" is the "wildcard" CI-V address. Your radio must have the 
"CI-V Transceive" option enabled in order for it to respond to commands
to that address. Otherwise, FreeDV must be configured to use the same
CI-V address as configured in the radio. For best results, ensure that
there are no other Icom/CI-V capable devices in the chain if 
"00"/"CI-V Transceive" is used.

#### Changing COM Port On Windows

If you change the COM port of a USB-Serial device in Device Manager,
please unplug and plug back in the USB device.  Windows/FreeDV won't
recognise the device on the new COM Port until it has been
unplugged/plugged.

## Test Wave Files

In the installation are audio files containing off-air FreeDV modem signals. 
There is one file per FreeDV mode and are in the following locations depending 
on platform:

| Platform | Typical Location                                             |
|----------|--------------------------------------------------------------|
| Windows  | C:\\Program Files\\FreeDV [version]\\share\\freedv-gui\\wav  |
| Linux    | /usr/share/freedv-gui/wav or /usr/local/share/freedv-gui/wav |
| macOS    | See https://github.com/drowe67/freedv-gui/tree/master/wav    |

To play these files, first select a FreeDV mode and press Start.  Then 
choose a file using "Tools - Start/Stop Play File From Radio".  You should 
then hear decoded FreeDV speech.

These files will give you a feel for what FreeDV signals sound like,
and for the basic operation of the FreeDV software.

## Sound Card Levels

Sound card levels are generally adjusted in the computer's Control
Panel or Settings, or in some cases via controls on your rig interface
hardware or menus on your radio. In-app adjustments can also be done
by using the 'TX Level' slider at the bottom of the main screen; anything
below 0 dB attenuates the transmit signal.

When FreeDV is running, you can observe the sound card signals in the
main window tabs (From Radio, From Mic, To Speaker).

1. On receive, FreeDV is not very sensitive to the **From Radio**
level, adjust so it is mid-range and not clipping.  FreeDV uses phase
shift keying (PSK) so is not sensitive to amplitude.

1. The transmit level from your computer to your radio is important.
On transmit, adjust your level so that the ALC is **just** being
nudged.  More **is not better** with the FreeDV transmit signal.
Overdriving your transmitter will lead to a distorted transit signal, and
a poor SNR at the receiver.  This is a very common problem.

1. FreeDV 700D and 700E can drive your transmitter at an average power of 40% of its peak power rating.  For example 40W RMS for a 100W PEP radio. Make sure your transmitter can handle continuous power output at these levels, and reduce the power if necessary.

1. Adjust the microphone audio so the peaks are not clipping, and the
average is about half the maximum.

## Audio Processing

FreeDV likes a clean path through your radio.  Turn all audio
processing **OFF** on transmit and receive:

+ On receive, DSP noise reduction should be off.

+ On transmit, speech compression should be off.

+ Keep the receive audio path as "flat" as possible, no special filters.

+ FreeDV will not work any better if you band pass filter the off air
received signals.  It has its own, very tight filters in the
demodulator.

## USB or LSB?

On bands below 10 MHz, LSB is used for FreeDV.  On 10MHz and above, USB is used. After much debate, the FreeDV community has adopted the same conventions as SSB, based on the reasoning that FreeDV is a voice mode.

As an aid to the above, FreeDV will show the current mode on the bottom of the window upon pressing the Start button if Hamlib is enabled and your radio supports retrieving frequency and mode information over CAT. If your radio is using an unexpected mode (e.g. LSB on 20 meters), it will display that mode on the bottom of the window next to the Clear button in red letters. When a session is not active, Hamlib isn't enabled, or if your radio doesn't support retrieving frequency and mode over CAT, it will remain grayed out with "unk" displaying instead of the mode (for "unknown").

## Transceiver Filters

For most FreeDV use, your radio's receive and transmit filters should be set to the widest possible (typically around 3 KHz). 
This allows easy switching between analog mode as well as the various FreeDV modes. There has not been any testing done to
definitively confirm whether narrower bandwidths help with reception of FreeDV. Additionally, FreeDV already performs its own 
transmit filtering, so using additional narrow filtering on the radio will likely have little benefit (again, untested).

For reference, the channel widths of the currently supported modes are below:

| Mode | Width (KHz) |
| --- | --- |
| 1600 | 1.125 |
| 700C | 1.500 |
| 700D | 1.000 |
| 700E | 1.500 |
| 2020 | 1.600 |
| 2020B | 2.100 |

# Voice Keyer

The Voice Keyer Button on the front page puts FreeDV and your radio into 
transmit, reads a wave file of your voice to call CQ, and then switches to 
receive to see if anyone is replying.  If you press the space bar or click
the PTT button, the voice keyer stops.  If a signal with a valid sync is 
received for a few seconds the voice keyer also stops.

The Audio tab inside Tools-Options can be used to select the wave file, set 
the Rx delay, and number of times the tx/rx cycle repeats.

Additional options are also available if you right-click on the Voice Keyer button:

* "Use another voice keyer file": Allows you to trigger the voice keyer using a different file from the one configured in Tools->Options.
* "Record new voice keyer file": Triggers transmit and records your microphone audio to a file that you select. Pushing the Voice Keyer button will stop recording.
* "Monitor transmitted audio": Allows monitoring of audio while transmitting the voice keyer file. If enabled, a checkmark will appear next to this option.

# Monitoring TX Audio

FreeDV has the ability to monitor transmit audio. This can be useful for adjusting 
microphone filters when your radio is plugged into a dummy load. To enable this,
right-click on the PTT button and choose "Monitor transmitted audio". A checkmark
will appear next to this menu option when enabled.

# Quick Record

To quickly record incoming signals from the radio, a 'Record' button is provided
in the main window. Clicking this button will create a file beginning with the
name "FreeDV_FromRadio" and containing the current date and time. Clicking 'Record'
again will stop recording.

The Audio tab inside Tools-Options allows control of where these recordings are
saved. By default, this is inside the current user's Documents folder.

# Multiple Configurations

By default, FreeDV uses the following locations to store configuration:

* Linux: ~/.FreeDV 
* macOS: ~/Library/Preferences/FreeDV\ Preferences
* Windows: Registry (HKEY\_CURRENT\_USER\\SOFTWARE\\CODEC2-Project\\FreeDV)

If you'd like to store the configuration in another location (or store multiple configurations),
FreeDV accepts the -f (or --config) command line arguments to provide an alternate location. An
absolute path is recommended here; however, if only a relative path is provided, it will be relative
to the following locations:

* Linux: ~/
* macOS: ~/Library/Preferences/
* Windows: C:\\Users\\[username]\\AppData\\Roaming

## Executing FreeDV With a Different Configuration (Windows)

On Windows, you can create shortcuts to FreeDV with different file names for the "-f" command line
option as described above. To create a shortcut, right-click on the Desktop or in File Explorer and 
choose New->Shortcut. Click on Browse and navigate to one of the following paths:

* C:\\Program Files\\FreeDV [version]\\bin\\freedv.exe
* C:\\Program Files (x86)\\FreeDV [version]\\bin\\freedv.exe (if the 32 bit version is installed on a 64 bit machine)

Click Next and give the shortcut a unique description (e.g. "FreeDV IC-7300"). Then push Finish to create the shortcut.

Once the shortcut has been created, right-click it and choose Properties. Find the Shortcut tab in the resulting dialog
box and add "-f" followed by the desired filename to the end of the text in the Target field. Do not add any other
quote marks.

For example, to use a file called IC7300.conf stored in the Hamradio directory on the C drive the Target field should 
appear as follows:

"C:\\Program Files\\FreeDV [version]\\bin\\freedv.exe" -f C:\\Hamradio\\IC7300.conf

# FreeDV Reporting

FreeDV has the ability to send FreeDV signal reports to various online spotting services
by enabling the option in Tools-Options (in the Reporting tab) and specifying your callsign 
and Maidenhead grid square. When enabled, this causes FreeDV to disable the free form **Txt Msg** 
field and only transmit the **Callsign** field. As this uses a different encoding format 
from the free-form text field, both sides of the contact must have this enabled for the 
contact to be reported.

FreeDV validates the received information before submitting a position report. This 
is to ensure that FreeDV does not report invalid callsigns to the service (e.g. ones that don't exist 
or that correspond to real non-FreeDV users). However, if the reporting function is disabled,
all received text will display in the main window even if it has errors.

The following services are currently supported and can be individually enabled or disabled
along with the reporting feature as a whole:

* [PSK Reporter](https://pskreporter.info/) (using the "FREEDV" mode)
* [FreeDV Reporter](https://freedv-reporter.k6aq.net/)

The frequency that FreeDV reports is set by changing the "Report Frequency" drop down box in the main window. This 
is in kilohertz (kHz) and will turn red if the entered value is invalid. If Hamlib support is also enabled, 
this frequency will automatically remain in sync with the current VFO on the radio (i.e. if the frequency is changed
in the application, the radio will also change its frequency).

*Note: in some setups (such as when using ALE), it is not preferred to have the reporting frequency automatically be 
in sync with the radio. For example, in the case of ALE, the radio's frequency changes multiple times per second while
waiting for a contact, which is faster than FreeDV can pull the latest from the radio (every five seconds). This can 
be disabled by enabling "Manual Frequency Reporting" in Tools->Options.*

FreeDV will also show the callsigns of previously received signals. To view those, click on the arrow
next to the last received callsign at the bottom of the window. These are in descending order by time
of receipt (i.e. the most recently received callsign will appear at the top of the list).

# Multiple Mode Support

FreeDV can simultaneously decode the following modes when selected prior to pushing "Start":

* 2020/2020B
* 700C/D/E
* 1600

In addition, FreeDV can allow the user to switch between the above modes for transmit without having to push "Stop" first. 
These features can be enabled by going to Tools->Options->Modem and checking the "Simultaneously Decode All HF Modes" option. Note that
this may consume significant additional CPU resources, which can cause decode problems. In addition, these features are automatically
disabled if 800XA or 2400B are selected before pushing "Start" due to the significant additional CPU resources required to decode these
modes.

By default, FreeDV will use as many threads/cores in parallel as required to decode all supported HF modes. On some slower systems, it may be
necessary to enable the "Use single thread for multiple RX operation" option as well. This results in FreeDV decoding each mode in series
and additionally short circuits the list of modes to be checked when in sync.

Additionally, the squelch setting with simultaneous decode enabled is relative to the mode that supports the weakest signals 
(currently 700D).  The squelch for other modes will be set to a value higher than the slider (which is calculated by adding the 
difference between the "Min SNR" of 700D and the mode in question; see "FreeDV Modes" below). For example, the squelch for 700E
when the squelch slider is set to -2.0 becomes 1.0dB. This is designed to reduce undesired pops and clicks due to false decodes.

# FreeDV Modes

The following table is a guide to the different modes, using
analog SSB and Skype as anchors for a rough guide to audio quality:

Mode | Min SNR | Fading | Latency | Speech Bandwidth | Speech Quality
--- | :---: | :---: | :---: | :---: | :---:
SSB | 0 | 8/10 | low | 2600 | 5/10
1600 | 4 | 3/10 | low | 4000 | 4/10
700C | 2  | 6/10 | low |  4000 | 3/10
700D | -2 | 4/10 | high | 4000 | 3/10
700E | 1 | 7/10 | medium | 4000 | 3/10
2020 | 4  | 4/10 | high | 8000 | 7/10
Skype | - |- | medium | 8000 | 8/10

The Min SNR is roughly the SNR where you cannot converse without
repeating yourself.  The numbers above are on channels without fading
(AWGN channels like VHF radio).  For fading channels the minimum SNR
is a few dB higher. The Fading column shows how robust the mode is to
HF Fading channels, higher is more robust.

The more advanced 700D and 2020 modes have a high latency due to the
use of large Forward Error Correction (FEC) codes.  They buffer many
frames of speech, which combined with PC sound card buffering results
in end-to-end latencies of 1-2 seconds.  They may take a few seconds to
sync at the start of an over, especially in fading channels.

## FreeDV 700D

In mid 2018 FreeDV 700D was released, with a new OFDM modem, powerful
Forward Error Correction (FEC) and optional interleaving.  It uses the
same 700 bit/s speech codec at 700C. It operates at SNRs as low as
-2dB, and has good HF channel performance.  It is around 10dB better
than FreeDV 1600 on fading channels, and is competitive with SSB at
low SNRs.  The FEC provides some protection from urban HF noise.

FreeDV 700D is sensitive to tuning.  To obtain sync you must be within
+/- 60Hz of the transmit frequency.  This is straightforward with
modern radios which are generally accurate to +/-1 Hz, but requires
skill and practice when used with older, VFO based radios.

## FreeDV 700E

FreeDV 700E was developed in December 2020 using lessons learned from on air operation of 700C and 700D.  A variant of 700D, it uses a shorter frame size (80ms) to reduce latency and sync time.  It is optimised for fast fading channels channels with up to 4Hz Doppler spread and 6ms delay spread.  FreeDV 7000E uses the same 700 bit/s codec as FreeDV 700C and 700D.  It requires about 3dB more power than 700D, but can operate reliably on fast fading channels.

The 700E release also includes optional compression (clipping) of the 700D and 700E transmit waveforms to reduce the Peak to Average Power Ratio to about 4dB.  For example a 100W PEP transmitter can be driven to about 40W RMS.  This is an improvement of 6dB over previous releases of FreeDV 700D. Before enabling the clipper make sure your transmitter is capable of handling sustained high average power without damage.  

Clipping can be enabled via Tools-Options.

On good channels with high SNR clipping may actually reduce the SNR of the received signal.  This is intentional - we are adding some pre-distortion in order to increase the RMS power.  Forward error correction (FEC) will clean up any errors introduced by clipping, and on poor channels the benefits of increased signal power outweigh the slight reduction in SNR on good channels.

## FreeDV 2020

FreeDV 2020 was developed in 2019.  It uses an experimental codec
based on the LPCNet neural net (deep learning) synthesis engine
developed by Jean-Marc Valin.  It offers 8 kHz audio bandwidth in an
RF bandwidth of just 1600 Hz.  FreeDV 2020 employs the same OFDM modem
and FEC as 700D.

The purpose of FreeDV 2020 is to test neural net speech coding over HF
radio.  It is highly experimental, and possibly the first use of
neural net vocoders in a real world, over the air system.

FreeDV 2020 is designed for slow fading HF channels with a SNR of 10dB
or better.  It is not designed for fast fading or very low SNRs like
700D.  It is designed to be a high quality alternative to SSB in
channels where SSB is already an "arm-chair" copy.  On an AWGN (non-
fading channel), it will deliver reasonable speech quality down to 2dB
SNR.

FreeDV 2020 Tips:

1. It requires a modern (post 2010) Intel CPU with AVX support.  If you
   don't have AVX the FreeDV 2020 mode button will be grayed out.
1. Some voices may sound very rough.  In early testing
   about 90% of speakers tested work well.
1. Like 700D, you must tune within -/+ 60Hz for FreeDV 2020 to sync.
1. With significant fading, sync may take a few seconds.
1. There is a 2 second end-to-end latency.  You are welcome to try tuning
   this (Tools - Options - FIFO size, also see Sound Card Debug
   section below).

## FreeDV 2020B

Experimental mode developed in February 2022.  The goal of this mode is to improve the performance of FreeDV 2020 over HF channels.

Here are the three main innovations, and the theoretical improvements:

1. Compression (clipping) of the 2020x modem waveforms has been added, which is worth about 4dB. This should also improve the original FreeDV 2020 mode.  The Clipping checkbox is located on Tools-Options-Modem.  As per the other warnings in this manual please make sure you transmitter can handle the higher RMS power.
1. 2020B is like 700E to 700D - it works with fast fading but requires a few more dB of SNR. This will make it usable in European Winter (or over the South Pole Argentina to Australia) type channels - if you have enough SNR. The challenge with this mode is squeezing all the information we need (enough pilots symbols for fast fading, LPCNet, FEC bits) into a 2100 Hz channel - we are pushing up again the edges of many SSB filters. It also uses unequal FEC, just the most important 11 bits are protected.

This modes is under development and may change at any time.  If you experience comparability issues with another operator - check your Git Hash values on the Help-about menu to ensure you are running the same versions of LPCNet and codec2.

It is recommended that multi-rx be disabled when using 2020B. This mode is not supported by multi-rx, you will need to manually coordinate the mode with other stations.

# Tools Menu

## Tools - Filter

This section describes features on Tools-Filter.  

Control | Description
 -------------------------- | ------------------------------------------------------------------------ |
Noise Suppression | Enable noise suppression, dereverberation, AGC of mic signal using the Speex pre-processor
700C/700D Auto EQ | Automatic equalisation for FreeDV 700C and FreeDV 700D Codec input audio

Auto EQ (Automatic Equalisation) adjusts the input speech spectrum to best fit the speech codec. It can remove annoying bass artefacts and make the codec speech easier to understand.

Bass/Mid/Treble (for both microphone and speaker) can also be adjusted here, either with the arrow keys or your
mouse. A graph displaying the frequency response of the signal based on your current settings will display in
this window as well.

* [Blog Post on Auto EQ Part 1](http://www.rowetel.com/?p=6778)
* [Blog Post on Auto EQ Part 2](http://www.rowetel.com/?p=6860)

## Tools - Options

### Modem Options

Control | Description
 ------------------------------ | ----------------------------------------------------------------------------- |
Clipping | Increases the average power. Ensure your transmitter can handle high RMS powers before using!
700C Diversity Combine | Combining of two sets of 700C carriers for better fading channel performance
TX Band Pass Filter | Reduces TX spectrum bandwidth

# Helping Improve FreeDV

If you have an interesting test case, for example:

1. FreeDV working poorly with a particular person or microphone.
1. Poor over the air performance on a fast fading channel.
1. Problems with sync on strong signals.
1. A comparison with SSB.

Please send the developers an off air recording of the signal.  FreeDV can record files from your radio using Tools-Record File from Radio.  A recording of 30 to 60 seconds is most useful.

With a recording we can reproduce your exact problem.  If we can reproduce it we can fix it. Recordings are much more useful than anecdotes or subjective reports like "FreeDV doesn't work", "SSB is better", or "On 23 December it didn't work well on grid location XYZ".  With subjective reports problems are impossible to reproduce, cannot be fixed, and you are unlikely to get the attention of the developers.

# Multiple Panes in GUI window

It is possible to have multiple panes opened within the GUI window for example, to observe both the Waterfall and Spectrum Tabs. New panes may be added above, below, left or right of existing panes.

A new visible pane is created by hovering the cursor over the required Tab, click and hold the left mouse button and drag the Tab to the required position and releasing the mouse button. If currently two panes are stacked vertically a third pane may be added either beside either pane or to the left/right of both panes.  If the Tab is required adjacent to both panes then it must be dragged to the left/right of the junction of the existing Tabs.

As the Tab is dragged into position a faint blue/grey image will show the position to be occupied by the pane. Panes may be relocated back to the menu bar by a similar process.

Tabs can be resized as required by hovering the cursor over the border and clicking and holding the left mouse button and dragging to required size.

The layout is not saved when the program is exited and must be recreated next time the program is started

![Multiple Panes](contrib/multiple_panes.png)

# Advanced/Developer Features

## Stats Window

Located on the lower left hand side of the main screen.

Term | Notes
--- | --- |
Bits | Number of bits demodulated
Errs | Number of bit errors detected
Resyncs | Number of times the demodulator has resynced
ClkOff | Estimated sample clock offset in parts per million
FreqOff | Estimated frequency offset in Hz
Sync | Sync metric (OFDM modes like 700D and 2020)
Var | Speech encoder distortion for 700C/700D (see Auto EQ)

The sample clock offset is the estimated difference between the
modulator (tx) and demodulator (rx) sample clocks.  For example if the
transmit station sound card is sampling at 44000 Hz and the receive
station sound card 44001 Hz, the sample clock offset would be
((44000-44001)/44000)*1E6 = 22.7 ppm.

## Timing Delta Tab

This indicates the symbol timing estimate of the demodulator, in the
range of +/- 0.5 of a symbol.  With off air signals this will have a
sawtooth appearance, as the demod tracks the modulator sample clock.
The steeper the slope, the greater the sample clock offset.

* [FreeDV 1600 Sample Clock Offset Bug](http://www.rowetel.com/?p=6041)
* [Testing a FDMDV Modem](http://www.rowetel.com/?p=2433)

## UDP Messages

When FreeDV syncs on a received signal for 5 seconds, it will send a
"rx sync" UDP message to a port on your machine (localhost).  An
external program or script listening on this port can then take some
action, for example send "spotting" information to a web server or
send an email your phone.

Enable UDP messages on Tools-Options, and test using the "Test"
button.

On Linux you can test reception of messages using netcat:
```
  $ nc -ul 3000
```  
A sample script to email you on FreeDV sync: [send_email_on_sync.py](src/send_email_on_sync.py)

Usage for Gmail:
```
python send_email_on_sync.py --listen_port 3000 --smtp_server smtp.gmail.com \
--smtp_port 587 your@gmail.com your_pass
```

## Sound Card Debug

These features were added for FreeDV 700D, to help diagnose sound card
issues during development.

### Tools - Options dialog:

Debug FIFO and PortAudio counters: used for debugging audio
problems on 700D.  During beta testing there were problems with break
up in the 700D Tx and Rx audio on Windows.

The PortAudio counters (PortAudio1 and PortAudio2) should not
increment when running in Tx or Rx, as this indicates samples are
being lost by the sound driver which will lead to sync problems.

The Fifo counter outempty1 counter should not increment during
Tx, as this indicates FreeDV is not supplying samples fast enough to
the PortAudio drivers.  The results will be resyncs at the receiver.

Check these counters by pressing Start, then Reset them and observe
the counters for 30 seconds.

If the PortAudio counters are incrementing on receive try:

  1. Adjusting framesPerBuffer; try 0, 128, 256, 512, 1024.

  1. Shut down other applications that might be using audio, such as
  Skype or your web browser.

  1. A different sound card rate such as 44.1kHz instead of 48kHz.

  If the outempty1 counter is incrementing on transmit try increasing
  the FifoSize.

  The txThreadPriority checkbox reduces the priority of the main txRx
  thread in FreeDV which may help the sound driver thread process
  samples.

  The txRxDumpTiming check box dumps timing information to a console
  that is used for debugging the rx break up problem on 700D.  Each
  number is how many ms the txRxThread took to run.

  The txRxDumpTiming check box dumps the number of samples free in the
  tx FIFO sending samples to the Tx.  If this hits zero, your tx audio
  will break up and the rx will lose sync.  Tx audio break up will
  also occur if you see "outfifo1" being incremented on the "Fifo"
  line during tx.  Try increasing the FifoSize.

## Test Frame Histogram

This feature was developed for testing FreeDV 700C.  Select the Test
Frame Histogram tab on Front Page

Displays BER of each carrier when in "test frame" mode.  As each QPSK
carrier has 2 bits there are 2*Nc histogram points.

Ideally all carriers will have about the same BER (+/- 20% after 5000
total bit errors), however problems can occur with filtering in the
tx path.  If one carrier has less power, then it will have a higher
BER.  The errors in this carrier will tend to dominate overall
BER. For example if one carrier is attenuated due to SSB filter ripple
in the tx path then the BER on that carrier will be higher.  This is
bad news for DV.

Suggested usage:

1. Transmit FreeDV in test frame mode.  Use a 2nd rx (or
get a friend) to monitor your rx signal with FreeDV in test frame
mode.  

1.  Adjust your rx SNR to get a BER of a few % (e.g. reduce tx
power, use a short antenna for the rx, point your beam away, adjust rx
RF gain).  

1. Monitor the error histogram for a few minutes, until you have say
5000 total bit errors.  You have a problem if the BER of any carrier
is more than 20% different from the rest.

1. A typical issue will be one carrier at 1.0 and the others at 0.5,
indicating the poorer carrier BER is twice the larger.

## Full Duplex Testing with loopback

Tools - Options - Half Duplex check box

FreeDV GUI can operate in full duplex mode which is useful for
development or listening to your own FreeDV signal as only one PC is
required.  Normal operation is half duplex.

Tx and Rx signals can be looped back via an analog connection between
the sound cards.

On Linux, using the Alsa loopback module:
```
  $ sudo modprobe snd-aloop
  $ ./freedv

  In Tools - Audio Config - Receive Tab  - From Radio select -> Loopback: Loopback PCM (hw:1,0)
                          - Transmit Tab - To Radio select   -> Loopback: Loopback PCM (hw:1,1)
```

# Tips

1. The space bar can be used to toggle PTT.
1. You can left click on the main window to adjust tuning, the vertical red line on the frequency scale will show the current centre frequency.  FreeDV will automatically track any drift once it syncs.

# Common Problems

## FreeDV Sets Radio To Wrong Mode

By default, FreeDV attempts to set the radio's mode to DIGU/USB-D (or LSB equivalent for 40 meters and below). Some radios
do not support data modes and only have USB and LSB. For these, you can go to Tools->Options->Rig Control and check the
"Use USB/LSB instead of DIGU/DIGL" option. This will cause FreeDV to use the standard USB and LSB modes for rig control instead.

Note that for best results, your radio should have all processing disabled if you're using the standard USB/LSB modes. This
disabling of processing typically takes place when using data mode.

## Overdriving Transmit Level

This is a very common problem for first time FreeDV users.  Adjust your transmit levels so the ALC is just being nudged. More power is not better with FreeDV.  An overdriven signal will have poor SNR at the receiver.  For FreeDV 700D/700E operation with the clipper, make sure your transmitter can sustain high average power levels without damage (e.g. 40W RMS on a 100W PEP radio).

## I can't set up FreeDV, especially the Sound Cards

This can be challenging the first time around:

1. Try a receive only (one audio card) set up first.

1. Ask someone who already runs FreeDV for help.

1. If you don't know anyone local, ask for help on the digital voice
mailing list.  Be specific about the hardware you have and the exact
nature of your problem.

## Hamlib does not work with my Icom radio

The most common issue with Icom radios is that the CI-V address configured
in FreeDV does not match the address configured in the radio. Ensure that
the CI-V address in both FreeDV and on the radio are the same. If "00" is
used on the FreeDV side, ensure that the "CI-V Transceive" option is enabled
on the radio or else the radio will not respond to requests directed to that
address.

On newer radios (e.g. 7300, 7610), you may also need to set "CI-V USB Echo Back" 
to ON as this may be set to OFF by default.

## I need help with my radio or rig interface

There are many radios, many computers, and many sound cards.  It is
impossible to test them all. Many radios have intricate menus with
custom settings.  It is unreasonable to expect the authors of FreeDV to
have special knowledge of your exact hardware.

However someone may have worked through the same problem as you.  Ask
on the digital voice mailing list.

## Can't hear anything on receive

Many FreeDV modes will not play any audio if there is no valid signal.
You may also have squelch set too high.  In some modes the **Analog**
button will let you hear the received signal from the SSB radio.

Try the Test Wave Files above to get a feel for what a FreeDV signal
looks and sounds like.

## The signal is strong but FreeDV won't get sync and decode

Do you have the correct sideband? See USB or LSB section.

Is it a FreeDV signal?  SSTV uses similar frequencies. To understand what FreeDV sounds like, see the Test Wave Files section.

## Trouble getting Sync with 700D

You need to be within +/- 60 Hz on the transmit signal.  It helps if
both the Tx and Rx stations tune to known, exact frequencies such as
exactly 7.177MHz.  On channels with fast fading sync may take a few
seconds.

## PTT doesn't work.  It works with Fldigi and other Hamlib applications.

Many people struggle with initial PTT setup:

1. Read the PTT Configuration section above.

1. Try the Tools - PTT Test function.

1. Check your rig serial settings.  Did you change them from defaults
for another program?

1. Linux version: do you have permissions for the serial port?  Are you a member
of the ```dialout``` group?

1. Ask someone who already uses FreeDV to help.

1. Contact the digital voice mailing list.  Be specific about your
hardware, what you have tried, and the exact nature of the problem.

## I'm on Windows and serial port PTT doesn't work with my USB to serial adapter.

Please verify that you are running the correct drivers for the USB to serial adapter
that you're using. Information and download links for the drivers used by the most
common devices can be found [here](https://www.miklor.com/COM/UV_Drivers.php). 

While it is preferred to use devices that use authorized/original versions of the
various USB to serial chipsets, it is possible to use some cloned devices with 
older drivers. When doing this, you may also need to force Windows to use an older 
version of a driver instead of automatically updating the driver on reboot. See
[here](https://wethegeek.com/how-to-disable-automatic-driver-updates-in-windows-10/)
for instructions on doing so in Windows 10. For Windows 8:

1. Search for "Change device" in the Windows 8 Start menu.
1. Click on where it says "Change device installation settings".
1. Select the "No, let me choose what to do" option.
1. Check the "automatically get the device app" option, then click Save changes to save the settings you just chose.

## FreeDV 2020 mode is greyed out

In order to use FreeDV 2020 mode, you must have one of the following:

1. An Intel based CPU with AVX support. A Microsoft utility called [coreinfo](https://docs.microsoft.com/en-us/sysinternals/downloads/coreinfo)
can be used to determine if your CPU supports AVX.  A * means you have 
AVX, a - means no AVX:

```
AES             -       Supports AES extensions
AVX             *       Supports AVX instruction extensions
FMA             -       Supports FMA extensions using YMM state
```

On Linux, you can check for `avx` in the **flags** section of `/proc/cpuinfo`
or the output of the `lscpu` command:
```
lscpu | grep -o "avx[^ ]*"
```
will display `avx` (or `avx2`) if your CPU supports the instructions.

2. A Mac with an ARM processor (e.g. 2020 Mac Mini or later).

If your system does not meet either (1) or (2), the 2020 option will be grayed out.

## FreeDV 2020 mode is slow on ARM Macs

Preliminary testing on ARM Macs has shown that NEON optimizations in LPCNet are
sufficient to allow 2020 to be whitelisted on those machines. However, this is
definitely experimental. If you are experiencing issues with 2020 mode on these
Macs, please let the development team know so that further investigation can be done.

## I installed a new version and FreeDV stopped working

You may need to clean out the previous configuration.  Try Tools - Restore Defaults.  Set up your sound cards again with Tools - Audio Config.

## FreeDV crashes when I press Start

Have you removed/changed USB audio devices? If you remove/change USB audio devices without pressing Tools - Audio Config, FreeDV may crash.  See Changing Audio Devices above.

## FreeDV can't be opened on OSX because the developer cannot be verified

From January 2020 Apple is enforcing notarization for all OSX applications.  The FreeDV developers do not wish to operate within the Apple ecosystem due to the cost/intrusiveness of this requirement.

![Notarization Error](contrib/osx_notarization1.png)

Security & Privacy shows the Open Anyway option for FreeDV:

![Security and Privacy](contrib/osx_notarization2.png)

![Open FreeDV](contrib/osx_notarization3.png)

Or you can use command line options:

```
xattr -d com.apple.quarantine FreeDV.app
```
or
```
xattr -d -r com.apple.quarantine FreeDV.app
```

# Converting this document to PDF

For the Linux inclined:
```
$ pandoc USER_MANUAL.md -o USER_MANUAL.pdf "-fmarkdown-implicit_figures -o" \
--from=markdown -V geometry:margin=.4in --toc --highlight-style=espresso
```

# Glossary

Term | Notes
------- | ---------------------------------------------------------------------------------------------
AWGN | Additive White Gaussian Noise - a channel with just noise and no fading (like VHF)
FEC | Forward Error Correction - extra bits to we send to protect the speech codec bits
LDPC | Low Density Parity Check Codes - a family of powerful FEC codes

# Release Notes

## V1.9.2 TBD 2023

1. Bugfixes:
    * Initialize locale so that times appear correctly. (PR #509)
    * Fix issue with Voice Keyer button turning blue even if file doesn't exist. (PR #511)
    * Fix issue with Voice Keyer file changes via Tools->Options not taking effect until restart. (PR #511)
    * Eliminate mutex errors during Visual Studio debugging. (PR #512)
    * Add timeout during deletion of FreeDVReporter object. (PR #515)
    * Fixes bug preventing display of reporting UI if enabled on first start. (PR #520)
    * Adjust vertical tick lengths on waterfall to prevent text overlap. (PR #518)
    * Adjust coloring of text and ticks on spectrum plot to improve visibility when in dark mode. (PR #518)
2. Enhancements:
    * Add tooltip to Record button to claify its behavior. (PR #511)
<<<<<<< HEAD
    * Add highlighting for RX rows in FreeDV Reporter (to match web version). (PR #519)
    * Add Distance column in FreeDV Reporter window. (PR #519)
    * Add support for sorting columns in FreeDV Reporter window. (PR #519)
=======
3. Cleanup:
    * Remove unneeded 2400B and 2020B sample files. (PR #521)
>>>>>>> 0a600736

## V1.9.1 August 2023

1. Bugfixes:
    * Revert BETA back to prior 1.9.0 value for waterfall. (PR #503)
    * Optimize FreeDV Reporter window logic to reduce likelihood of waterfall stuttering. (PR #505)
    * Fix intermittent crash during FreeDV Reporter updates. (PR #505)
    * Fix intermittent crash on exit due to Hamlib related UI update code executing after deletion. (PR #506)
    * Fix serial port contention issue while testing PTT multiple times. (PR #506)
2. Enhancements:
    * Add support for monitoring voice keyer and regular TX audio. (PR #500)
    * Add background coloring to indicate that the voice keyer is active. (PR #500)

## V1.9.0 August 2023

1. Bugfixes:
    * Fix bug preventing proper Options window sizing on Windows. (PR #478)
    * Fix various screen reader accessibility issues. (PR #481)
    * Use separate maximums for each slider type on the Filter dialog. (PR #485)
    * Fix minor UI issues with the Easy Setup dialog. (PR #484)
    * Adjust waterfall settings to better visualize 2 Hz fading. (PR #487)
    * Fix issue causing the waterfall to not scroll at the expected rate. (PR #487)
    * Resolve bug preventing certain radios' serial ports from being listed on macOS. (PR #496)
2. Enhancements
    * Allow users to configure PTT port separately from CAT if Hamlib is enabled. (PR #488)
    * Add ability to average spectrum plot across 1-3 samples. (PR #487, 492)
    * Adjust sizing of main page tabs for better readability. (PR #487)
    * Add ability to sign Windows binaries for official releases. (PR #486)
    * Allow use of a different voice keyer file by right-clicking on the Voice Keyer button. (PR #493)
    * Include TX audio in recorded audio files to enable recording a full QSO. (PR #493)
    * Add band filtering in the FreeDV Reporter dialog. (PR #490, #494)
    * Add ability to record new voice keyer files by right-clicking on the Voice Keyer button. (PR #493)
3. Build system:
    * Update Codec2 to v1.2.0. (PR #483)
    * Deprecate PortAudio support on Linux. (PR #489, #491)
4. Cleanup:
    * Remove 2400B mode from the UI. (PR #479)
    * Remove rarely-used "Record File - From Modulator" and "Play File - Mic In" menu options. (PR #493)

*Note: Official Windows releases are now signed using Software Freedom Conservancy's code certificate. To validate that the installers and binary files are properly signed, right-click on the file, choose Properties and go to the 'Digital Signatures' tab.*

## V1.8.12 July 2023

1. Bugfixes:
    * Clear audio plots when recording or playback starts. (PR #439)
    * Clear button now clears the callsign list. (PR #436)
    * Fix bug causing the PTT button to stay red after the voice keyer finishes TX. (PR #440)
    * Fix FreeDV Reporter crash when sending RX record. (PR #443)
    * Hamlib: set mode before frequency to avoid accidental offsetting. (PR #442, #452)
    * Fix audio dialog plot display and lockup issues. (PR #450)
    * Disable PTT and Voice Keyer buttons if only RX devices are configured. (PR #449)
    * Fix Linux display bugs when switching between dark and light mode. (PR #454)
2. Enhancements:
    * Add the ability to request that another FreeDV Reporter user QSY. 
      (PR #434, #453, #456, #458, #459, #467, #468)
    * Display 'Digital' on button when Analog mode is active. (PR #447)
    * Set minimum size for Mode box to 250px. (PR #446)
    * Notify FreeDV Reporter if only capable of RX. (PR #449)
    * Hamlib: allow frequency and mode changes during TX. (PR #455)
    * Save and restore size and position of FreeDV Reporter window on startup. (PR #462)
    * Auto-size columns in Audio Options to improve readability. (PR #461)
    * Add support for modifying the drop down frequency list. (PR #460)
    * Preserve size and position of Audio Configuration dialog. (PR #466)
    * Add ability to suppress automatic frequency reporting on radio changes. (PR #469)
3. Build system:
    * Bump Codec2 version to v1.1.1. (PR #437)
    * Generate PDF/HTML docs only on PR merge. (PR #471)
4. Documentation
    * Add RF bandwidth information to user manual. (PR #444)
5. Cleanup:
    * Refactor configuration handling in the codebase. (PR #457, #474)
    * Clean up compiler warnings on Windows builds. (PR #475)
6. Miscellaneous:
    * Set default FreeDV Reporter hostname to qso.freedv.org. (PR #448)

*Note for Windows users: you may receive a one-time error message on startup 
after upgrading from v1.8.12-20230705 indicating that certain Registry keys 
have incorrect types. This is expected as part of the bugfix merged in PR #474.*

## V1.8.11 June 2023

1. Bugfixes:
    * Add missed captures for pavucontrol related handlers. (PR #420)
    * Fix issue causing intermittent failures to report the current frequency to FreeDV Reporter. (PR #421)
    * Set initial audio device count on startup. (PR #422)
    * Make sure focus isn't on the Report Frequency text box immediately after starting. (PR #430)
2. Enhancements:
    * Add option to enable/disable Hamlib frequency/mode control. (PR #424, #427)
    * Add option to enable/disable Space key for PTT. (PR #425)
    * Turn PTT button red when transmitting. (PR #423)

## V1.8.10.1 June 2023

1. Bugfixes:
    * Fix bug with FreeDV Reporter going out of sync with radio. (PR #408)
    * Allow frequency to be changed even if mode change fails. (PR #408)
    * Only change mode, not frequency, when going in/out of Analog mode. (PR #414)
    * Fix crash when repeatedly switching in and out of Analog mode. (PR #413)

## V1.8.10 June 2023

1. Build system:
    * Minimum required Codec2 version bumped up to 1.1.0. (PR #383)
    * Disable libusb support for Hamlib on all platforms, not just Windows. (PR #387)
    * Build Hamlib as a dynamic library on Windows and macOS. (PR #395)
2. Bugfixes:
    * Fix incorrect assertion causing crash on certain systems without a microphone. (PR #384)
    * Shrink sliders so that the Filter window can fit on a 720p display. (PR #386, #396)
    * Hamlib: use RIG_VFO_CURR if explicit VFO doesn't work. (PR #385, #400)
    * Fix various misspellings in codebase. (PR #392)
    * Prevent Start/Stop button from being pressed twice in a row during shutdown. (PR #399)
3. Enhancements:
    * Add last received SNR to callsign list. (PR #389, #391)
    * Add support for FreeDV Reporter web-based tool. (PR #390, #402, #404)
    * Defer sound device checking until Start is pushed. (PR #393)
    * Add ability for Hamlib to use RTS/DTR instead of CAT for PTT. (PR #394)
    * Automatically change radio frequency if the reporting frequency changes. (PR #405)

## V1.8.9 April 2023

1. Enhancements:
    * Add 20% buffer for systems that are marginally able to decode 2020. (PR #355)
    * Enable RTS and DTR for PTT input to provide a voltage source for some footswitches. (PR #354)
    * Show previously received callsigns in main window. (PR #362, #378)
    * Add Record button to the main window to easily allow recording of the incoming signal. (PR #369)
    * Open GitHub releases page if Check For Updates is selected. (PR #382)
2. Bugfixes:
    * Fix typo preventing use of Easy Setup when not having a radio configured. (PR #359)
    * Fix issue preventing Yaesu sound devices from appearing in Easy Setup. (PR #371)
    * Fix crash on Windows after resizing the window to hide the waterfall. (PR #366, #375)
    * Use /dev/cu.* instead of /dev/tty.* on macOS. (PR #377)
    * Hamlib: avoid use of rig_get_vfo() for radios with only one VFO. (PR #376)
    * Prevent status bar text from truncating unless required. (PR #379)
    * Prevent devices from rearranging if one disappears. (PR #381)
    * Remove record completion popups to align with file playback behavior. (PR #380)
3. Build system:
    * GitHub action now uses LLVM MinGW for pull requests. (PR #360)
    * Update Speex/Hamlib build code to avoid unnecessary rebuilds. (PR #361)
    * Upgrade Hamlib to version 4.5.5. (PR #361)
    * Fix typo preventing proper naming of installers for test builds. (PR #363)
    * macOS builds should also not use Hamlib master. (PR #364)
4. Cleanup:
    * Remove 'Split' button from UI. (PR #372)
    * Remove dead code for RX/TX loopback buttons. (PR #372)

## V1.8.8.1 March 2023

1. Bugfixes:
    * Downgrade hamlib for Windows and macOS due to PTT and CAT control bugs on various radios. (PR #357)

## V1.8.8 March 2023

1. Bugfixes:
    * Resolve compile failure in EasySetupDialog on openSUSE. (PR #344)
    * Prevent Mode box from auto-resizing to avoid unexpected movement of other controls. (PR #347)
2. Build system:
    * CPack: Properly handle the case where FREEDV_HASH doesn't exist. (PR #345)
3. Enhancements:
    * Show friendlier error if serial ports can't be opened. (PR #348)
    * Use same VFO retrieval mechanism for PTT as with frequency sync. (PR #350)
    * Tweak PSK Reporter handling to report received callsigns more quickly. (PR #352)
    
## V1.8.7 January 2023

1. Code Cleanup:
    * Remove "force sync" option from Tools->Options (PR #332)
2. Enhancements:
    * Add "Easy Setup" dialog to simplify first time setup. (PR #189)
3. Bugfixes:
    * Add a bit of extra space for the sample rate drop-downs. (PR #336)
    * Add units for SNR gauge to match squelch gauge. (PR #339)
    * Fix compiler errors due to recent samplerate changes. (PR #338)
    * Fix inability to change to certain FreeDV modes for transmit. (PR #340)

## V1.8.6 December 2022

1. Build system:
    * Suppress documentation generation when tagging releases. (PR #314)
    * Simplify build to reduce need for build scripts. (PR #305, #329, #331)
2. Bugfixes:
    * Filter out non-MME devices to match previous behavior. (PR #318)
    * Use 64 bit int for frequency to enable reporting microwave frequencies. (PR #325, #331)
    * Resolves issue with minimum button sizing in the Filter dialog. (PR #326, #331)
    * Update labeling of clipping and BPF options to match actual behavior. (PR #319)
    * Adjusts positioning and spacing of controls in the Options dialog to prevent truncation. (PR #328, #331)
3. Enhancements:
    * Add 2020B to multi-RX feature to enable RX and TX without restarting session. (PR #312)
    * Hide modes not on the SM1000 by default. (PR #313)
    * Increase the default Record From Modulator time to 60 seconds. (PR #321)
4. Code Cleanup:
    * Adjusted function prototypes to use bool instead of int. (PR #316)

## V1.8.5 December 2022

1. Build system:
    * Add checks for .git folder to prevent errors when building from official release tarballs. (PR #294)
    * Simplify PortAudio static build to fix multi-core build issue on macOS. (PR #304, #308)
    * Upgrade bootstrapped wxWidgets to v3.2.1. (PR #302)
    * Upgrade Docker container to Fedora 37. (PR #306)
2. Enhancements:
    * Update FreeDV configuration defaults to improve first-time usability. (PR #293)
3. Bugfixes:
    * Fix issue preventing macOS binaries from running on releases older than 12.0. (PR #301)
    * Fix issue with 2020B not being selected as default on next start (PR #299)
4. Documentation:
    * Update manual to reflect Ubuntu renaming libsndfile-dev to libsnd1file-dev. (PR #297)

## V1.8.4 October 2022

1. Build system:
    * Updates to reflect LPCNet decoupling from Codec2 (PR #274)
2. Bugfixes:
    * Add missed UI disable on startup for 2020B mode. (PR #279)
    * Fixed TX audio dropouts when using different sample rates. (PR #287)
    * Remove sample rates above 48K from audio configuration. (PR #288)
3. Enhancements:
    * Add alternate method of determining 2020 support for non-x86 machines. (PR #280)
    * Remove unnecessary BW and DPSK options from UI. (PR #283)
    * Stats on left hand side of main window now auto-reset after user-configurable time period (default 10s). (PR #262, #286)

## V1.8.3.1 August 2022

1. Build system:
    * Fix issue preventing patch version from being passed to Windows installer. (PR #271)
    
## V1.8.3 August 2022

1. Build system:
    * Build Git version of Hamlib for Windows builds. (PR #261)
    * Remove build date and time from libsox. (PR #267)
    * Refactor CMakeList.txt using newer project format. (PR #268)
1. Enhancements:
    * Update frequency and mode display every 5 sec. (PR #266)
    
## V1.8.2 July 2022

1. Enhancements:
    * Save rig names instead of IDs to prevent Hamlib off by one issues. (PR #256)
2. Bugfixes:
    * Increase plot buffer size to resolve issues with "To Spkr/Headphones" tab (PR #258)
3. Build system:
    * Depend on Codec2 1.0.5. (PR #259)
    
## V1.8.1 July 2022

1. Bugfixes:
    * Disable 2020B unless the installed Codec2 provides it. (PR #257)
2. Build system:
    * Update build scripts to use specific Codec2 and LPCNet versions. (PR #257)
    
## V1.8.0 July 2022

1. Enhancements:
    * PSK Reporter: Encodes callsign regardless of whether the internet is working. (PR #214)
    * PSK Reporter: Sends report upon pushing Stop (vs. simply clearing the report list). (PR #214)
    * PSK Reporter: Performs reporting in background instead of hanging the caller of the PskReporter class. (PR #214)
    * PSK Reporter: Suppress reporting if we're playing back a radio file (to avoid false reports). (PR #214)
    * Filter dialog: Increase length of vertical sliders to simplify fine-tuning. (PR #224)
    * Modem compression (Tools-Options-Modem Clipping checkbox) added to FreeDV 2020 for increased RMS power. (PR #211)
    * Added experimental 2020B mode. (PR #211)
    * Refactored audio handling to use pipeline design pattern. (PR #219)
    * Eliminated requirement to use the same audio sample rate for both mic and speaker devices. (PR #219, #234)
    * 60 meters shows as USB and not LSB for countries where FreeDV usage is legal on that band. (PR #243)
    * Improved audio quality and reduced CPU usage for multi-RX. (PR #246)
2. Build system:
    * Add spell checking of codebase on every Git push. (PR #216)
    * Build Windows build on every Git push. (PR #220)
    * Default branch and repo to the current branch and repo for Docker (or else reasonable defaults). (PR #233)
3. Documentation:
    * Removed obsolete references to required sample rates for voice keyer files. (PR #219)
    * Add troubleshooting instructions for serial port PTT on Windows. (PR #226)
    * Add missing gcc-g++ package to Fedora build instructions. (PR #235)
    * Add missing sox package to Fedora build instructions. (PR #241)
4. Bugfixes:
    * Suppress refresh of the sync indicator if disabled/no change in sync. (PR #230)
    * Clarify location from where to run Docker build script. (PR #231)
    * Change shutdown ordering to prevent hangs on slower systems. (PR #236)
    * Disable PulseAudio suspend failure due to interactions with pipewire. (PR #239)

## V1.7.0 February 2022

1. Bugfixes:
    * Resolves issue with waterfall appearing garbled on some systems. (PR #205)
    * Resolves issue with Restore Defaults restoring previous settings on exit. (PR #207)
    * Resolves issue with some sound valid sound devices causing PortAudio errors during startup checks. (PR #192)
2. Enhancements:
    * Removes requirement to restart FreeDV after using Restore Defaults. (PR #207)
    * Hides frequency display on main window unless PSK Reporter reporting is turned on. (PR #207)
    * Scales per-mode squelch settings when in multi-RX mode to reduce unwanted noise. (PR #186)
    * Single-thread mode is now the default when multi-RX is turned on. (PR #175)
    * Makes multi-RX mode the default. (PR #175)
    * Mic In/Speaker Out volume controls added to Filter window. (PR #208)
    * Cleans up UI for filters and makes the dialog non-modal. (PR #208)
    * Adds optional support for PulseAudio on Linux systems. (PR #194)
3. Documentation:
    * Adds section on creating Windows shortcuts to handle multiple configurations. (PR #204)
    * Resolves issue with PDF image placement. (PR #203)
4. Build System:
    * Uses more portable way of referring to Bash in build scripts. (PR #200)
    * User manual now installed along with executable. (PR #187)
    * macOS app bundle generated by CMake instead of manually. (PR #184)
    * Fail as soon as a step in the build script fails. (PR #183)
    * Have Windows uninstaller clean up Registry. (PR #182)
    * Windows installer now installs sample .wav files. (PR #182)
    
## V1.6.1 September 2021

1. Bugfixes:
    * Uses UTF-8 for device names from PortAudio to resolve display problems on non-English systems. (PR #153)
    * Resolves crash when using click to tune feature on main window. (PR #157)
    * Resolves issue where test plots inside Audio Options dialog hang during test. (PR #154)
    * Disable multi-RX options in Tools->Options when a session is active. (PR #154)
    * Resolves buffer overflow when using mono-only TX sound devices. (PR #169)
2. Enhancements:
    * Updates mode indicator on transition between TX and RX instead of only on start. (PR #158)
    * Updates PSK Reporter feature to use new Codec2 reliable\_text API. (PR #156, #162, #166, #168)
    * Suppress unnecessary rig_init() calls to prevent FreeDV from changing the current VFO. (PR #173)

_Note: The PSK Reporter feature beginning in this release is incompatible with versions older than 1.6.1 due to a change in how callsigns are encoded._

## V1.6.0 August 2021

1. Bugfixes: 
    * Suppressed clipping of TX speech when PTT is released. (PR #123)
    * Added missing mode labels for 800XA and 2400B as a result of implementing multi-RX in 1.5.3. (PR #128)
    * Fixed analog passthrough when using 2400B. (PR #130)
    * Fixed non-responsive scroll controls on macOS. (PR #139)
    * Auto EQ now working for 800XA. (PR #141)
    * Reset scatter plot state when multi-RX switches modes. (PR #146)
    * Use selected sound device sample rates for the equalizer controls. (PR #142)
2. Enhancements:
    * Frequency ticks moved to the top of the waterfall. (PR #115)
    * Optimized rendering code for the waterfall display to improve responsiveness on slower machines. (PR #127, #137)
    * Fixed navigation issues encountered while using screen readers. (PR #121)
    * Allow main window to expand horizontally for shorter displays. (PR #135, #121)
    * Allow autoconversion of voice keyer file to selected TX mode's sample rate. (PR #145)
    * Multi-RX: decode each supported mode on its own thread. (PR #129)
3. New features:
    * Added support for alternative configuration files by specifying -f/--config options. (PR #119, #125)
    * Added support for PTT input, e.g. for foot switches. (PR #136)
4. Build system:
    * Use MacPorts/Homebrew PortAudio for macOS builds. (PR #134, #138)
    * Bootstrapped wxWidgets now uses version 3.1.5. (PR #147)
    * Added support for bootstrapped wxWidgets on Windows builds. (PR #124)
    * Updated Docker container for Windows builds to Fedora 34. (PR #124)
    * Created "make dist" target for easy tarball generation. (PR #152)

## V1.5.3 April 2021

1. Simultaneous decode of 2020, 1600 and 700C/D/E (without needing to push Stop first, change the mode and push Start again).
2. Dynamic switching of the current Tx mode between the aforementioned modes, again without needing to restart the session.
3. A Tx level slider on the right hand side of the main screen to fine-tune transmit output (to more easily avoid clipping ALC and conflicting with other soundcard ham radio applications).

## V1.5.2 January 2021

1. Updates storage for sound card configuration to use device names instead of IDs.
2. Detects changes to computer sound card configuration and notifies user when devices go away.

## V1.5.1 January 2021

1. Experimental support for reporting to [PSK Reporter](https://pskreporter.info) added.
2. Bug fixes with audio configuration to allow mono devices to be used along with stereo ones.
3. Tweaks to user interface and record/playback functionality to improve usability.
4. Bug fixes and tweaks to improve voice keyer support.

## V1.5.0 December 2020

1. FreeDV 700E, better performance than 700D on fast fading channels
1. FreeDV 700D/700E clipper to increase average transmit power by 6dB

## V1.4.3 August 2020

1. Maintenance Release (no major new features)
1. Changes to support wxWidgets 3.1 (but Windows versions built against wxWidgets 3.0)
1. Under the hood - OFDM modem has been refactored, shouldn't affect freedv-gui operation

## V1.4.2 July 2020

1. Maintenance Release (no major new features)
1. Improved squelch/audio pass through on 700D/2020/2400B
1. Under the hood - Codec2 library has been refactored, shouldn't affect freedv-gui operation
1. Removed Project Horus support (now being maintained outside of Codec2/FreeDV)

## V1.4 June-October 2019

1. FreeDV 2020, Project Horus Binary Modes.
1. [Improved OFDM Modem Acquisition](http://www.rowetel.com/?p=6824), this will improve sync time on FreeDV 700D and 2020 on HF fading channels, and can also handle +/- 60 Hz frequency offsets when tuning.
1. Fixed FreeDV 700C frequency offset bug fix, was losing sync at certain frequency offsets.
1. Wide bandwidth phase estimation and DPSK for OFDM modes (700D/2020) for fast fading/QO-100 channels (Tools-Options)
1. Better speech quality on FreeDV 700C/700D with Auto equaliser (Tools-Filter)

## V1.3 May 2018

* FreeDV 700D

# References

* [FreeDV Web site](http://freedv.org)
* [FreeDV Technology Overview](https://github.com/drowe67/codec2/blob/master/README_freedv.md)
* [Digitalvoice mailing list](https://groups.google.com/forum/#!forum/digitalvoice)
 <|MERGE_RESOLUTION|>--- conflicted
+++ resolved
@@ -916,14 +916,11 @@
     * Adjust coloring of text and ticks on spectrum plot to improve visibility when in dark mode. (PR #518)
 2. Enhancements:
     * Add tooltip to Record button to claify its behavior. (PR #511)
-<<<<<<< HEAD
     * Add highlighting for RX rows in FreeDV Reporter (to match web version). (PR #519)
     * Add Distance column in FreeDV Reporter window. (PR #519)
     * Add support for sorting columns in FreeDV Reporter window. (PR #519)
-=======
 3. Cleanup:
     * Remove unneeded 2400B and 2020B sample files. (PR #521)
->>>>>>> 0a600736
 
 ## V1.9.1 August 2023
 
