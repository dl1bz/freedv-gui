--- conflicted
+++ resolved
@@ -892,11 +892,8 @@
 ## V1.9.9 TBD 2024
 
 1. Bugfixes:
-<<<<<<< HEAD
     * Cache PortAudio sound info to improve startup performance. (PR #689)
-=======
     * Fix typo in cardinal directions list. (PR #688)
->>>>>>> 1aaa1c47
 
 ## V1.9.8 February 2024
 
