--- conflicted
+++ resolved
@@ -906,14 +906,11 @@
 ## V1.9.2 TBD 2023
 
 1. Bugfixes:
-<<<<<<< HEAD
+    * Initialize locale so that times appear correctly. (PR #509)
     * Fix issue with Voice Keyer button turning blue even if file doesn't exist. (PR #511)
     * Fix issue with Voice Keyer file changes via Tools->Options not taking effect until restart. (PR #511)
 2. Enhancements:
     * Add tooltip to Record button to claify its behavior. (PR #511)
-=======
-    * Initialize locale so that times appear correctly. (PR #509)
->>>>>>> b46a47ec
 
 ## V1.9.1 August 2023
 
