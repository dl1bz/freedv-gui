# Introduction

FreeDV GUI (or just FreeDV) is a GUI program for Linux, Windows, and
OSX for running FreeDV on a desktop PC or laptop.

This is a live document.  Notes on new FreeDV features are being added as they are developed. 

# Getting Started

This section contains instructions to help you get started.

## Sound Card Configuration

For Receive only operation you just need one sound card; this is a
great way to get started.

For Tx/Rx operation you need two sound cards.  One connects to your
radio, and one for the operator.  The sound card connecting to the
radio can be a rig interface device like a Signalink, RIGblaster,
your radio's internal USB sound card, or a home brew rig interface.

The second sound card is often a set of USB headphones or your
computer's internal sound card.

## Receive Only (One Sound Card)

Start with just a receive only station.  You just need the basic sound
hardware in your computer, for example a microphone/speaker on your
computer.

1. Open the *Tools - Audio Config* Dialog
1. At the bottom select *Receive* Tab
1. In *Input To Computer From Radio* select your default sound input device (usually at the top)
1. In the *Output From Computer To Speaker/Headphones* window select your default sound output device (usually at the top)
1. At the bottom select *Transmit* Tab
1. In *Input From Microphone To Computer* window select *none*
1. In *Output From Computer To Radio* window select *none*
1. Press OK to close the dialog

When you press Start FreeDV will start decoding any incoming signals
on the microphone input, playing the decoded audio out of your
speaker.  If no valid FreeDV signals are received, no audio will be
played.

If you connect the microphone input on your computer to your radio
receiver, you can decode off air signals.  If you have a rig
interface, try configuring that as the *From Radio To Computer*
device, with your computer's sound card as the *From Computer To
Speaker/Headphone* device.

If you don't have anyone to transmit FreeDV signals to you, try the
test wave files in the next section.

## Test Wave Files

In the installation are audio files containing off-air FreeDV modem signals. 
There is one file per FreeDV mode and are in the following locations depending 
on platform:

| Platform | Typical Location                                             |
|----------|--------------------------------------------------------------|
| Windows  | C:\\Program Files\\FreeDV [version]\\share\\freedv-gui\\wav  |
| Linux    | /usr/share/freedv-gui/wav or /usr/local/share/freedv-gui/wav |
| macOS    | See https://github.com/drowe67/freedv-gui/tree/master/wav    |

To play these files, first select a FreeDV mode and press Start.  Then 
choose a file using "Tools - Start/Stop Play File From Radio".  You should 
then hear decoded FreeDV speech.

These files will give you a feel for what FreeDV signals sound like,
and for the basic operation of the FreeDV software.

## Transmit/Receive (Two Sound Cards)

For Tx/Rx operation you need to configure two sound cards, by setting
up Tools - Audio Config *Transmit* and *Receive* Tabs.

When receiving, FreeDV off-air signals **from** your radio are decoded
by your computer and sent **to** your speaker/headphones, where you
can listen to them.

When transmitting, FreeDV takes your voice **from** the microphone,
and encodes it to a FreeDV signal in you computer which is sent **to**
your radio for transmission over the air.

Tab | Sound Device | Notes
--------------- | ---------------------------------------------- | ----------------------------------------------
Receive Tab | Input To Computer From Radio | The off air FreeDV signal **from** your radio rig interface to your computer
Receive Tab | Output From Computer To Speaker/Headphones | The decoded audio from your computer to your Speaker/Headphones
Transmit Tab | Input From Microphone To Computer | Your voice from the microphone to your computer
Transmit Tab | Output From Computer To Radio | The FreeDV signal from your computer sent **to** your rig interface for Tx

## Changing Audio Devices

If you change audio devices (e.g. add or remove sound cards, USB hardware), it's a good idea to check the Tools/Audio Config dialog before pressing **Start**, to verify the audio devices are as expected. This is particularly important if any audio devices e.g. Headsets, USB Sound Cards, or Virtual Cables have been disconnected since the last time FreeDV was used.

Hitting **Refresh** in the lower left hand corner of the Tools/Audio Config will normally update the audio devices list. Keeping a screen shot of a known working configuration will be useful for new users. Unexpected audio configuration changes may also occur following a Windows updates.

Another solution is to re-start FreeDV and check Tools/Audio Config again after changing any audio hardware.

If you change/remove USB audio devices without refreshing Tools/Audio Config, FreeDV may crash.

## Sound Card Levels

Sound card levels are generally adjusted in the computer's Control
Panel or Settings, or in some cases via controls on your rig interface
hardware or menus on your radio. In-app adjustments can also be done
by using the 'TX Level' slider at the bottom of the main screen; anything
below 0 dB attenuates the transmit signal.

When FreeDV is running, you can observe the sound card signals in the
main window tabs (From Radio, From Mic, To Speaker).

1. On receive, FreeDV is not very sensitive to the **From Radio**
level, adjust so it is mid-range and not clipping.  FreeDV uses phase
shift keying (PSK) so is not sensitive to amplitude.

1. The transmit level from your computer to your radio is important.
On transmit, adjust your level so that the ALC is **just** being
nudged.  More **is not better** with the FreeDV transmit signal.
Overdriving your transmitter will lead to a distorted transit signal, and
a poor SNR at the receiver.  This is a very common problem.

1. FreeDV 700D and 700E can drive your transmitter at an average power of 40% of its peak power rating.  For example 40W RMS for a 100W PEP radio. Make sure your transmitter can handle continuous power output at these levels, and reduce the power if necessary.

1. Adjust the microphone audio so the peaks are not clipping, and the
average is about half the maximum.

## Audio Processing

FreeDV likes a clean path through your radio.  Turn all audio
processing **OFF** on transmit and receive:

+ On receive, DSP noise reduction should be off.

+ On transmit, speech compression should be off.

+ Keep the receive audio path as "flat" as possible, no special filters.

+ FreeDV will not work any better if you band pass filter the off air
received signals.  It has its own, very tight filters in the
demodulator.

## PTT Configuration

The Tools - PTT dialog supports three different ways to control PTT on
your radio:

+ VOX: sends a tone to the left channel of the Transmit/To Radio sound card
+ Hamlib: support for many different radios via the Hamlib library and a serial port (or via TCP/IP for some devices, e.g. SDRs or FLrig/rigctld).
+ Serial Port: direct access to the serial port pins

You may also optionally configure a second serial port for PTT input.
This can be useful for interfacing devices like foot switches to 
FreeDV. If configured, FreeDV will switch into transmit mode (including
sending the needed Hamlib or serial commands to initiate PTT) when it
detects the configured signal.

Once you have configured PTT, try the **Test** button.

Serial PTT support is complex.  We get many reports that FreeDV
PTT doesn't work on a particular radio, but may work fine with other
programs such as Fldigi.  This is often a mismatch between the serial
parameters Hamlib is using with FreeDV and your radio. For example you
may have changed the default serial rate on your radio. Carefully
check the serial parameters on your radio match those used by FreeDV
in the PTT Dialog.

Also see [Common Problems](#common-problems) section of this manual.

## HamLib

Hamlib comes with a default serial rate for each radio.  If your radio
has a different serial rate change the Serial Rate drop down box to
match your radio.

When **Test** is pressed, the "Serial Params" field is populated and
displayed.  This will help track down any mismatches between Hamlib
and your radio.

If you are really stuck, download Hamlib and test your radio's PTT
using the command line ```rigctl``` program.

## Icom Radio Configuration 

If using an Icom radio, Hamlib will use the radio's default CI-V address
when connecting. If this has been changed, you can specify the correct
address in the "Radio Address" field (valid values are 00 through FF
in hexadecimal). 

Note that "00" is the "wildcard" CI-V address. Your radio must have the 
"CI-V Transceive" option enabled in order for it to respond to commands
to that address. Otherwise, FreeDV must be configured to use the same
CI-V address as configured in the radio. For best results, ensure that
there are no other Icom/CI-V capable devices in the chain if 
"00"/"CI-V Transceive" is used.

## Changing COM Port On Windows

If you change the COM port of a USB-Serial device in Device Manager,
please unplug and plug back in the USB device.  Windows/FreeDV won't
recognise the device on the new COM Port until it has been
unplugged/plugged.

## USB or LSB?

On bands below 10 MHz, LSB is used for FreeDV.  On 10MHz and above, USB is used. After much debate, the FreeDV community has adopted the same conventions as SSB, based on the reasoning that FreeDV is a voice mode.

As an aid to the above, FreeDV will show the current mode on the bottom of the window upon pressing the Start button if Hamlib is enabled and your radio supports retrieving frequency and mode information over CAT. If your radio is using an unexpected mode (e.g. LSB on 20 meters), it will display that mode on the bottom of the window next to the Clear button in red letters. When a session is not active, Hamlib isn't enabled, or if your radio doesn't support retrieving frequency and mode over CAT, it will remain grayed out with "unk" displaying instead of the mode (for "unknown").

# Common Problems

## Overdriving Transmit Level

This is a very common problem for first time FreeDV users.  Adjust your transmit levels so the ALC is just being nudged. More power is not better with FreeDV.  An overdriven signal will have poor SNR at the receiver.  For FreeDV 700D/700E operation with the clipper, make sure your transmitter can sustain high average power levels without damage (e.g. 40W RMS on a 100W PEP radio).

## I can't set up FreeDV, especially the Sound Cards

This can be challenging the first time around:

1. Try a receive only (one audio card) set up first.

1. Ask someone who already runs FreeDV for help.

1. If you don't know anyone local, ask for help on the digital voice
mailing list.  Be specific about the hardware you have and the exact
nature of your problem.

## Hamlib does not work with my Icom radio

The most common issue with Icom radios is that the CI-V address configured
in FreeDV does not match the address configured in the radio. Ensure that
the CI-V address in both FreeDV and on the radio are the same. If "00" is
used on the FreeDV side, ensure that the "CI-V Transceive" option is enabled
on the radio or else the radio will not respond to requests directed to that
address.

On newer radios (e.g. 7300, 7610), you may also need to set "CI-V USB Echo Back" 
to ON as this may be set to OFF by default.

## I need help with my radio or rig interface

There are many radios, many computers, and many sound cards.  It is
impossible to test them all. Many radios have intricate menus with
custom settings.  It is unreasonable to expect the authors of FreeDV to
have special knowledge of your exact hardware.

However someone may have worked through the same problem as you.  Ask
on the digital voice mailing list.

## Can't hear anything on receive

Many FreeDV modes will not play any audio if there is no valid signal.
You may also have squelch set too high.  In some modes the **Analog**
button will let you hear the received signal from the SSB radio.

Try the Test Wave Files above to get a feel for what a FreeDV signal
looks and sounds like.

## The signal is strong but FreeDV won't get sync and decode

Do you have the correct sideband? See USB or LSB section.

Is it a FreeDV signal?  SSTV uses similar frequencies. To understand what FreeDV sounds like, see the Test Wave Files section.

## Trouble getting Sync with 700D

You need to be within +/- 60 Hz on the transmit signal.  It helps if
both the Tx and Rx stations tune to known, exact frequencies such as
exactly 7.177MHz.  On channels with fast fading sync may take a few
seconds.

## PTT doesn't work.  It works with Fldigi and other Hamlib applications.

Many people struggle with initial PTT setup:

1. Read the PTT Configuration section above.

1. Try the Tools - PTT Test function.

1. Check your rig serial settings.  Did you change them from defaults
for another program?

1. Linux version: do you have permissions for the serial port?  Are you a member
of the ```dialout``` group?

1. Ask someone who already uses FreeDV to help.

1. Contact the digital voice mailing list.  Be specific about your
hardware, what you have tried, and the exact nature of the problem.

## I'm on Windows and serial port PTT doesn't work with my USB to serial adapter.

Please verify that you are running the correct drivers for the USB to serial adapter
that you're using. Information and download links for the drivers used by the most
common devices can be found [here](https://www.miklor.com/COM/UV_Drivers.php). 

While it is preferred to use devices that use authorized/original versions of the
various USB to serial chipsets, it is possible to use some cloned devices with 
older drivers. When doing this, you may also need to force Windows to use an older 
version of a driver instead of automatically updating the driver on reboot. See
[here](https://wethegeek.com/how-to-disable-automatic-driver-updates-in-windows-10/)
for instructions on doing so in Windows 10. For Windows 8:

1. Search for "Change device" in the Windows 8 Start menu.
1. Click on where it says "Change device installation settings".
1. Select the "No, let me choose what to do" option.
1. Check the "automatically get the device app" option, then click Save changes to save the settings you just chose.

## FreeDV 2020 mode is greyed out

In order to use FreeDV 2020 mode, you must have one of the following:

1. An Intel based CPU with AVX support. A Microsoft utility called [coreinfo](https://docs.microsoft.com/en-us/sysinternals/downloads/coreinfo)
can be used to determine if your CPU supports AVX.  A * means you have 
AVX, a - means no AVX:

```
AES             -       Supports AES extensions
AVX             *       Supports AVX instruction extensions
FMA             -       Supports FMA extensions using YMM state
```

On Linux, you can check for `avx` in the **flags** section of `/proc/cpuinfo`
or the output of the `lscpu` command:
```
lscpu | grep -o "avx[^ ]*"
```
will display `avx` (or `avx2`) if your CPU supports the instructions.

2. A Mac with an ARM processor (e.g. 2020 Mac Mini or later).

If your system does not meet either (1) or (2), the 2020 option will be grayed out.

## FreeDV 2020 mode is slow on ARM Macs

Preliminary testing on ARM Macs has shown that NEON optimizations in LPCNet are
sufficient to allow 2020 to be whitelisted on those machines. However, this is
definitely experimental. If you are experiencing issues with 2020 mode on these
Macs, please let the development team know so that further investigation can be done.

## I installed a new version and FreeDV stopped working

You may need to clean out the previous configuration.  Try Tools - Restore Defaults.  Set up your sound cards again with Tools - Audio Config.

## FreeDV crashes when I press Start

Have you removed/changed USB audio devices? If you remove/change USB audio devices without pressing Tools - Audio Config, FreeDV may crash.  See Changing Audio Devices above.

## FreeDV can't be opened on OSX because the developer cannot be verified

From January 2020 Apple is enforcing notarization for all OSX applications.  The FreeDV developers do not wish to operate within the Apple ecosystem due to the cost/intrusiveness of this requirement.

![Notarization Error](contrib/osx_notarization1.png)

Security & Privacy shows the Open Anyway option for FreeDV:

![Security and Privacy](contrib/osx_notarization2.png)

![Open FreeDV](contrib/osx_notarization3.png)

Or you can use command line options:

```
xattr -d com.apple.quarantine FreeDV.app
```
or
```
xattr -d -r com.apple.quarantine FreeDV.app
```

# Voice Keyer

The Voice Keyer Button on the front page, and the Options-PTT dialog
puts FreeDV and your radio into transmit, reads a wave file of your
voice to call CQ, and then switches to receive to see if anyone is
replying.  If you press the space bar the voice keyer stops.  If a signal
with a valid sync is received for a few seconds the voice keyer stops.

The Options-PTT dialog can be used to select the wave file, set the Rx
delay, and number of times the tx/rx cycle repeats.

# Multiple Configurations

By default, FreeDV uses the following locations to store configuration:

* Linux: ~/.FreeDV 
* macOS: ~/Library/Preferences/FreeDV\ Preferences
* Windows: Registry (HKEY\_CURRENT\_USER\\SOFTWARE\\CODEC2-Project\\FreeDV)

If you'd like to store the configuration in another location (or store multiple configurations),
FreeDV accepts the -f (or --config) command line arguments to provide an alternate location. An
absolute path is recommended here; however, if only a relative path is provided, it will be relative
to the following locations:

* Linux: ~/
* macOS: ~/Library/Preferences/
* Windows: C:\\Users\\[username]\\AppData\\Roaming

## Executing FreeDV With a Different Configuration (Windows)

On Windows, you can create shortcuts to FreeDV with different file names for the "-f" command line
option as described above. To create a shortcut, right-click on the Desktop or in File Explorer and 
choose New->Shortcut. Click on Browse and navigate to one of the following paths:

* C:\\Program Files\\FreeDV [version]\\bin\\freedv.exe
* C:\\Program Files (x86)\\FreeDV [version]\\bin\\freedv.exe (if the 32 bit version is installed on a 64 bit machine)

Click Next and give the shortcut a unique description (e.g. "FreeDV IC-7300"). Then push Finish to create the shortcut.

Once the shortcut has been created, right-click it and choose Properties. Find the Shortcut tab in the resulting dialog
box and add "-f" followed by the desired filename to the end of the text in the Target field. Do not add any other
quote marks.

For example, to use a file called IC7300.conf stored in the Hamradio directory on the C drive the Target field should 
appear as follows:

"C:\\Program Files\\FreeDV [version]\\bin\\freedv.exe" -f C:\\Hamradio\\IC7300.conf

# PSK Reporter (Experimental)

FreeDV has the ability to send FreeDV signal reports to [PSK Reporter](https://pskreporter.info/)
by enabling the option in Tools-Options and specifying your callsign and grid square. When enabled, this causes
FreeDV to disable the free form **Txt Msg** field and only transmit the **Callsign** field.

FreeDV validates the received information before submitting a position report to PSK Reporter. This is to ensure that FreeDV does not report invalid callsigns to the service (e.g. ones that don't exist or that correspond to real non-FreeDV users). However, all received text will display in the main window even if it has errors.

Reports sent to PSK Reporter will display using the mode "FREEDV" for ease of filtering. The frequency that 
FreeDV reports to PSK Reporter is set by changing the "Report Frequency" text box in the main window. This 
is in kilohertz (kHz) and will turn red if the entered value is invalid. If Hamlib support is also enabled, 
this frequency will automatically update on start/stop as well as when switching between transmit and receive.

# Multiple Mode Support (Experimental)

FreeDV can simultaneously decode the following modes when selected prior to pushing "Start":

* 2020
* 700C/D/E
* 1600

In addition, FreeDV can allow the user to switch between the above modes for transmit without having to push "Stop" first. 
These features can be enabled by going to Tools->Options->Modem and checking the "Simultaneously Decode All HF Modes" option. Note that
this may consume significant additional CPU resources, which can cause decode problems. In addition, these features are automatically
disabled if 800XA or 2400B are selected before pushing "Start" due to the significant additional CPU resources required to decode these
modes.

By default, FreeDV will use as many threads/cores in parallel as required to decode all supported HF modes. On some slower systems, it may be
necessary to enable the "Use single thread for multiple RX operation" option as well. This results in FreeDV decoding each mode in series
and additionally short circuits the list of modes to be checked when in sync.

Additionally, the squelch setting with simultaneous decode enabled is relative to the mode that supports the weakest signals 
(currently 700D).  The squelch for other modes will be set to a value higher than the slider (which is calculated by adding the 
difference between the "Min SNR" of 700D and the mode in question; see "FreeDV Modes" below). For example, the squelch for 700E
when the squelch slider is set to -2.0 becomes 1.0dB. This is designed to reduce undesired pops and clicks due to false decodes.

# FreeDV Modes

The following table is a guide to the different modes, using
analog SSB and Skype as anchors for a rough guide to audio quality:

Mode | Min SNR | Fading | Latency | Speech Bandwidth | Speech Quality
--- | :---: | :---: | :---: | :---: | :---:
SSB | 0 | 8/10 | low | 2600 | 5/10
1600 | 4 | 3/10 | low | 4000 | 4/10
700C | 2  | 6/10 | low |  4000 | 3/10
700D | -2 | 4/10 | high | 4000 | 3/10
700E | 1 | 7/10 | medium | 4000 | 3/10
2020 | 4  | 4/10 | high | 8000 | 7/10
Skype | - |- | medium | 8000 | 8/10

The Min SNR is roughly the SNR where you cannot converse without
repeating yourself.  The numbers above are on channels without fading
(AWGN channels like VHF radio).  For fading channels the minimum SNR
is a few dB higher. The Fading column shows how robust the mode is to
HF Fading channels, higher is more robust.

The more advanced 700D and 2020 modes have a high latency due to the
use of large Forward Error Correction (FEC) codes.  They buffer many
frames of speech, which combined with PC sound card buffering results
in end-to-end latencies of 1-2 seconds.  They may take a few seconds to
sync at the start of an over, especially in fading channels.

## FreeDV 700D

In mid 2018 FreeDV 700D was released, with a new OFDM modem, powerful
Forward Error Correction (FEC) and optional interleaving.  It uses the
same 700 bit/s speech codec at 700C. It operates at SNRs as low as
-2dB, and has good HF channel performance.  It is around 10dB better
than FreeDV 1600 on fading channels, and is competitive with SSB at
low SNRs.  The FEC provides some protection from urban HF noise.

FreeDV 700D is sensitive to tuning.  To obtain sync you must be within
+/- 60Hz of the transmit frequency.  This is straightforward with
modern radios which are generally accurate to +/-1 Hz, but requires
skill and practice when used with older, VFO based radios.

## FreeDV 700E

FreeDV 700E was developed in December 2020 using lessons learned from on air operation of 700C and 700D.  A variant of 700D, it uses a shorter frame size (80ms) to reduce latency and sync time.  It is optimised for fast fading channels channels with up to 4Hz Doppler spread and 6ms delay spread.  FreeDV 7000E uses the same 700 bit/s codec as FreeDV 700C and 700D.  It requires about 3dB more power than 700D, but can operate reliably on fast fading channels.

The 700E release also includes optional compression (clipping) of the 700D and 700E transmit waveforms to reduce the Peak to Average Power Ratio to about 4dB.  For example a 100W PEP transmitter can be driven to about 40W RMS.  This is an improvement of 6dB over previous releases of FreeDV 700D. Before enabling the clipper make sure your transmitter is capable of handling sustained high average power without damage.  

Clipping can be enabled via Tools-Options.

On good channels with high SNR clipping may actually reduce the SNR of the received signal.  This is intentional - we are adding some pre-distortion in order to increase the RMS power.  Forward error correction (FEC) will clean up any errors introduced by clipping, and on poor channels the benefits of increased signal power outweigh the slight reduction in SNR on good channels.

## FreeDV 2020

FreeDV 2020 was developed in 2019.  It uses an experimental codec
based on the LPCNet neural net (deep learning) synthesis engine
developed by Jean-Marc Valin.  It offers 8 kHz audio bandwidth in an
RF bandwidth of just 1600 Hz.  FreeDV 2020 employs the same OFDM modem
and FEC as 700D.

The purpose of FreeDV 2020 is to test neural net speech coding over HF
radio.  It is highly experimental, and possibly the first use of
neural net vocoders in a real world, over the air system.

FreeDV 2020 is designed for slow fading HF channels with a SNR of 10dB
or better.  It is not designed for fast fading or very low SNRs like
700D.  It is designed to be a high quality alternative to SSB in
channels where SSB is already an "arm-chair" copy.  On an AWGN (non-
fading channel), it will deliver reasonable speech quality down to 2dB
SNR.

FreeDV 2020 Tips:

1. It requires a modern (post 2010) Intel CPU with AVX support.  If you
   don't have AVX the FreeDV 2020 mode button will be grayed out.
1. Some voices may sound very rough.  In early testing
   about 90% of speakers tested work well.
1. Like 700D, you must tune within -/+ 60Hz for FreeDV 2020 to sync.
1. With significant fading, sync may take a few seconds.
1. There is a 2 second end-to-end latency.  You are welcome to try tuning
   this (Tools - Options - FIFO size, also see Sound Card Debug
   section below).

## FreeDV 2020B

Experimental mode developed in February 2022.  The goal of this mode is to improve the performance of FreeDV 2020 over HF channels.

Here are the three main innovations, and the theoretical improvements:

1. Compression (clipping) of the 2020x modem waveforms has been added, which is worth about 4dB. This should also improve the original FreeDV 2020 mode.  The Clipping checkbox is located on Tools-Options-Modem.  As per the other warnings in this manual please make sure you transmitter can handle the higher RMS power.
1. 2020B is like 700E to 700D - it works with fast fading but requires a few more dB of SNR. This will make it usable in European Winter (or over the South Pole Argentina to Australia) type channels - if you have enough SNR. The challenge with this mode is squeezing all the information we need (enough pilots symbols for fast fading, LPCNet, FEC bits) into a 2100 Hz channel - we are pushing up again the edges of many SSB filters. It also uses unequal FEC, just the most important 11 bits are protected.

This modes is under development and may change at any time.  If you experience comparability issues with another operator - check your Git Hash values on the Help-about menu to ensure you are running the same versions of LPCNet and codec2.

It is recommended that multi-rx be disabled when using 2020B. This mode is not supported by multi-rx, you will need to manually coordinate the mode with other stations.

# Tools Menu

## Tools - Filter

This section describes features on Tools-Filter.  

Control | Description
 -------------------------- | ------------------------------------------------------------------------ |
Noise Suppression | Enable noise suppression, dereverberation, AGC of mic signal using the Speex pre-processor
700C/700D Auto EQ | Automatic equalisation for FreeDV 700C and FreeDV 700D Codec input audio

Auto EQ (Automatic Equalisation) adjusts the input speech spectrum to best fit the speech codec. It can remove annoying bass artefacts and make the codec speech easier to understand.

* [Blog Post on Auto EQ Part 1](http://www.rowetel.com/?p=6778)
* [Blog Post on Auto EQ Part 2](http://www.rowetel.com/?p=6860)

## Tools - Options

### FreeDV 700 C/D/E Options

Control | Description
 ------------------------------ | ----------------------------------------------------------------------------- |
Clipping | Increases the average power. Ensure your transmitter can handle high RMS powers before using!
700C Diversity Combine | Combining of two sets of 700C carriers for better fading channel performance
Tx Band Pass Filter | Reduces Tx spectrum bandwidth
Manual Unsync | Forces modem to remain in sync, and not drop sync automatically

### OFDM Modem Phase Estimator Options (Experimental)

These options apply to the FreeDV 700D and 2020 modes that use the OFDM modem:

1. The High Bandwidth option gives better performance on channels where the phase changes quickly, for example fast fading HF channels and the Es'Hail 2 satellite. When unchecked, the phase estimator bandwidth is automatically selected.  It starts off high to enable fast sync, then switches to low bandwidth to optimise performance for low SNR HF channels.

1. The DPSK (differential PSK) checkbox has a similar effect - better performance on High SNR channels where the phase changes rapidly.  This option converts the OFDM modem to use differential PSK rather than coherent PSK.  DPSK is used by earlier FreeDV modes such as FreeDV 1600.  It affects the Tx and Rx side, so both sides must select DPSK.

If you have problems with 700D or 2020 sync even though you have a strong signal - try these options.

# Helping Improve FreeDV

If you have an interesting test case, for example:

1. FreeDV working poorly with a particular person or microphone.
1. Poor over the air performance on a fast fading channel.
1. Problems with sync on strong signals.
1. A comparison with SSB.

Please send the developers an off air recording of the signal.  FreeDV can record files from your radio using Tools-Record File from Radio.  A recording of 30 to 60 seconds is most useful.

With a recording we can reproduce your exact problem.  If we can reproduce it we can fix it. Recordings are much more useful than anecdotes or subjective reports like "FreeDV doesn't work", "SSB is better", or "On 23 December it didn't work well on grid location XYZ".  With subjective reports problems are impossible to reproduce, cannot be fixed, and you are unlikely to get the attention of the developers.

# Multiple Panes in GUI window

It is possible to have multiple panes opened within the GUI window for example, to observe both the Waterfall and Spectrum Tabs. New panes may be added above, below, left or right of existing panes.

A new visible pane is created by hovering the cursor over the required Tab, click and hold the left mouse button and drag the Tab to the required position and releasing the mouse button. If currently two panes are stacked vertically a third pane may be added either beside either pane or to the left/right of both panes.  If the Tab is required adjacent to both panes then it must be dragged to the left/right of the junction of the existing Tabs.

As the Tab is dragged into position a faint blue/grey image will show the position to be occupied by the pane. Panes may be relocated back to the menu bar by a similar process.

Tabs can be resized as required by hovering the cursor over the border and clicking and holding the left mouse button and dragging to required size.

The layout is not saved when the program is exited and must be recreated next time the program is started

![Multiple Panes](contrib/multiple_panes.png)

# Advanced/Developer Features

## Stats Window

Located on the lower left hand side of the main screen.

Term | Notes
--- | --- |
Bits | Number of bits demodulated
Errs | Number of bit errors detected
Resyncs | Number of times the demodulator has resynced
ClkOff | Estimated sample clock offset in parts per million
FreqOff | Estimated frequency offset in Hz
Sync | Sync metric (OFDM modes like 700D and 2020)
Var | Speech encoder distortion for 700C/700D (see Auto EQ)

The sample clock offset is the estimated difference between the
modulator (tx) and demodulator (rx) sample clocks.  For example if the
transmit station sound card is sampling at 44000 Hz and the receive
station sound card 44001 Hz, the sample clock offset would be
((44000-44001)/44000)*1E6 = 22.7 ppm.

## Timing Delta Tab

This indicates the symbol timing estimate of the demodulator, in the
range of +/- 0.5 of a symbol.  With off air signals this will have a
sawtooth appearance, as the demod tracks the modulator sample clock.
The steeper the slope, the greater the sample clock offset.

* [FreeDV 1600 Sample Clock Offset Bug](http://www.rowetel.com/?p=6041)
* [Testing a FDMDV Modem](http://www.rowetel.com/?p=2433)

## UDP Messages

When FreeDV syncs on a received signal for 5 seconds, it will send a
"rx sync" UDP message to a port on your machine (localhost).  An
external program or script listening on this port can then take some
action, for example send "spotting" information to a web server or
send an email your phone.

Enable UDP messages on Tools-Options, and test using the "Test"
button.

On Linux you can test reception of messages using netcat:
```
  $ nc -ul 3000
```  
A sample script to email you on FreeDV sync: [send_email_on_sync.py](src/send_email_on_sync.py)

Usage for Gmail:
```
python send_email_on_sync.py --listen_port 3000 --smtp_server smtp.gmail.com \
--smtp_port 587 your@gmail.com your_pass
```

## Sound Card Debug

These features were added for FreeDV 700D, to help diagnose sound card
issues during development.

### Tools - Options dialog:

Debug FIFO and PortAudio counters: used for debugging audio
problems on 700D.  During beta testing there were problems with break
up in the 700D Tx and Rx audio on Windows.

The PortAudio counters (PortAudio1 and PortAudio2) should not
increment when running in Tx or Rx, as this indicates samples are
being lost by the sound driver which will lead to sync problems.

The Fifo counter outempty1 counter should not increment during
Tx, as this indicates FreeDV is not supplying samples fast enough to
the PortAudio drivers.  The results will be resyncs at the receiver.

Check these counters by pressing Start, then Reset them and observe
the counters for 30 seconds.

If the PortAudio counters are incrementing on receive try:

  1. Adjusting framesPerBuffer; try 0, 128, 256, 512, 1024.

  1. Shut down other applications that might be using audio, such as
  Skype or your web browser.

  1. A different sound card rate such as 44.1kHz instead of 48kHz.

  If the outempty1 counter is incrementing on transmit try increasing
  the FifoSize.

  The txThreadPriority checkbox reduces the priority of the main txRx
  thread in FreeDV which may help the sound driver thread process
  samples.

  The txRxDumpTiming check box dumps timing information to a console
  that is used for debugging the rx break up problem on 700D.  Each
  number is how many ms the txRxThread took to run.

  The txRxDumpTiming check box dumps the number of samples free in the
  tx FIFO sending samples to the Tx.  If this hits zero, your tx audio
  will break up and the rx will lose sync.  Tx audio break up will
  also occur if you see "outfifo1" being incremented on the "Fifo"
  line during tx.  Try increasing the FifoSize.

## Test Frame Histogram

This feature was developed for testing FreeDV 700C.  Select the Test
Frame Histogram tab on Front Page

Displays BER of each carrier when in "test frame" mode.  As each QPSK
carrier has 2 bits there are 2*Nc histogram points.

Ideally all carriers will have about the same BER (+/- 20% after 5000
total bit errors), however problems can occur with filtering in the
tx path.  If one carrier has less power, then it will have a higher
BER.  The errors in this carrier will tend to dominate overall
BER. For example if one carrier is attenuated due to SSB filter ripple
in the tx path then the BER on that carrier will be higher.  This is
bad news for DV.

Suggested usage:

1. Transmit FreeDV in test frame mode.  Use a 2nd rx (or
get a friend) to monitor your rx signal with FreeDV in test frame
mode.  

1.  Adjust your rx SNR to get a BER of a few % (e.g. reduce tx
power, use a short antenna for the rx, point your beam away, adjust rx
RF gain).  

1. Monitor the error histogram for a few minutes, until you have say
5000 total bit errors.  You have a problem if the BER of any carrier
is more than 20% different from the rest.

1. A typical issue will be one carrier at 1.0 and the others at 0.5,
indicating the poorer carrier BER is twice the larger.

## Full Duplex Testing with loopback

Tools - Options - Half Duplex check box

FreeDV GUI can operate in full duplex mode which is useful for
development or listening to your own FreeDV signal as only one PC is
required.  Normal operation is half duplex.

Tx and Rx signals can be looped back via an analog connection between
the sound cards.

On Linux, using the Alsa loopback module:
```
  $ sudo modprobe snd-aloop
  $ ./freedv

  In Tools - Audio Config - Receive Tab  - From Radio select -> Loopback: Loopback PCM (hw:1,0)
                          - Transmit Tab - To Radio select   -> Loopback: Loopback PCM (hw:1,1)
```

# Tips

1. The space bar can be used to toggle PTT.
1. You can left click on the main window to adjust tuning, the vertical red line on the frequency scale will show the current centre frequency.  FreeDV will automatically track any drift once it syncs.

# Converting this document to PDF

For the Linux inclined:
```
$ pandoc USER_MANUAL.md -o USER_MANUAL.pdf "-fmarkdown-implicit_figures -o" \
--from=markdown -V geometry:margin=.4in --toc --highlight-style=espresso
```

# Glossary

Term | Notes
------- | ---------------------------------------------------------------------------------------------
AWGN | Additive White Gaussian Noise - a channel with just noise and no fading (like VHF)
FEC | Forward Error Correction - extra bits to we send to protect the speech codec bits
LDPC | Low Density Parity Check Codes - a family of powerful FEC codes

# Release Notes

## V1.8.2 TBD 2022

<<<<<<< HEAD
1. Enhancements:
    * Save rig names instead of IDs to prevent Hamlib off by one issues. (PR #256)
=======
1. Bugfixes:
    * Increase plot buffer size to resolve issues with "To Spkr/Headphones" tab (PR #258)
>>>>>>> 43a03bbe

## V1.8.1 July 2022

1. Bugfixes:
    * Disable 2020B unless the installed Codec2 provides it. (PR #257)
2. Build system:
    * Update build scripts to use specific Codec2 and LPCNet versions. (PR #257)
    
## V1.8.0 July 2022

1. Enhancements:
    * PSK Reporter: Encodes callsign regardless of whether the internet is working. (PR #214)
    * PSK Reporter: Sends report upon pushing Stop (vs. simply clearing the report list). (PR #214)
    * PSK Reporter: Performs reporting in background instead of hanging the caller of the PskReporter class. (PR #214)
    * PSK Reporter: Suppress reporting if we're playing back a radio file (to avoid false reports). (PR #214)
    * Filter dialog: Increase length of vertical sliders to simplify fine-tuning. (PR #224)
    * Modem compression (Tools-Options-Modem Clipping checkbox) added to FreeDV 2020 for increased RMS power. (PR #211)
    * Added experimental 2020B mode. (PR #211)
    * Refactored audio handling to use pipeline design pattern. (PR #219)
    * Eliminated requirement to use the same audio sample rate for both mic and speaker devices. (PR #219, #234)
    * 60 meters shows as USB and not LSB for countries where FreeDV usage is legal on that band. (PR #243)
    * Improved audio quality and reduced CPU usage for multi-RX. (PR #246)
2. Build system:
    * Add spell checking of codebase on every Git push. (PR #216)
    * Build Windows build on every Git push. (PR #220)
    * Default branch and repo to the current branch and repo for Docker (or else reasonable defaults). (PR #233)
3. Documentation:
    * Removed obsolete references to required sample rates for voice keyer files. (PR #219)
    * Add troubleshooting instructions for serial port PTT on Windows. (PR #226)
    * Add missing gcc-g++ package to Fedora build instructions. (PR #235)
    * Add missing sox package to Fedora build instructions. (PR #241)
4. Bugfixes:
    * Suppress refresh of the sync indicator if disabled/no change in sync. (PR #230)
    * Clarify location from where to run Docker build script. (PR #231)
    * Change shutdown ordering to prevent hangs on slower systems. (PR #236)
    * Disable PulseAudio suspend failure due to interactions with pipewire. (PR #239)

## V1.7.0 February 2022

1. Bugfixes:
    * Resolves issue with waterfall appearing garbled on some systems. (PR #205)
    * Resolves issue with Restore Defaults restoring previous settings on exit. (PR #207)
    * Resolves issue with some sound valid sound devices causing PortAudio errors during startup checks. (PR #192)
2. Enhancements:
    * Removes requirement to restart FreeDV after using Restore Defaults. (PR #207)
    * Hides frequency display on main window unless PSK Reporter reporting is turned on. (PR #207)
    * Scales per-mode squelch settings when in multi-RX mode to reduce unwanted noise. (PR #186)
    * Single-thread mode is now the default when multi-RX is turned on. (PR #175)
    * Makes multi-RX mode the default. (PR #175)
    * Mic In/Speaker Out volume controls added to Filter window. (PR #208)
    * Cleans up UI for filters and makes the dialog non-modal. (PR #208)
    * Adds optional support for PulseAudio on Linux systems. (PR #194)
3. Documentation:
    * Adds section on creating Windows shortcuts to handle multiple configurations. (PR #204)
    * Resolves issue with PDF image placement. (PR #203)
4. Build System:
    * Uses more portable way of referring to Bash in build scripts. (PR #200)
    * User manual now installed along with executable. (PR #187)
    * macOS app bundle generated by CMake instead of manually. (PR #184)
    * Fail as soon as a step in the build script fails. (PR #183)
    * Have Windows uninstaller clean up Registry. (PR #182)
    * Windows installer now installs sample .wav files. (PR #182)
    
## V1.6.1 September 2021

1. Bugfixes:
    * Uses UTF-8 for device names from PortAudio to resolve display problems on non-English systems. (PR #153)
    * Resolves crash when using click to tune feature on main window. (PR #157)
    * Resolves issue where test plots inside Audio Options dialog hang during test. (PR #154)
    * Disable multi-RX options in Tools->Options when a session is active. (PR #154)
    * Resolves buffer overflow when using mono-only TX sound devices. (PR #169)
2. Enhancements:
    * Updates mode indicator on transition between TX and RX instead of only on start. (PR #158)
    * Updates PSK Reporter feature to use new Codec2 reliable\_text API. (PR #156, #162, #166, #168)
    * Suppress unnecessary rig_init() calls to prevent FreeDV from changing the current VFO. (PR #173)

_Note: The PSK Reporter feature beginning in this release is incompatible with versions older than 1.6.1 due to a change in how callsigns are encoded._

## V1.6.0 August 2021

1. Bugfixes: 
    * Suppressed clipping of TX speech when PTT is released. (PR #123)
    * Added missing mode labels for 800XA and 2400B as a result of implementing multi-RX in 1.5.3. (PR #128)
    * Fixed analog passthrough when using 2400B. (PR #130)
    * Fixed non-responsive scroll controls on macOS. (PR #139)
    * Auto EQ now working for 800XA. (PR #141)
    * Reset scatter plot state when multi-RX switches modes. (PR #146)
    * Use selected sound device sample rates for the equalizer controls. (PR #142)
2. Enhancements:
    * Frequency ticks moved to the top of the waterfall. (PR #115)
    * Optimized rendering code for the waterfall display to improve responsiveness on slower machines. (PR #127, #137)
    * Fixed navigation issues encountered while using screen readers. (PR #121)
    * Allow main window to expand horizontally for shorter displays. (PR #135, #121)
    * Allow autoconversion of voice keyer file to selected TX mode's sample rate. (PR #145)
    * Multi-RX: decode each supported mode on its own thread. (PR #129)
3. New features:
    * Added support for alternative configuration files by specifying -f/--config options. (PR #119, #125)
    * Added support for PTT input, e.g. for foot switches. (PR #136)
4. Build system:
    * Use MacPorts/Homebrew PortAudio for macOS builds. (PR #134, #138)
    * Bootstrapped wxWidgets now uses version 3.1.5. (PR #147)
    * Added support for bootstrapped wxWidgets on Windows builds. (PR #124)
    * Updated Docker container for Windows builds to Fedora 34. (PR #124)
    * Created "make dist" target for easy tarball generation. (PR #152)

## V1.5.3 April 2021

1. Simultaneous decode of 2020, 1600 and 700C/D/E (without needing to push Stop first, change the mode and push Start again).
2. Dynamic switching of the current Tx mode between the aforementioned modes, again without needing to restart the session.
3. A Tx level slider on the right hand side of the main screen to fine-tune transmit output (to more easily avoid clipping ALC and conflicting with other soundcard ham radio applications).

## V1.5.2 January 2021

1. Updates storage for sound card configuration to use device names instead of IDs.
2. Detects changes to computer sound card configuration and notifies user when devices go away.

## V1.5.1 January 2021

1. Experimental support for reporting to [PSK Reporter](https://pskreporter.info) added.
2. Bug fixes with audio configuration to allow mono devices to be used along with stereo ones.
3. Tweaks to user interface and record/playback functionality to improve usability.
4. Bug fixes and tweaks to improve voice keyer support.

## V1.5.0 December 2020

1. FreeDV 700E, better performance than 700D on fast fading channels
1. FreeDV 700D/700E clipper to increase average transmit power by 6dB

## V1.4.3 August 2020

1. Maintenance Release (no major new features)
1. Changes to support wxWidgets 3.1 (but Windows versions built against wxWidgets 3.0)
1. Under the hood - OFDM modem has been refactored, shouldn't affect freedv-gui operation

## V1.4.2 July 2020

1. Maintenance Release (no major new features)
1. Improved squelch/audio pass through on 700D/2020/2400B
1. Under the hood - Codec2 library has been refactored, shouldn't affect freedv-gui operation
1. Removed Project Horus support (now being maintained outside of Codec2/FreeDV)

## V1.4 June-October 2019

1. FreeDV 2020, Project Horus Binary Modes.
1. [Improved OFDM Modem Acquisition](http://www.rowetel.com/?p=6824), this will improve sync time on FreeDV 700D and 2020 on HF fading channels, and can also handle +/- 60 Hz frequency offsets when tuning.
1. Fixed FreeDV 700C frequency offset bug fix, was losing sync at certain frequency offsets.
1. Wide bandwidth phase estimation and DPSK for OFDM modes (700D/2020) for fast fading/QO-100 channels (Tools-Options)
1. Better speech quality on FreeDV 700C/700D with Auto equaliser (Tools-Filter)

## V1.3 May 2018

* FreeDV 700D

# References

* [FreeDV Web site](http://freedv.org)
* [FreeDV Technology Overview](https://github.com/drowe67/codec2/blob/master/README_freedv.md)
* [Digitalvoice mailing list](https://groups.google.com/forum/#!forum/digitalvoice)
 <|MERGE_RESOLUTION|>--- conflicted
+++ resolved
@@ -791,15 +791,12 @@
 
 # Release Notes
 
-## V1.8.2 TBD 2022
-
-<<<<<<< HEAD
+## V1.8.2 July 2022
+
 1. Enhancements:
     * Save rig names instead of IDs to prevent Hamlib off by one issues. (PR #256)
-=======
-1. Bugfixes:
+2. Bugfixes:
     * Increase plot buffer size to resolve issues with "To Spkr/Headphones" tab (PR #258)
->>>>>>> 43a03bbe
 
 ## V1.8.1 July 2022
 
