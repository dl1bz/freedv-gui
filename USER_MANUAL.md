# Introduction

FreeDV GUI (or just FreeDV) is a GUI program for Linux, Windows, and
OSX for running FreeDV on a desktop PC or laptop.

This is a live document.  Notes on new FreeDV features are being added as they are developed. 

# Getting Started

This section contains instructions to help you get started.

## Easy Setup

Upon starting FreeDV for the first time, the Easy Setup dialog will appear. This
is a streamlined setup process for FreeDV optimized for hardware commonly used
by amateur radio operators and is divided into three sections:

1. Sound card configuration,
2. CAT/PTT control, and
3. Reporting.

These sections are shown below:

![Easy Setup dialog](contrib/easy_setup.png)

Note that you can always return to this dialog by going to *Tools - Easy Setup*.

### Sound Card Configuration

To configure your sound card(s) using Easy Setup, simply select the sound device 
associated with your radio and the microphone and speaker devices you wish to use
to hear decoded audio as well as to transmit audio. If you're setting up a receive-only
station, you can choose "None" for the transmit audio device.

Additionally, if you are using a Flex 6000 series radio on the Windows platform, 
FreeDV will automatically select the DAX TX sound device. It is necessary only to 
select the correct "slice" for the radio sound device and the two devices to use for 
analog receive and transmit (e.g. your computer's built in microphone and speaker devices).

Note that some configurations (for example, SDR setups involving multiple radio sound
devices) may not be able to be configured with Easy Setup. For those, you can choose
the "Advanced" button and proceed to "Advanced Setup" below.

### CAT/PTT control

Easy Setup supports three methods of radio control:

1. No radio control (e.g. using a VOX audio device such as SignaLink),
2. Hamlib CAT control, and
3. Serial port PTT control.

Simply select the option that matches your radio setup and the required fields will
appear. For Hamlib, these are typically the type of radio you're using as well as the
serial port it's connected to (or TCP/IP hostname:port). Serial port PTT control requires 
the serial port your radio is using as well as whether your radio's PTT is triggered
via the RTS or DTR pin (and the required polarity for either).

If required, the "Advanced" button in this section will allow you to configure PTT input
(e.g. for a footswitch) and additional VOX related options. The "Test" button will
emit a constant carrier on the selected radio sound device as well as enable PTT to allow
you to adjust your radio sound levels (see "Sound Card Levels" below).

### Reporting

While not required, it is recommended to enable reporting so that others
can see who is currently receiving them. This also allows the FreeDV
applicaton to control the radio's frequency and mode. Both sides of a contact 
must have this enabled in order for contacts to be reported. To configure 
reporting, simply enable the feature here and enter your callsign and current 
grid square/locator.

For more information about the reporting feature, see the "FreeDV Reporting" section below.

## Advanced Setup

### Sound Card Configuration

#### Receive Only (One Sound Card)

For this setup, you just need the basic sound hardware in your computer, 
for example a microphone/speaker on your computer.

1. Open the *Tools - Audio Config* Dialog
1. At the bottom select *Receive* Tab
1. In *Input To Computer From Radio* select your default sound input device (usually at the top)
1. In the *Output From Computer To Speaker/Headphones* window select your default sound output device (usually at the top)
1. At the bottom select *Transmit* Tab
1. In *Input From Microphone To Computer* window select *none*
1. In *Output From Computer To Radio* window select *none*
1. Press OK to close the dialog

When you press Start FreeDV will start decoding any incoming signals
on the microphone input, playing the decoded audio out of your
speaker.  If no valid FreeDV signals are received, no audio will be
played.

If you connect the microphone input on your computer to your radio
receiver, you can decode off air signals.  If you have a rig
interface, try configuring that as the *From Radio To Computer*
device, with your computer's sound card as the *From Computer To
Speaker/Headphone* device.

If you don't have anyone to transmit FreeDV signals to you, try the
test wave files in the next section.

#### Transmit/Receive (Two Sound Cards)

For Tx/Rx operation you need to configure two sound cards, by setting
up Tools - Audio Config *Transmit* and *Receive* Tabs.

When receiving, FreeDV off-air signals **from** your radio are decoded
by your computer and sent **to** your speaker/headphones, where you
can listen to them.

When transmitting, FreeDV takes your voice **from** the microphone,
and encodes it to a FreeDV signal in you computer which is sent **to**
your radio for transmission over the air.

Tab | Sound Device | Notes
--------------- | ---------------------------------------------- | ----------------------------------------------
Receive Tab | Input To Computer From Radio | The off air FreeDV signal **from** your radio rig interface to your computer
Receive Tab | Output From Computer To Speaker/Headphones | The decoded audio from your computer to your Speaker/Headphones
Transmit Tab | Input From Microphone To Computer | Your voice from the microphone to your computer
Transmit Tab | Output From Computer To Radio | The FreeDV signal from your computer sent **to** your rig interface for Tx

#### Changing Audio Devices

If you change audio devices (e.g. add or remove sound cards, USB hardware), it's a good idea to check the Tools/Audio Config dialog before pressing **Start**, to verify the audio devices are as expected. This is particularly important if any audio devices e.g. Headsets, USB Sound Cards, or Virtual Cables have been disconnected since the last time FreeDV was used.

Hitting **Refresh** in the lower left hand corner of the Tools/Audio Config will normally update the audio devices list. Keeping a screen shot of a known working configuration will be useful for new users. Unexpected audio configuration changes may also occur following a Windows updates.

Another solution is to re-start FreeDV and check Tools/Audio Config again after changing any audio hardware.

### CAT/PTT Configuration

The Tools->CAT and PTT Config dialog supports three different ways to control PTT on
your radio:

+ VOX: sends a tone to the left channel of the Transmit/To Radio sound card
+ Hamlib: support for many different radios via the Hamlib library and a serial port (or via TCP/IP for some devices, e.g. SDRs or FLrig/rigctld).
+ Serial Port: direct access to the serial port pins

You may also optionally configure a second serial port for PTT input.
This can be useful for interfacing devices like foot switches to 
FreeDV. If configured, FreeDV will switch into transmit mode (including
sending the needed Hamlib or serial commands to initiate PTT) when it
detects the configured signal.

Once you have configured PTT, try the **Test** button.

Serial PTT support is complex.  We get many reports that FreeDV
PTT doesn't work on a particular radio, but may work fine with other
programs such as Fldigi.  This is often a mismatch between the serial
parameters Hamlib is using with FreeDV and your radio. For example you
may have changed the default serial rate on your radio. Carefully
check the serial parameters on your radio match those used by FreeDV
in the PTT Dialog.

Also see [Common Problems](#common-problems) section of this manual.

#### HamLib

Hamlib comes with a default serial rate for each radio.  If your radio
has a different serial rate change the Serial Rate drop down box to
match your radio.

When **Test** is pressed, the "Serial Params" field is populated and
displayed.  This will help track down any mismatches between Hamlib
and your radio.

If you are really stuck, download Hamlib and test your radio's PTT
using the command line ```rigctl``` program.

#### Icom Radio Configuration 

If using an Icom radio, Hamlib will use the radio's default CI-V address
when connecting. If this has been changed, you can specify the correct
address in the "Radio Address" field (valid values are 00 through FF
in hexadecimal). 

Note that "00" is the "wildcard" CI-V address. Your radio must have the 
"CI-V Transceive" option enabled in order for it to respond to commands
to that address. Otherwise, FreeDV must be configured to use the same
CI-V address as configured in the radio. For best results, ensure that
there are no other Icom/CI-V capable devices in the chain if 
"00"/"CI-V Transceive" is used.

#### Changing COM Port On Windows

If you change the COM port of a USB-Serial device in Device Manager,
please unplug and plug back in the USB device.  Windows/FreeDV won't
recognise the device on the new COM Port until it has been
unplugged/plugged.

## Test Wave Files

In the installation are audio files containing off-air FreeDV modem signals. 
There is one file per FreeDV mode and are in the following locations depending 
on platform:

| Platform | Typical Location                                             |
|----------|--------------------------------------------------------------|
| Windows  | C:\\Program Files\\FreeDV [version]\\share\\freedv-gui\\wav  |
| Linux    | /usr/share/freedv-gui/wav or /usr/local/share/freedv-gui/wav |
| macOS    | See https://github.com/drowe67/freedv-gui/tree/master/wav    |

To play these files, first select a FreeDV mode and press Start.  Then 
choose a file using "Tools - Start/Stop Play File From Radio".  You should 
then hear decoded FreeDV speech.

These files will give you a feel for what FreeDV signals sound like,
and for the basic operation of the FreeDV software.

## Sound Card Levels

Sound card levels are generally adjusted in the computer's Control
Panel or Settings, or in some cases via controls on your rig interface
hardware or menus on your radio. In-app adjustments can also be done
by using the 'TX Level' slider at the bottom of the main screen; anything
below 0 dB attenuates the transmit signal.

When FreeDV is running, you can observe the sound card signals in the
main window tabs (From Radio, From Mic, To Speaker).

1. On receive, FreeDV is not very sensitive to the **From Radio**
level, adjust so it is mid-range and not clipping.  FreeDV uses phase
shift keying (PSK) so is not sensitive to amplitude.

1. The transmit level from your computer to your radio is important.
On transmit, adjust your level so that the ALC is **just** being
nudged.  More **is not better** with the FreeDV transmit signal.
Overdriving your transmitter will lead to a distorted transit signal, and
a poor SNR at the receiver.  This is a very common problem.

1. FreeDV 700D and 700E can drive your transmitter at an average power of 40% of its peak power rating.  For example 40W RMS for a 100W PEP radio. Make sure your transmitter can handle continuous power output at these levels, and reduce the power if necessary.

1. Adjust the microphone audio so the peaks are not clipping, and the
average is about half the maximum.

## Audio Processing

FreeDV likes a clean path through your radio.  Turn all audio
processing **OFF** on transmit and receive:

+ On receive, DSP noise reduction should be off.

+ On transmit, speech compression should be off.

+ Keep the receive audio path as "flat" as possible, no special filters.

+ FreeDV will not work any better if you band pass filter the off air
received signals.  It has its own, very tight filters in the
demodulator.

## USB or LSB?

On bands below 10 MHz, LSB is used for FreeDV.  On 10MHz and above, USB is used. After much debate, the FreeDV community has adopted the same conventions as SSB, based on the reasoning that FreeDV is a voice mode.

As an aid to the above, FreeDV will show the current mode on the bottom of the window upon pressing the Start button if Hamlib is enabled and your radio supports retrieving frequency and mode information over CAT. If your radio is using an unexpected mode (e.g. LSB on 20 meters), it will display that mode on the bottom of the window next to the Clear button in red letters. When a session is not active, Hamlib isn't enabled, or if your radio doesn't support retrieving frequency and mode over CAT, it will remain grayed out with "unk" displaying instead of the mode (for "unknown").

## Transceiver Filters

For most FreeDV use, your radio's receive and transmit filters should be set to the widest possible (typically around 3 KHz). 
This allows easy switching between analog mode as well as the various FreeDV modes. There has not been any testing done to
definitively confirm whether narrower bandwidths help with reception of FreeDV. Additionally, FreeDV already performs its own 
transmit filtering, so using additional narrow filtering on the radio will likely have little benefit (again, untested).

For reference, the channel widths of the currently supported modes are below:

| Mode | Width (KHz) |
| --- | --- |
| 1600 | 1.125 |
| 700C | 1.500 |
| 700D | 1.000 |
| 700E | 1.500 |
| 2020 | 1.600 |
| 2020B | 2.100 |

# Voice Keyer

The Voice Keyer Button on the front page puts FreeDV and your radio into 
transmit, reads a wave file of your voice to call CQ, and then switches to 
receive to see if anyone is replying.  If you press the space bar or click
the PTT button, the voice keyer stops.  If a signal with a valid sync is 
received for a few seconds the voice keyer also stops.

The Audio tab inside Tools-Options can be used to select the wave file, set 
the Rx delay, and number of times the tx/rx cycle repeats.

Additional options are also available if you right-click on the Voice Keyer button:

* "Use another voice keyer file": Allows you to trigger the voice keyer using a different file from the one configured in Tools->Options.
* "Record new voice keyer file": Triggers transmit and records your microphone audio to a file that you select. Pushing the Voice Keyer button will stop recording.
* "Monitor transmitted audio": Allows monitoring of audio while transmitting the voice keyer file. If enabled, a checkmark will appear next to this option.

# Monitoring TX Audio

FreeDV has the ability to monitor transmit audio. This can be useful for adjusting 
microphone filters when your radio is plugged into a dummy load. To enable this,
right-click on the PTT button and choose "Monitor transmitted audio". A checkmark
will appear next to this menu option when enabled.

# Quick Record

To quickly record incoming signals from the radio, a 'Record' button is provided
in the main window. Clicking this button will create a file beginning with the
name "FreeDV_FromRadio" and containing the current date and time. Clicking 'Record'
again will stop recording.

The Audio tab inside Tools-Options allows control of where these recordings are
saved. By default, this is inside the current user's Documents folder.

# Multiple Configurations

By default, FreeDV uses the following locations to store configuration:

* Linux: ~/.freedv
* macOS: ~/Library/Preferences/FreeDV\ Preferences
* Windows: Registry (HKEY\_CURRENT\_USER\\SOFTWARE\\freedv)

If you'd like to store the configuration in another location (or store multiple configurations),
FreeDV accepts the -f (or --config) command line arguments to provide an alternate location. An
absolute path is recommended here; however, if only a relative path is provided, it will be relative
to the following locations:

* Linux: ~/
* macOS: ~/Library/Preferences/
* Windows: C:\\Users\\[username]\\AppData\\Roaming

## Executing FreeDV With a Different Configuration (Windows)

On Windows, you can create shortcuts to FreeDV with different file names for the "-f" command line
option as described above. To create a shortcut, right-click on the Desktop or in File Explorer and 
choose New->Shortcut. Click on Browse and navigate to one of the following paths:

* C:\\Program Files\\FreeDV [version]\\bin\\freedv.exe
* C:\\Program Files (x86)\\FreeDV [version]\\bin\\freedv.exe (if the 32 bit version is installed on a 64 bit machine)

Click Next and give the shortcut a unique description (e.g. "FreeDV IC-7300"). Then push Finish to create the shortcut.

Once the shortcut has been created, right-click it and choose Properties. Find the Shortcut tab in the resulting dialog
box and add "-f" followed by the desired filename to the end of the text in the Target field. Do not add any other
quote marks.

For example, to use a file called IC7300.conf stored in the Hamradio directory on the C drive the Target field should 
appear as follows:

"C:\\Program Files\\FreeDV [version]\\bin\\freedv.exe" -f C:\\Hamradio\\IC7300.conf

# FreeDV Reporting

FreeDV has the ability to send FreeDV signal reports to various online spotting services
by enabling the option in Tools-Options (in the Reporting tab) and specifying your callsign 
and Maidenhead grid square. When enabled, this causes FreeDV to disable the free form **Txt Msg** 
field and only transmit the **Callsign** field. As this uses a different encoding format 
from the free-form text field, both sides of the contact must have this enabled for the 
contact to be reported.

FreeDV validates the received information before submitting a position report. This 
is to ensure that FreeDV does not report invalid callsigns to the service (e.g. ones that don't exist 
or that correspond to real non-FreeDV users). However, if the reporting function is disabled,
all received text will display in the main window even if it has errors.

The following services are currently supported and can be individually enabled or disabled
along with the reporting feature as a whole:

* [PSK Reporter](https://pskreporter.info/) (using the "FREEDV" mode)
* [FreeDV Reporter](https://qso.freedv.org/) -- also accessible via the Tools->FreeDV Reporter menu option.

The frequency that FreeDV reports is set by changing the "Report Frequency" drop down box in the main window. This 
is in kilohertz (kHz) and will turn red if the entered value is invalid. If Hamlib support is also enabled, 
this frequency will automatically remain in sync with the current VFO on the radio (i.e. if the frequency is changed
in the application, the radio will also change its frequency). Double-clicking on users in the Tools->FreeDV Reporter
window will also cause this frequency to change to match the other user.

*Note: in some setups (such as when using ALE), it is not preferred to have the reporting frequency automatically be 
in sync with the radio. For example, in the case of ALE, the radio's frequency changes multiple times per second while
waiting for a contact, which is faster than FreeDV can pull the latest from the radio (every five seconds). This can 
be disabled by enabling "Manual Frequency Reporting" in Tools->Options.*

FreeDV will also show the callsigns of previously received signals. To view those, click on the arrow
next to the last received callsign at the bottom of the window. These are in descending order by time
of receipt (i.e. the most recently received callsign will appear at the top of the list).

# Multiple Mode Support

FreeDV can simultaneously decode the following modes when selected prior to pushing "Start":

* 2020/2020B
* 700C/D/E
* 1600

In addition, FreeDV can allow the user to switch between the above modes for transmit without having to push "Stop" first. 
These features can be enabled by going to Tools->Options->Modem and checking the "Simultaneously Decode All HF Modes" option. Note that
this may consume significant additional CPU resources, which can cause decode problems. In addition, these features are automatically
disabled if 800XA or 2400B are selected before pushing "Start" due to the significant additional CPU resources required to decode these
modes.

By default, FreeDV will use as many threads/cores in parallel as required to decode all supported HF modes. On some slower systems, it may be
necessary to enable the "Use single thread for multiple RX operation" option as well. This results in FreeDV decoding each mode in series
and additionally short circuits the list of modes to be checked when in sync.

Additionally, the squelch setting with simultaneous decode enabled is relative to the mode that supports the weakest signals 
(currently 700D).  The squelch for other modes will be set to a value higher than the slider (which is calculated by adding the 
difference between the "Min SNR" of 700D and the mode in question; see "FreeDV Modes" below). For example, the squelch for 700E
when the squelch slider is set to -2.0 becomes 1.0dB. This is designed to reduce undesired pops and clicks due to false decodes.

# FreeDV Modes

The following table is a guide to the different modes, using
analog SSB and Skype as anchors for a rough guide to audio quality:

Mode | Min SNR | Fading | Latency | Speech Bandwidth | Speech Quality
--- | :---: | :---: | :---: | :---: | :---:
SSB | 0 | 8/10 | low | 2600 | 5/10
1600 | 4 | 3/10 | low | 4000 | 4/10
700C | 2  | 6/10 | low |  4000 | 3/10
700D | -2 | 4/10 | high | 4000 | 3/10
700E | 1 | 7/10 | medium | 4000 | 3/10
2020 | 4  | 4/10 | high | 8000 | 7/10
Skype | - |- | medium | 8000 | 8/10

The Min SNR is roughly the SNR where you cannot converse without
repeating yourself.  The numbers above are on channels without fading
(AWGN channels like VHF radio).  For fading channels the minimum SNR
is a few dB higher. The Fading column shows how robust the mode is to
HF Fading channels, higher is more robust.

The more advanced 700D and 2020 modes have a high latency due to the
use of large Forward Error Correction (FEC) codes.  They buffer many
frames of speech, which combined with PC sound card buffering results
in end-to-end latencies of 1-2 seconds.  They may take a few seconds to
sync at the start of an over, especially in fading channels.

## FreeDV 700D

In mid 2018 FreeDV 700D was released, with a new OFDM modem, powerful
Forward Error Correction (FEC) and optional interleaving.  It uses the
same 700 bit/s speech codec at 700C. It operates at SNRs as low as
-2dB, and has good HF channel performance.  It is around 10dB better
than FreeDV 1600 on fading channels, and is competitive with SSB at
low SNRs.  The FEC provides some protection from urban HF noise.

FreeDV 700D is sensitive to tuning.  To obtain sync you must be within
+/- 60Hz of the transmit frequency.  This is straightforward with
modern radios which are generally accurate to +/-1 Hz, but requires
skill and practice when used with older, VFO based radios.

## FreeDV 700E

FreeDV 700E was developed in December 2020 using lessons learned from on air operation of 700C and 700D.  A variant of 700D, it uses a shorter frame size (80ms) to reduce latency and sync time.  It is optimised for fast fading channels channels with up to 4Hz Doppler spread and 6ms delay spread.  FreeDV 7000E uses the same 700 bit/s codec as FreeDV 700C and 700D.  It requires about 3dB more power than 700D, but can operate reliably on fast fading channels.

The 700E release also includes optional compression (clipping) of the 700D and 700E transmit waveforms to reduce the Peak to Average Power Ratio to about 4dB.  For example a 100W PEP transmitter can be driven to about 40W RMS.  This is an improvement of 6dB over previous releases of FreeDV 700D. Before enabling the clipper make sure your transmitter is capable of handling sustained high average power without damage.  

Clipping can be enabled via Tools-Options.

On good channels with high SNR clipping may actually reduce the SNR of the received signal.  This is intentional - we are adding some pre-distortion in order to increase the RMS power.  Forward error correction (FEC) will clean up any errors introduced by clipping, and on poor channels the benefits of increased signal power outweigh the slight reduction in SNR on good channels.

## FreeDV 2020

FreeDV 2020 was developed in 2019.  It uses an experimental codec
based on the LPCNet neural net (deep learning) synthesis engine
developed by Jean-Marc Valin.  It offers 8 kHz audio bandwidth in an
RF bandwidth of just 1600 Hz.  FreeDV 2020 employs the same OFDM modem
and FEC as 700D.

The purpose of FreeDV 2020 is to test neural net speech coding over HF
radio.  It is highly experimental, and possibly the first use of
neural net vocoders in a real world, over the air system.

FreeDV 2020 is designed for slow fading HF channels with a SNR of 10dB
or better.  It is not designed for fast fading or very low SNRs like
700D.  It is designed to be a high quality alternative to SSB in
channels where SSB is already an "arm-chair" copy.  On an AWGN (non-
fading channel), it will deliver reasonable speech quality down to 2dB
SNR.

FreeDV 2020 Tips:

1. It requires a modern (post 2010) Intel CPU with AVX support.  If you
   don't have AVX the FreeDV 2020 mode button will be grayed out.
1. Some voices may sound very rough.  In early testing
   about 90% of speakers tested work well.
1. Like 700D, you must tune within -/+ 60Hz for FreeDV 2020 to sync.
1. With significant fading, sync may take a few seconds.
1. There is a 2 second end-to-end latency.  You are welcome to try tuning
   this (Tools - Options - FIFO size, also see Sound Card Debug
   section below).

## FreeDV 2020B

Experimental mode developed in February 2022.  The goal of this mode is to improve the performance of FreeDV 2020 over HF channels.

Here are the three main innovations, and the theoretical improvements:

1. Compression (clipping) of the 2020x modem waveforms has been added, which is worth about 4dB. This should also improve the original FreeDV 2020 mode.  The Clipping checkbox is located on Tools-Options-Modem.  As per the other warnings in this manual please make sure you transmitter can handle the higher RMS power.
1. 2020B is like 700E to 700D - it works with fast fading but requires a few more dB of SNR. This will make it usable in European Winter (or over the South Pole Argentina to Australia) type channels - if you have enough SNR. The challenge with this mode is squeezing all the information we need (enough pilots symbols for fast fading, LPCNet, FEC bits) into a 2100 Hz channel - we are pushing up again the edges of many SSB filters. It also uses unequal FEC, just the most important 11 bits are protected.

This modes is under development and may change at any time.  If you experience comparability issues with another operator - check your Git Hash values on the Help-about menu to ensure you are running the same versions of LPCNet and codec2.

It is recommended that multi-rx be disabled when using 2020B. This mode is not supported by multi-rx, you will need to manually coordinate the mode with other stations.

# Tools Menu

## Tools - Filter

This section describes features on Tools-Filter.  

Control | Description
 -------------------------- | ------------------------------------------------------------------------ |
Noise Suppression | Enable noise suppression, dereverberation, AGC of mic signal using the Speex pre-processor
700C/700D Auto EQ | Automatic equalisation for FreeDV 700C and FreeDV 700D Codec input audio

Auto EQ (Automatic Equalisation) adjusts the input speech spectrum to best fit the speech codec. It can remove annoying bass artefacts and make the codec speech easier to understand.

Bass/Mid/Treble (for both microphone and speaker) can also be adjusted here, either with the arrow keys or your
mouse. A graph displaying the frequency response of the signal based on your current settings will display in
this window as well.

* [Blog Post on Auto EQ Part 1](http://www.rowetel.com/?p=6778)
* [Blog Post on Auto EQ Part 2](http://www.rowetel.com/?p=6860)

## Tools - Options

### Modem Options

Control | Description
 ------------------------------ | ----------------------------------------------------------------------------- |
Clipping | Increases the average power. Ensure your transmitter can handle high RMS powers before using!
700C Diversity Combine | Combining of two sets of 700C carriers for better fading channel performance
TX Band Pass Filter | Reduces TX spectrum bandwidth

# Helping Improve FreeDV

If you have an interesting test case, for example:

1. FreeDV working poorly with a particular person or microphone.
1. Poor over the air performance on a fast fading channel.
1. Problems with sync on strong signals.
1. A comparison with SSB.

Please send the developers an off air recording of the signal.  FreeDV can record files from your radio using Tools-Record File from Radio.  A recording of 30 to 60 seconds is most useful.

With a recording we can reproduce your exact problem.  If we can reproduce it we can fix it. Recordings are much more useful than anecdotes or subjective reports like "FreeDV doesn't work", "SSB is better", or "On 23 December it didn't work well on grid location XYZ".  With subjective reports problems are impossible to reproduce, cannot be fixed, and you are unlikely to get the attention of the developers.

# Multiple Panes in GUI window

It is possible to have multiple panes opened within the GUI window for example, to observe both the Waterfall and Spectrum Tabs. New panes may be added above, below, left or right of existing panes.

A new visible pane is created by hovering the cursor over the required Tab, click and hold the left mouse button and drag the Tab to the required position and releasing the mouse button. If currently two panes are stacked vertically a third pane may be added either beside either pane or to the left/right of both panes.  If the Tab is required adjacent to both panes then it must be dragged to the left/right of the junction of the existing Tabs.

As the Tab is dragged into position a faint blue/grey image will show the position to be occupied by the pane. Panes may be relocated back to the menu bar by a similar process.

Tabs can be resized as required by hovering the cursor over the border and clicking and holding the left mouse button and dragging to required size.

By default, the tab layout is not saved. However, by enabling experimental features (see "Advanced/Developer Features"), experimental support for
saving and restoring the tab layout will be enabled. This has not been well tested and may have hidden bugs or other issues.

![Multiple Panes](contrib/multiple_panes.png)

# Advanced/Developer Features

## Stats Window

Located on the lower left hand side of the main screen.

Term | Notes
--- | --- |
Bits | Number of bits demodulated
Errs | Number of bit errors detected
Resyncs | Number of times the demodulator has resynced
ClkOff | Estimated sample clock offset in parts per million
FreqOff | Estimated frequency offset in Hz
Sync | Sync metric (OFDM modes like 700D and 2020)
Var | Speech encoder distortion for 700C/700D (see Auto EQ)

The sample clock offset is the estimated difference between the
modulator (tx) and demodulator (rx) sample clocks.  For example if the
transmit station sound card is sampling at 44000 Hz and the receive
station sound card 44001 Hz, the sample clock offset would be
((44000-44001)/44000)*1E6 = 22.7 ppm.

## Timing Delta Tab

This indicates the symbol timing estimate of the demodulator, in the
range of +/- 0.5 of a symbol.  With off air signals this will have a
sawtooth appearance, as the demod tracks the modulator sample clock.
The steeper the slope, the greater the sample clock offset.

* [FreeDV 1600 Sample Clock Offset Bug](http://www.rowetel.com/?p=6041)
* [Testing a FDMDV Modem](http://www.rowetel.com/?p=2433)

## UDP Messages

When FreeDV syncs on a received signal for 5 seconds, it will send a
"rx sync" UDP message to a port on your machine (localhost).  An
external program or script listening on this port can then take some
action, for example send "spotting" information to a web server or
send an email your phone.

Enable UDP messages on Tools-Options, and test using the "Test"
button.

On Linux you can test reception of messages using netcat:
```
  $ nc -ul 3000
```  
A sample script to email you on FreeDV sync: [send_email_on_sync.py](src/send_email_on_sync.py)

Usage for Gmail:
```
python send_email_on_sync.py --listen_port 3000 --smtp_server smtp.gmail.com \
--smtp_port 587 your@gmail.com your_pass
```

## Sound Card Debug

These features were added for FreeDV 700D, to help diagnose sound card
issues during development.

### Tools - Options dialog:

Debug FIFO and PortAudio counters: used for debugging audio
problems on 700D.  During beta testing there were problems with break
up in the 700D Tx and Rx audio on Windows.

The PortAudio counters (PortAudio1 and PortAudio2) should not
increment when running in Tx or Rx, as this indicates samples are
being lost by the sound driver which will lead to sync problems.

The Fifo counter outempty1 counter should not increment during
Tx, as this indicates FreeDV is not supplying samples fast enough to
the PortAudio drivers.  The results will be resyncs at the receiver.

Check these counters by pressing Start, then Reset them and observe
the counters for 30 seconds.

If the PortAudio counters are incrementing on receive try:

  1. Adjusting framesPerBuffer; try 0, 128, 256, 512, 1024.

  1. Shut down other applications that might be using audio, such as
  Skype or your web browser.

  1. A different sound card rate such as 44.1kHz instead of 48kHz.

  If the outempty1 counter is incrementing on transmit try increasing
  the FifoSize.

  The txThreadPriority checkbox reduces the priority of the main txRx
  thread in FreeDV which may help the sound driver thread process
  samples.

  The txRxDumpTiming check box dumps timing information to a console
  that is used for debugging the rx break up problem on 700D.  Each
  number is how many ms the txRxThread took to run.

  The txRxDumpTiming check box dumps the number of samples free in the
  tx FIFO sending samples to the Tx.  If this hits zero, your tx audio
  will break up and the rx will lose sync.  Tx audio break up will
  also occur if you see "outfifo1" being incremented on the "Fifo"
  line during tx.  Try increasing the FifoSize.

## Test Frame Histogram

This feature was developed for testing FreeDV 700C.  Select the Test
Frame Histogram tab on Front Page

Displays BER of each carrier when in "test frame" mode.  As each QPSK
carrier has 2 bits there are 2*Nc histogram points.

Ideally all carriers will have about the same BER (+/- 20% after 5000
total bit errors), however problems can occur with filtering in the
tx path.  If one carrier has less power, then it will have a higher
BER.  The errors in this carrier will tend to dominate overall
BER. For example if one carrier is attenuated due to SSB filter ripple
in the tx path then the BER on that carrier will be higher.  This is
bad news for DV.

Suggested usage:

1. Transmit FreeDV in test frame mode.  Use a 2nd rx (or
get a friend) to monitor your rx signal with FreeDV in test frame
mode.  

1.  Adjust your rx SNR to get a BER of a few % (e.g. reduce tx
power, use a short antenna for the rx, point your beam away, adjust rx
RF gain).  

1. Monitor the error histogram for a few minutes, until you have say
5000 total bit errors.  You have a problem if the BER of any carrier
is more than 20% different from the rest.

1. A typical issue will be one carrier at 1.0 and the others at 0.5,
indicating the poorer carrier BER is twice the larger.

## Full Duplex Testing with loopback

Tools - Options - Half Duplex check box

FreeDV GUI can operate in full duplex mode which is useful for
development or listening to your own FreeDV signal as only one PC is
required.  Normal operation is half duplex.

Tx and Rx signals can be looped back via an analog connection between
the sound cards.

On Linux, using the Alsa loopback module:
```
  $ sudo modprobe snd-aloop
  $ ./freedv

  In Tools - Audio Config - Receive Tab  - From Radio select -> Loopback: Loopback PCM (hw:1,0)
                          - Transmit Tab - To Radio select   -> Loopback: Loopback PCM (hw:1,1)
```

## Experimental Features

Occasionally there are some features that may be unstable or otherwise not ready to officially be released.
To experiment with these features, you can go to Tools->Options->Debugging and enable "Enable Experimental
Features". Note that if you have problems after enabling this setting, it is recommended to disable it again to
verify that an experimental feature is not causing trouble. (Additionally, if you're able to confirm that
an experimental feature is causing problems, please file a bug report!)

# Tips

1. The space bar can be used to toggle PTT.
1. You can left click on the main window to adjust tuning, the vertical red line on the frequency scale will show the current centre frequency.  FreeDV will automatically track any drift once it syncs.

# Common Problems

## FreeDV Sets Radio To Wrong Mode

By default, FreeDV attempts to set the radio's mode to DIGU/USB-D (or LSB equivalent for 40 meters and below). Some radios
do not support data modes and only have USB and LSB. For these, you can go to Tools->Options->Rig Control and check the
"Use USB/LSB instead of DIGU/DIGL" option. This will cause FreeDV to use the standard USB and LSB modes for rig control instead.

Note that for best results, your radio should have all processing disabled if you're using the standard USB/LSB modes. This
disabling of processing typically takes place when using data mode.

## Overdriving Transmit Level

This is a very common problem for first time FreeDV users.  Adjust your transmit levels so the ALC is just being nudged. More power is not better with FreeDV.  An overdriven signal will have poor SNR at the receiver.  For FreeDV 700D/700E operation with the clipper, make sure your transmitter can sustain high average power levels without damage (e.g. 40W RMS on a 100W PEP radio).

## I can't set up FreeDV, especially the Sound Cards

This can be challenging the first time around:

1. Try a receive only (one audio card) set up first.

1. Ask someone who already runs FreeDV for help.

1. If you don't know anyone local, ask for help on the digital voice
mailing list.  Be specific about the hardware you have and the exact
nature of your problem.

## Hamlib does not work with my Icom radio

The most common issue with Icom radios is that the CI-V address configured
in FreeDV does not match the address configured in the radio. Ensure that
the CI-V address in both FreeDV and on the radio are the same. If "00" is
used on the FreeDV side, ensure that the "CI-V Transceive" option is enabled
on the radio or else the radio will not respond to requests directed to that
address.

On newer radios (e.g. 7300, 7610), you may also need to set "CI-V USB Echo Back" 
to ON as this may be set to OFF by default.

## I need help with my radio or rig interface

There are many radios, many computers, and many sound cards.  It is
impossible to test them all. Many radios have intricate menus with
custom settings.  It is unreasonable to expect the authors of FreeDV to
have special knowledge of your exact hardware.

However someone may have worked through the same problem as you.  Ask
on the digital voice mailing list.

## Can't hear anything on receive

Many FreeDV modes will not play any audio if there is no valid signal.
You may also have squelch set too high.  In some modes the **Analog**
button will let you hear the received signal from the SSB radio.

Try the Test Wave Files above to get a feel for what a FreeDV signal
looks and sounds like.

## The signal is strong but FreeDV won't get sync and decode

Do you have the correct sideband? See USB or LSB section.

Is it a FreeDV signal?  SSTV uses similar frequencies. To understand what FreeDV sounds like, see the Test Wave Files section.

## Trouble getting Sync with 700D

You need to be within +/- 60 Hz on the transmit signal.  It helps if
both the Tx and Rx stations tune to known, exact frequencies such as
exactly 7.177MHz.  On channels with fast fading sync may take a few
seconds.

## PTT doesn't work.  It works with Fldigi and other Hamlib applications.

Many people struggle with initial CAT control and PTT setup:

1. Read the "CAT/PTT Configuration" section above.

1. Try the "Test PTT" button inside Tools->CAT and PTT Config.

1. Check your rig serial settings.  Did you change them from defaults
for another program?

1. Linux version: do you have permissions for the serial port?  Are you a member
of the ```dialout``` group?

1. Ask someone who already uses FreeDV to help.

1. Contact the digital voice mailing list.  Be specific about your
hardware, what you have tried, and the exact nature of the problem.

## I'm on Windows and serial port PTT doesn't work with my USB to serial adapter.

Please verify that you are running the correct drivers for the USB to serial adapter
that you're using. Information and download links for the drivers used by the most
common devices can be found [here](https://www.miklor.com/COM/UV_Drivers.php). 

While it is preferred to use devices that use authorized/original versions of the
various USB to serial chipsets, it is possible to use some cloned devices with 
older drivers. When doing this, you may also need to force Windows to use an older 
version of a driver instead of automatically updating the driver on reboot. See
[here](https://wethegeek.com/how-to-disable-automatic-driver-updates-in-windows-10/)
for instructions on doing so in Windows 10. For Windows 8:

1. Search for "Change device" in the Windows 8 Start menu.
1. Click on where it says "Change device installation settings".
1. Select the "No, let me choose what to do" option.
1. Check the "automatically get the device app" option, then click Save changes to save the settings you just chose.

## FreeDV 2020 mode is greyed out

In order to use FreeDV 2020 mode, you must have both of the following:

1. If using an Intel based CPU, it must have AVX support. A Microsoft utility called [coreinfo](https://docs.microsoft.com/en-us/sysinternals/downloads/coreinfo)
can be used to determine if your CPU supports AVX.  A * means you have 
AVX, a - means no AVX:

```
AES             -       Supports AES extensions
AVX             *       Supports AVX instruction extensions
FMA             -       Supports FMA extensions using YMM state
```

On Linux, you can check for `avx` in the **flags** section of `/proc/cpuinfo`
or the output of the `lscpu` command:
```
lscpu | grep -o "avx[^ ]*"
```
will display `avx` (or `avx2`) if your CPU supports the instructions.

2. Your computer must be able to decode 2020 at a minimum of 2x real time (i.e. < 0.5 seconds for 1 second of encoded audio). A Mac with an ARM processor (e.g. 2020 Mac Mini or later) is an example of such a device.

If your system does not meet either (1) or (2), the 2020 option will be grayed out.

## I installed a new version and FreeDV stopped working

You may need to clean out the previous configuration.  Try Tools - Restore Defaults.  Set up your sound cards again with Tools - Audio Config.

## FreeDV crashes when I press Start

Have you removed/changed USB audio devices? If you remove/change USB audio devices without pressing Tools - Audio Config, FreeDV may crash.  See Changing Audio Devices above.

## FreeDV can't be opened on OSX because the developer cannot be verified

From January 2020 Apple is enforcing notarization for all OSX applications.  The FreeDV developers do not wish to operate within the Apple ecosystem due to the cost/intrusiveness of this requirement.

![Notarization Error](contrib/osx_notarization1.png)

Security & Privacy shows the Open Anyway option for FreeDV:

![Security and Privacy](contrib/osx_notarization2.png)

![Open FreeDV](contrib/osx_notarization3.png)

Or you can use command line options:

```
xattr -d com.apple.quarantine FreeDV.app
```
or
```
xattr -d -r com.apple.quarantine FreeDV.app
```

## I'm on a Mac and my preferred audio device isn't appearing

macOS has a longstanding issue that prevents certain audio devices from appearing. More info [here](http://www.w1hkj.com/files/fldigi/AppleAudioCodec.html).

# Converting this document to PDF

For the Linux inclined:
```
$ pandoc USER_MANUAL.md -o USER_MANUAL.pdf "-fmarkdown-implicit_figures -o" \
--from=markdown -V geometry:margin=.4in --toc --highlight-style=espresso
```

# Glossary

Term | Notes
------- | ---------------------------------------------------------------------------------------------
AWGN | Additive White Gaussian Noise - a channel with just noise and no fading (like VHF)
FEC | Forward Error Correction - extra bits to we send to protect the speech codec bits
LDPC | Low Density Parity Check Codes - a family of powerful FEC codes

# Release Notes

## V1.9.5 TBD 2023

1. Bugfixes:
    * Fix bug preventing frequency updates from being properly suppressed when frequency control is in focus. (PR #585)
    * Fix bug preventing 60 meter frequencies from using USB with DIGU/DIGL disabled. (PR #589)
    * Fix bug preventing FreeDV Reporter window from closing after resetting configuration to defaults. (PR #593)
2. Enhancements:
<<<<<<< HEAD
    * FreeDV Reporter: Add support for filtering the exact frequency. (PR #596)
=======
    * Add confirmation dialog box before actually resetting configuration to defaults. (PR #593)
>>>>>>> d507ff9f
    * Add ability to double-click FreeDV Reporter entries to change the radio's frequency. (PR #592)

## V1.9.4 October 2023

1. Bugfixes:
    * Fix issue causing hanging while testing serial port PTT. (PR #577)
    * Fix issue causing improper RX Only reporting when hamlib is disabled. (PR #579)
    * Fix compiler error on some Linux installations. (PR #578)
    * Fix issue causing error on startup after testing setup with Easy Setup. (PR #575)
    * Fix issue preventing PSK Reporter from being enabled by default. (PR #575)
2. Enhancements:
    * Add experimental support for OmniRig to FreeDV. (PR #575)
        * *Note: This is only available on Windows.*

## V1.9.3 October 2023

1. Bugfixes:
    * FreeDV Reporter:
        * Fix regression preventing proper display of "RX Only" stations. (PR #542)
        * Fix issue causing duplicate entries when filtering is enabled and users disconnect/reconnect. (PR #557)
    * Default to the audio from the current TX mode if no modes decode (works around Codec2 bug with 1600 mode). (PR #544)
    * Fix bug preventing proper restore of selected tabs. (PR #548)
    * Properly handle frequency entry based on user's current location. (PR #561)
    * Improve labeling of PTT/CAT control options. (PR #550)
    * Clarify behavior of "On Top" menu option. (PR #549)
    * Work around Xcode issue preventing FreeDV from starting on macOS < 12. (PR #553)
    * Fix issue preventing selection of FreeDV Reporter users during band tracking. (PR #555)
    * Work around issue preventing consistent switchover to 'From Mic' tab on voice keyer TX. (PR #563)
    * Fix rounding error when changing reporting frequency. (PR #562)
    * Fix issue causing multiple macOS microphone permissions popups to appear. (PR #566, 567)
    * macOS: Fix crash on start when using Rosetta. (PR #569)
2. Enhancements:
    * Add configuration for background/foreground colors in FreeDV Reporter. (PR #545)
    * Always connect to FreeDV Reporter (in view only mode if necessary), regardless of valid configuration. (PR #542, #547)
    * Add None as a valid PTT method and make it report RX Only. (PR #556)
    * Increase RX coloring timeout in FreeDV Reporter to 20 seconds. (PR #558)
3. Build system:
    * Upgrade wxWidgets on binary builds to 3.2.3. (PR #565)
4. Documentation:
    * Add information about multiple audio devices and macOS. (PR #554)
    * Fix Registry and config file paths in documentation. (PR #571, #572)
5. Cleanup:
    * Refactor rig control handling to improve performance and maintainability. (PR #564)

## V1.9.2 September 2023

1. Bugfixes:
    * Initialize locale so that times appear correctly. (PR #509)
    * Fix issue with Voice Keyer button turning blue even if file doesn't exist. (PR #511)
    * Fix issue with Voice Keyer file changes via Tools->Options not taking effect until restart. (PR #511)
    * Eliminate mutex errors during Visual Studio debugging. (PR #512)
    * Add timeout during deletion of FreeDVReporter object. (PR #515)
    * Fixes bug preventing display of reporting UI if enabled on first start. (PR #520)
    * Adjust vertical tick lengths on waterfall to prevent text overlap. (PR #518)
    * Adjust coloring of text and ticks on spectrum plot to improve visibility when in dark mode. (PR #518)
    * Resolve issue preventing proper device name display in Easy Setup for non-English versions of Windows. (PR #524)
    * Fix intermittent crash on exit due to improperly closing stderr. (PR #526)
2. Enhancements:
    * Add tooltip to Record button to claify its behavior. (PR #511)
    * Add highlighting for RX rows in FreeDV Reporter (to match web version). (PR #519)
    * Add Distance column in FreeDV Reporter window. (PR #519)
    * Add support for sorting columns in FreeDV Reporter window. (PR #519, #537)
    * Allow use of FreeDV Reporter without having a session running. (PR #529, #535)
    * Adds support for saving and restoring tab state. (PR #497)
        * *NOTE: Requires 'Enable Experimental Features' to be turned on, see below.*
    * Adds configuration item allowing optional use of experimental features. (PR #497)
        * This option is called "Enable Experimental Features" in Tools->Options->Debugging.
    * Add FreeDV Reporter option to have the band filter track the current frequency. (PR #534)
3. Build system:
    * Upgrade wxWidgets on binary builds to 3.2.2.1. (PR #531)
    * Fix issue preventing proper generation of unsigned Windows installers. (PR #528)
    * Update code signing documentation and defaults to use certificate provider's token instead of our own. (PR #533)
4. Cleanup:
    * Remove unneeded 2400B and 2020B sample files. (PR #521)

## V1.9.1 August 2023

1. Bugfixes:
    * Revert BETA back to prior 1.9.0 value for waterfall. (PR #503)
    * Optimize FreeDV Reporter window logic to reduce likelihood of waterfall stuttering. (PR #505)
    * Fix intermittent crash during FreeDV Reporter updates. (PR #505)
    * Fix intermittent crash on exit due to Hamlib related UI update code executing after deletion. (PR #506)
    * Fix serial port contention issue while testing PTT multiple times. (PR #506)
2. Enhancements:
    * Add support for monitoring voice keyer and regular TX audio. (PR #500)
    * Add background coloring to indicate that the voice keyer is active. (PR #500)

## V1.9.0 August 2023

1. Bugfixes:
    * Fix bug preventing proper Options window sizing on Windows. (PR #478)
    * Fix various screen reader accessibility issues. (PR #481)
    * Use separate maximums for each slider type on the Filter dialog. (PR #485)
    * Fix minor UI issues with the Easy Setup dialog. (PR #484)
    * Adjust waterfall settings to better visualize 2 Hz fading. (PR #487)
    * Fix issue causing the waterfall to not scroll at the expected rate. (PR #487)
    * Resolve bug preventing certain radios' serial ports from being listed on macOS. (PR #496)
2. Enhancements
    * Allow users to configure PTT port separately from CAT if Hamlib is enabled. (PR #488)
    * Add ability to average spectrum plot across 1-3 samples. (PR #487, 492)
    * Adjust sizing of main page tabs for better readability. (PR #487)
    * Add ability to sign Windows binaries for official releases. (PR #486)
    * Allow use of a different voice keyer file by right-clicking on the Voice Keyer button. (PR #493)
    * Include TX audio in recorded audio files to enable recording a full QSO. (PR #493)
    * Add band filtering in the FreeDV Reporter dialog. (PR #490, #494)
    * Add ability to record new voice keyer files by right-clicking on the Voice Keyer button. (PR #493)
3. Build system:
    * Update Codec2 to v1.2.0. (PR #483)
    * Deprecate PortAudio support on Linux. (PR #489, #491)
4. Cleanup:
    * Remove 2400B mode from the UI. (PR #479)
    * Remove rarely-used "Record File - From Modulator" and "Play File - Mic In" menu options. (PR #493)

*Note: Official Windows releases are now signed using Software Freedom Conservancy's code certificate. To validate that the installers and binary files are properly signed, right-click on the file, choose Properties and go to the 'Digital Signatures' tab.*

## V1.8.12 July 2023

1. Bugfixes:
    * Clear audio plots when recording or playback starts. (PR #439)
    * Clear button now clears the callsign list. (PR #436)
    * Fix bug causing the PTT button to stay red after the voice keyer finishes TX. (PR #440)
    * Fix FreeDV Reporter crash when sending RX record. (PR #443)
    * Hamlib: set mode before frequency to avoid accidental offsetting. (PR #442, #452)
    * Fix audio dialog plot display and lockup issues. (PR #450)
    * Disable PTT and Voice Keyer buttons if only RX devices are configured. (PR #449)
    * Fix Linux display bugs when switching between dark and light mode. (PR #454)
2. Enhancements:
    * Add the ability to request that another FreeDV Reporter user QSY. 
      (PR #434, #453, #456, #458, #459, #467, #468)
    * Display 'Digital' on button when Analog mode is active. (PR #447)
    * Set minimum size for Mode box to 250px. (PR #446)
    * Notify FreeDV Reporter if only capable of RX. (PR #449)
    * Hamlib: allow frequency and mode changes during TX. (PR #455)
    * Save and restore size and position of FreeDV Reporter window on startup. (PR #462)
    * Auto-size columns in Audio Options to improve readability. (PR #461)
    * Add support for modifying the drop down frequency list. (PR #460)
    * Preserve size and position of Audio Configuration dialog. (PR #466)
    * Add ability to suppress automatic frequency reporting on radio changes. (PR #469)
3. Build system:
    * Bump Codec2 version to v1.1.1. (PR #437)
    * Generate PDF/HTML docs only on PR merge. (PR #471)
4. Documentation
    * Add RF bandwidth information to user manual. (PR #444)
5. Cleanup:
    * Refactor configuration handling in the codebase. (PR #457, #474)
    * Clean up compiler warnings on Windows builds. (PR #475)
6. Miscellaneous:
    * Set default FreeDV Reporter hostname to qso.freedv.org. (PR #448)

*Note for Windows users: you may receive a one-time error message on startup 
after upgrading from v1.8.12-20230705 indicating that certain Registry keys 
have incorrect types. This is expected as part of the bugfix merged in PR #474.*

## V1.8.11 June 2023

1. Bugfixes:
    * Add missed captures for pavucontrol related handlers. (PR #420)
    * Fix issue causing intermittent failures to report the current frequency to FreeDV Reporter. (PR #421)
    * Set initial audio device count on startup. (PR #422)
    * Make sure focus isn't on the Report Frequency text box immediately after starting. (PR #430)
2. Enhancements:
    * Add option to enable/disable Hamlib frequency/mode control. (PR #424, #427)
    * Add option to enable/disable Space key for PTT. (PR #425)
    * Turn PTT button red when transmitting. (PR #423)

## V1.8.10.1 June 2023

1. Bugfixes:
    * Fix bug with FreeDV Reporter going out of sync with radio. (PR #408)
    * Allow frequency to be changed even if mode change fails. (PR #408)
    * Only change mode, not frequency, when going in/out of Analog mode. (PR #414)
    * Fix crash when repeatedly switching in and out of Analog mode. (PR #413)

## V1.8.10 June 2023

1. Build system:
    * Minimum required Codec2 version bumped up to 1.1.0. (PR #383)
    * Disable libusb support for Hamlib on all platforms, not just Windows. (PR #387)
    * Build Hamlib as a dynamic library on Windows and macOS. (PR #395)
2. Bugfixes:
    * Fix incorrect assertion causing crash on certain systems without a microphone. (PR #384)
    * Shrink sliders so that the Filter window can fit on a 720p display. (PR #386, #396)
    * Hamlib: use RIG_VFO_CURR if explicit VFO doesn't work. (PR #385, #400)
    * Fix various misspellings in codebase. (PR #392)
    * Prevent Start/Stop button from being pressed twice in a row during shutdown. (PR #399)
3. Enhancements:
    * Add last received SNR to callsign list. (PR #389, #391)
    * Add support for FreeDV Reporter web-based tool. (PR #390, #402, #404)
    * Defer sound device checking until Start is pushed. (PR #393)
    * Add ability for Hamlib to use RTS/DTR instead of CAT for PTT. (PR #394)
    * Automatically change radio frequency if the reporting frequency changes. (PR #405)

## V1.8.9 April 2023

1. Enhancements:
    * Add 20% buffer for systems that are marginally able to decode 2020. (PR #355)
    * Enable RTS and DTR for PTT input to provide a voltage source for some footswitches. (PR #354)
    * Show previously received callsigns in main window. (PR #362, #378)
    * Add Record button to the main window to easily allow recording of the incoming signal. (PR #369)
    * Open GitHub releases page if Check For Updates is selected. (PR #382)
2. Bugfixes:
    * Fix typo preventing use of Easy Setup when not having a radio configured. (PR #359)
    * Fix issue preventing Yaesu sound devices from appearing in Easy Setup. (PR #371)
    * Fix crash on Windows after resizing the window to hide the waterfall. (PR #366, #375)
    * Use /dev/cu.* instead of /dev/tty.* on macOS. (PR #377)
    * Hamlib: avoid use of rig_get_vfo() for radios with only one VFO. (PR #376)
    * Prevent status bar text from truncating unless required. (PR #379)
    * Prevent devices from rearranging if one disappears. (PR #381)
    * Remove record completion popups to align with file playback behavior. (PR #380)
3. Build system:
    * GitHub action now uses LLVM MinGW for pull requests. (PR #360)
    * Update Speex/Hamlib build code to avoid unnecessary rebuilds. (PR #361)
    * Upgrade Hamlib to version 4.5.5. (PR #361)
    * Fix typo preventing proper naming of installers for test builds. (PR #363)
    * macOS builds should also not use Hamlib master. (PR #364)
4. Cleanup:
    * Remove 'Split' button from UI. (PR #372)
    * Remove dead code for RX/TX loopback buttons. (PR #372)

## V1.8.8.1 March 2023

1. Bugfixes:
    * Downgrade hamlib for Windows and macOS due to PTT and CAT control bugs on various radios. (PR #357)

## V1.8.8 March 2023

1. Bugfixes:
    * Resolve compile failure in EasySetupDialog on openSUSE. (PR #344)
    * Prevent Mode box from auto-resizing to avoid unexpected movement of other controls. (PR #347)
2. Build system:
    * CPack: Properly handle the case where FREEDV_HASH doesn't exist. (PR #345)
3. Enhancements:
    * Show friendlier error if serial ports can't be opened. (PR #348)
    * Use same VFO retrieval mechanism for PTT as with frequency sync. (PR #350)
    * Tweak PSK Reporter handling to report received callsigns more quickly. (PR #352)
    
## V1.8.7 January 2023

1. Code Cleanup:
    * Remove "force sync" option from Tools->Options (PR #332)
2. Enhancements:
    * Add "Easy Setup" dialog to simplify first time setup. (PR #189)
3. Bugfixes:
    * Add a bit of extra space for the sample rate drop-downs. (PR #336)
    * Add units for SNR gauge to match squelch gauge. (PR #339)
    * Fix compiler errors due to recent samplerate changes. (PR #338)
    * Fix inability to change to certain FreeDV modes for transmit. (PR #340)

## V1.8.6 December 2022

1. Build system:
    * Suppress documentation generation when tagging releases. (PR #314)
    * Simplify build to reduce need for build scripts. (PR #305, #329, #331)
2. Bugfixes:
    * Filter out non-MME devices to match previous behavior. (PR #318)
    * Use 64 bit int for frequency to enable reporting microwave frequencies. (PR #325, #331)
    * Resolves issue with minimum button sizing in the Filter dialog. (PR #326, #331)
    * Update labeling of clipping and BPF options to match actual behavior. (PR #319)
    * Adjusts positioning and spacing of controls in the Options dialog to prevent truncation. (PR #328, #331)
3. Enhancements:
    * Add 2020B to multi-RX feature to enable RX and TX without restarting session. (PR #312)
    * Hide modes not on the SM1000 by default. (PR #313)
    * Increase the default Record From Modulator time to 60 seconds. (PR #321)
4. Code Cleanup:
    * Adjusted function prototypes to use bool instead of int. (PR #316)

## V1.8.5 December 2022

1. Build system:
    * Add checks for .git folder to prevent errors when building from official release tarballs. (PR #294)
    * Simplify PortAudio static build to fix multi-core build issue on macOS. (PR #304, #308)
    * Upgrade bootstrapped wxWidgets to v3.2.1. (PR #302)
    * Upgrade Docker container to Fedora 37. (PR #306)
2. Enhancements:
    * Update FreeDV configuration defaults to improve first-time usability. (PR #293)
3. Bugfixes:
    * Fix issue preventing macOS binaries from running on releases older than 12.0. (PR #301)
    * Fix issue with 2020B not being selected as default on next start (PR #299)
4. Documentation:
    * Update manual to reflect Ubuntu renaming libsndfile-dev to libsnd1file-dev. (PR #297)

## V1.8.4 October 2022

1. Build system:
    * Updates to reflect LPCNet decoupling from Codec2 (PR #274)
2. Bugfixes:
    * Add missed UI disable on startup for 2020B mode. (PR #279)
    * Fixed TX audio dropouts when using different sample rates. (PR #287)
    * Remove sample rates above 48K from audio configuration. (PR #288)
3. Enhancements:
    * Add alternate method of determining 2020 support for non-x86 machines. (PR #280)
    * Remove unnecessary BW and DPSK options from UI. (PR #283)
    * Stats on left hand side of main window now auto-reset after user-configurable time period (default 10s). (PR #262, #286)

## V1.8.3.1 August 2022

1. Build system:
    * Fix issue preventing patch version from being passed to Windows installer. (PR #271)
    
## V1.8.3 August 2022

1. Build system:
    * Build Git version of Hamlib for Windows builds. (PR #261)
    * Remove build date and time from libsox. (PR #267)
    * Refactor CMakeList.txt using newer project format. (PR #268)
1. Enhancements:
    * Update frequency and mode display every 5 sec. (PR #266)
    
## V1.8.2 July 2022

1. Enhancements:
    * Save rig names instead of IDs to prevent Hamlib off by one issues. (PR #256)
2. Bugfixes:
    * Increase plot buffer size to resolve issues with "To Spkr/Headphones" tab (PR #258)
3. Build system:
    * Depend on Codec2 1.0.5. (PR #259)
    
## V1.8.1 July 2022

1. Bugfixes:
    * Disable 2020B unless the installed Codec2 provides it. (PR #257)
2. Build system:
    * Update build scripts to use specific Codec2 and LPCNet versions. (PR #257)
    
## V1.8.0 July 2022

1. Enhancements:
    * PSK Reporter: Encodes callsign regardless of whether the internet is working. (PR #214)
    * PSK Reporter: Sends report upon pushing Stop (vs. simply clearing the report list). (PR #214)
    * PSK Reporter: Performs reporting in background instead of hanging the caller of the PskReporter class. (PR #214)
    * PSK Reporter: Suppress reporting if we're playing back a radio file (to avoid false reports). (PR #214)
    * Filter dialog: Increase length of vertical sliders to simplify fine-tuning. (PR #224)
    * Modem compression (Tools-Options-Modem Clipping checkbox) added to FreeDV 2020 for increased RMS power. (PR #211)
    * Added experimental 2020B mode. (PR #211)
    * Refactored audio handling to use pipeline design pattern. (PR #219)
    * Eliminated requirement to use the same audio sample rate for both mic and speaker devices. (PR #219, #234)
    * 60 meters shows as USB and not LSB for countries where FreeDV usage is legal on that band. (PR #243)
    * Improved audio quality and reduced CPU usage for multi-RX. (PR #246)
2. Build system:
    * Add spell checking of codebase on every Git push. (PR #216)
    * Build Windows build on every Git push. (PR #220)
    * Default branch and repo to the current branch and repo for Docker (or else reasonable defaults). (PR #233)
3. Documentation:
    * Removed obsolete references to required sample rates for voice keyer files. (PR #219)
    * Add troubleshooting instructions for serial port PTT on Windows. (PR #226)
    * Add missing gcc-g++ package to Fedora build instructions. (PR #235)
    * Add missing sox package to Fedora build instructions. (PR #241)
4. Bugfixes:
    * Suppress refresh of the sync indicator if disabled/no change in sync. (PR #230)
    * Clarify location from where to run Docker build script. (PR #231)
    * Change shutdown ordering to prevent hangs on slower systems. (PR #236)
    * Disable PulseAudio suspend failure due to interactions with pipewire. (PR #239)

## V1.7.0 February 2022

1. Bugfixes:
    * Resolves issue with waterfall appearing garbled on some systems. (PR #205)
    * Resolves issue with Restore Defaults restoring previous settings on exit. (PR #207)
    * Resolves issue with some sound valid sound devices causing PortAudio errors during startup checks. (PR #192)
2. Enhancements:
    * Removes requirement to restart FreeDV after using Restore Defaults. (PR #207)
    * Hides frequency display on main window unless PSK Reporter reporting is turned on. (PR #207)
    * Scales per-mode squelch settings when in multi-RX mode to reduce unwanted noise. (PR #186)
    * Single-thread mode is now the default when multi-RX is turned on. (PR #175)
    * Makes multi-RX mode the default. (PR #175)
    * Mic In/Speaker Out volume controls added to Filter window. (PR #208)
    * Cleans up UI for filters and makes the dialog non-modal. (PR #208)
    * Adds optional support for PulseAudio on Linux systems. (PR #194)
3. Documentation:
    * Adds section on creating Windows shortcuts to handle multiple configurations. (PR #204)
    * Resolves issue with PDF image placement. (PR #203)
4. Build System:
    * Uses more portable way of referring to Bash in build scripts. (PR #200)
    * User manual now installed along with executable. (PR #187)
    * macOS app bundle generated by CMake instead of manually. (PR #184)
    * Fail as soon as a step in the build script fails. (PR #183)
    * Have Windows uninstaller clean up Registry. (PR #182)
    * Windows installer now installs sample .wav files. (PR #182)
    
## V1.6.1 September 2021

1. Bugfixes:
    * Uses UTF-8 for device names from PortAudio to resolve display problems on non-English systems. (PR #153)
    * Resolves crash when using click to tune feature on main window. (PR #157)
    * Resolves issue where test plots inside Audio Options dialog hang during test. (PR #154)
    * Disable multi-RX options in Tools->Options when a session is active. (PR #154)
    * Resolves buffer overflow when using mono-only TX sound devices. (PR #169)
2. Enhancements:
    * Updates mode indicator on transition between TX and RX instead of only on start. (PR #158)
    * Updates PSK Reporter feature to use new Codec2 reliable\_text API. (PR #156, #162, #166, #168)
    * Suppress unnecessary rig_init() calls to prevent FreeDV from changing the current VFO. (PR #173)

_Note: The PSK Reporter feature beginning in this release is incompatible with versions older than 1.6.1 due to a change in how callsigns are encoded._

## V1.6.0 August 2021

1. Bugfixes: 
    * Suppressed clipping of TX speech when PTT is released. (PR #123)
    * Added missing mode labels for 800XA and 2400B as a result of implementing multi-RX in 1.5.3. (PR #128)
    * Fixed analog passthrough when using 2400B. (PR #130)
    * Fixed non-responsive scroll controls on macOS. (PR #139)
    * Auto EQ now working for 800XA. (PR #141)
    * Reset scatter plot state when multi-RX switches modes. (PR #146)
    * Use selected sound device sample rates for the equalizer controls. (PR #142)
2. Enhancements:
    * Frequency ticks moved to the top of the waterfall. (PR #115)
    * Optimized rendering code for the waterfall display to improve responsiveness on slower machines. (PR #127, #137)
    * Fixed navigation issues encountered while using screen readers. (PR #121)
    * Allow main window to expand horizontally for shorter displays. (PR #135, #121)
    * Allow autoconversion of voice keyer file to selected TX mode's sample rate. (PR #145)
    * Multi-RX: decode each supported mode on its own thread. (PR #129)
3. New features:
    * Added support for alternative configuration files by specifying -f/--config options. (PR #119, #125)
    * Added support for PTT input, e.g. for foot switches. (PR #136)
4. Build system:
    * Use MacPorts/Homebrew PortAudio for macOS builds. (PR #134, #138)
    * Bootstrapped wxWidgets now uses version 3.1.5. (PR #147)
    * Added support for bootstrapped wxWidgets on Windows builds. (PR #124)
    * Updated Docker container for Windows builds to Fedora 34. (PR #124)
    * Created "make dist" target for easy tarball generation. (PR #152)

## V1.5.3 April 2021

1. Simultaneous decode of 2020, 1600 and 700C/D/E (without needing to push Stop first, change the mode and push Start again).
2. Dynamic switching of the current Tx mode between the aforementioned modes, again without needing to restart the session.
3. A Tx level slider on the right hand side of the main screen to fine-tune transmit output (to more easily avoid clipping ALC and conflicting with other soundcard ham radio applications).

## V1.5.2 January 2021

1. Updates storage for sound card configuration to use device names instead of IDs.
2. Detects changes to computer sound card configuration and notifies user when devices go away.

## V1.5.1 January 2021

1. Experimental support for reporting to [PSK Reporter](https://pskreporter.info) added.
2. Bug fixes with audio configuration to allow mono devices to be used along with stereo ones.
3. Tweaks to user interface and record/playback functionality to improve usability.
4. Bug fixes and tweaks to improve voice keyer support.

## V1.5.0 December 2020

1. FreeDV 700E, better performance than 700D on fast fading channels
1. FreeDV 700D/700E clipper to increase average transmit power by 6dB

## V1.4.3 August 2020

1. Maintenance Release (no major new features)
1. Changes to support wxWidgets 3.1 (but Windows versions built against wxWidgets 3.0)
1. Under the hood - OFDM modem has been refactored, shouldn't affect freedv-gui operation

## V1.4.2 July 2020

1. Maintenance Release (no major new features)
1. Improved squelch/audio pass through on 700D/2020/2400B
1. Under the hood - Codec2 library has been refactored, shouldn't affect freedv-gui operation
1. Removed Project Horus support (now being maintained outside of Codec2/FreeDV)

## V1.4 June-October 2019

1. FreeDV 2020, Project Horus Binary Modes.
1. [Improved OFDM Modem Acquisition](http://www.rowetel.com/?p=6824), this will improve sync time on FreeDV 700D and 2020 on HF fading channels, and can also handle +/- 60 Hz frequency offsets when tuning.
1. Fixed FreeDV 700C frequency offset bug fix, was losing sync at certain frequency offsets.
1. Wide bandwidth phase estimation and DPSK for OFDM modes (700D/2020) for fast fading/QO-100 channels (Tools-Options)
1. Better speech quality on FreeDV 700C/700D with Auto equaliser (Tools-Filter)

## V1.3 May 2018

* FreeDV 700D

# References

* [FreeDV Web site](http://freedv.org)
* [FreeDV Technology Overview](https://github.com/drowe67/codec2/blob/master/README_freedv.md)
* [Digitalvoice mailing list](https://groups.google.com/forum/#!forum/digitalvoice)
 <|MERGE_RESOLUTION|>--- conflicted
+++ resolved
@@ -919,11 +919,8 @@
     * Fix bug preventing 60 meter frequencies from using USB with DIGU/DIGL disabled. (PR #589)
     * Fix bug preventing FreeDV Reporter window from closing after resetting configuration to defaults. (PR #593)
 2. Enhancements:
-<<<<<<< HEAD
     * FreeDV Reporter: Add support for filtering the exact frequency. (PR #596)
-=======
     * Add confirmation dialog box before actually resetting configuration to defaults. (PR #593)
->>>>>>> d507ff9f
     * Add ability to double-click FreeDV Reporter entries to change the radio's frequency. (PR #592)
 
 ## V1.9.4 October 2023
