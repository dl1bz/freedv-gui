# Introduction

FreeDV GUI (or just FreeDV) is a GUI program for Linux, Windows, and
OSX for running FreeDV on a desktop PC or laptop.

This is a live document.  Notes on new FreeDV features are being added as they are developed. 

# Getting Started

This section contains instructions to help you get started.

## Easy Setup

Upon starting FreeDV for the first time, the Easy Setup dialog will appear. This
is a streamlined setup process for FreeDV optimized for hardware commonly used
by amateur radio operators and is divided into three sections:

1. Sound card configuration,
2. CAT/PTT control, and
3. Reporting.

These sections are shown below:

![Easy Setup dialog](contrib/easy_setup.png)

Note that you can always return to this dialog by going to *Tools - Easy Setup*.

### Sound Card Configuration

To configure your sound card(s) using Easy Setup, simply select the sound device 
associated with your radio and the microphone and speaker devices you wish to use
to hear decoded audio as well as to transmit audio. If you're setting up a receive-only
station, you can choose "None" for the transmit audio device.

Additionally, if you are using a Flex 6000 series radio on the Windows platform, 
FreeDV will automatically select the DAX TX sound device. It is necessary only to 
select the correct "slice" for the radio sound device and the two devices to use for 
analog receive and transmit (e.g. your computer's built in microphone and speaker devices).

Note that some configurations (for example, SDR setups involving multiple radio sound
devices) may not be able to be configured with Easy Setup. For those, you can choose
the "Advanced" button and proceed to "Advanced Setup" below.

### CAT/PTT control

Easy Setup supports three methods of radio control:

1. No radio control (e.g. using a VOX audio device such as SignaLink),
2. Hamlib CAT control, and
3. Serial port PTT control.

Simply select the option that matches your radio setup and the required fields will
appear. For Hamlib, these are typically the type of radio you're using as well as the
serial port it's connected to (or TCP/IP hostname:port). Serial port PTT control requires 
the serial port your radio is using as well as whether your radio's PTT is triggered
via the RTS or DTR pin (and the required polarity for either).

If required, the "Advanced" button in this section will allow you to configure PTT input
(e.g. for a footswitch) and additional VOX related options. The "Test" button will
emit a constant carrier on the selected radio sound device as well as enable PTT to allow
you to adjust your radio sound levels (see "Sound Card Levels" below).

### Reporting

While not required, it is recommended to enable PSK Reporter reporting so that others
can see who is currently receiving them. Both sides of a contact must have this enabled
in order for this feature to work. To configure PSK Reporter reporting, simply enable
the feature here and enter your callsign and current grid square.

For more information about the PSK Reporter feature, see the "PSK Reporter" section below.

## Advanced Setup

### Sound Card Configuration

#### Receive Only (One Sound Card)

For this setup, you just need the basic sound hardware in your computer, 
for example a microphone/speaker on your computer.

1. Open the *Tools - Audio Config* Dialog
1. At the bottom select *Receive* Tab
1. In *Input To Computer From Radio* select your default sound input device (usually at the top)
1. In the *Output From Computer To Speaker/Headphones* window select your default sound output device (usually at the top)
1. At the bottom select *Transmit* Tab
1. In *Input From Microphone To Computer* window select *none*
1. In *Output From Computer To Radio* window select *none*
1. Press OK to close the dialog

When you press Start FreeDV will start decoding any incoming signals
on the microphone input, playing the decoded audio out of your
speaker.  If no valid FreeDV signals are received, no audio will be
played.

If you connect the microphone input on your computer to your radio
receiver, you can decode off air signals.  If you have a rig
interface, try configuring that as the *From Radio To Computer*
device, with your computer's sound card as the *From Computer To
Speaker/Headphone* device.

If you don't have anyone to transmit FreeDV signals to you, try the
test wave files in the next section.

#### Transmit/Receive (Two Sound Cards)

For Tx/Rx operation you need to configure two sound cards, by setting
up Tools - Audio Config *Transmit* and *Receive* Tabs.

When receiving, FreeDV off-air signals **from** your radio are decoded
by your computer and sent **to** your speaker/headphones, where you
can listen to them.

When transmitting, FreeDV takes your voice **from** the microphone,
and encodes it to a FreeDV signal in you computer which is sent **to**
your radio for transmission over the air.

Tab | Sound Device | Notes
--------------- | ---------------------------------------------- | ----------------------------------------------
Receive Tab | Input To Computer From Radio | The off air FreeDV signal **from** your radio rig interface to your computer
Receive Tab | Output From Computer To Speaker/Headphones | The decoded audio from your computer to your Speaker/Headphones
Transmit Tab | Input From Microphone To Computer | Your voice from the microphone to your computer
Transmit Tab | Output From Computer To Radio | The FreeDV signal from your computer sent **to** your rig interface for Tx

#### Changing Audio Devices

If you change audio devices (e.g. add or remove sound cards, USB hardware), it's a good idea to check the Tools/Audio Config dialog before pressing **Start**, to verify the audio devices are as expected. This is particularly important if any audio devices e.g. Headsets, USB Sound Cards, or Virtual Cables have been disconnected since the last time FreeDV was used.

Hitting **Refresh** in the lower left hand corner of the Tools/Audio Config will normally update the audio devices list. Keeping a screen shot of a known working configuration will be useful for new users. Unexpected audio configuration changes may also occur following a Windows updates.

Another solution is to re-start FreeDV and check Tools/Audio Config again after changing any audio hardware.

### PTT Configuration

The Tools - PTT dialog supports three different ways to control PTT on
your radio:

+ VOX: sends a tone to the left channel of the Transmit/To Radio sound card
+ Hamlib: support for many different radios via the Hamlib library and a serial port (or via TCP/IP for some devices, e.g. SDRs or FLrig/rigctld).
+ Serial Port: direct access to the serial port pins

You may also optionally configure a second serial port for PTT input.
This can be useful for interfacing devices like foot switches to 
FreeDV. If configured, FreeDV will switch into transmit mode (including
sending the needed Hamlib or serial commands to initiate PTT) when it
detects the configured signal.

Once you have configured PTT, try the **Test** button.

Serial PTT support is complex.  We get many reports that FreeDV
PTT doesn't work on a particular radio, but may work fine with other
programs such as Fldigi.  This is often a mismatch between the serial
parameters Hamlib is using with FreeDV and your radio. For example you
may have changed the default serial rate on your radio. Carefully
check the serial parameters on your radio match those used by FreeDV
in the PTT Dialog.

Also see [Common Problems](#common-problems) section of this manual.

#### HamLib

Hamlib comes with a default serial rate for each radio.  If your radio
has a different serial rate change the Serial Rate drop down box to
match your radio.

When **Test** is pressed, the "Serial Params" field is populated and
displayed.  This will help track down any mismatches between Hamlib
and your radio.

If you are really stuck, download Hamlib and test your radio's PTT
using the command line ```rigctl``` program.

#### Icom Radio Configuration 

If using an Icom radio, Hamlib will use the radio's default CI-V address
when connecting. If this has been changed, you can specify the correct
address in the "Radio Address" field (valid values are 00 through FF
in hexadecimal). 

Note that "00" is the "wildcard" CI-V address. Your radio must have the 
"CI-V Transceive" option enabled in order for it to respond to commands
to that address. Otherwise, FreeDV must be configured to use the same
CI-V address as configured in the radio. For best results, ensure that
there are no other Icom/CI-V capable devices in the chain if 
"00"/"CI-V Transceive" is used.

#### Changing COM Port On Windows

If you change the COM port of a USB-Serial device in Device Manager,
please unplug and plug back in the USB device.  Windows/FreeDV won't
recognise the device on the new COM Port until it has been
unplugged/plugged.

## Test Wave Files

In the installation are audio files containing off-air FreeDV modem signals. 
There is one file per FreeDV mode and are in the following locations depending 
on platform:

| Platform | Typical Location                                             |
|----------|--------------------------------------------------------------|
| Windows  | C:\\Program Files\\FreeDV [version]\\share\\freedv-gui\\wav  |
| Linux    | /usr/share/freedv-gui/wav or /usr/local/share/freedv-gui/wav |
| macOS    | See https://github.com/drowe67/freedv-gui/tree/master/wav    |

To play these files, first select a FreeDV mode and press Start.  Then 
choose a file using "Tools - Start/Stop Play File From Radio".  You should 
then hear decoded FreeDV speech.

These files will give you a feel for what FreeDV signals sound like,
and for the basic operation of the FreeDV software.

## Sound Card Levels

Sound card levels are generally adjusted in the computer's Control
Panel or Settings, or in some cases via controls on your rig interface
hardware or menus on your radio. In-app adjustments can also be done
by using the 'TX Level' slider at the bottom of the main screen; anything
below 0 dB attenuates the transmit signal.

When FreeDV is running, you can observe the sound card signals in the
main window tabs (From Radio, From Mic, To Speaker).

1. On receive, FreeDV is not very sensitive to the **From Radio**
level, adjust so it is mid-range and not clipping.  FreeDV uses phase
shift keying (PSK) so is not sensitive to amplitude.

1. The transmit level from your computer to your radio is important.
On transmit, adjust your level so that the ALC is **just** being
nudged.  More **is not better** with the FreeDV transmit signal.
Overdriving your transmitter will lead to a distorted transit signal, and
a poor SNR at the receiver.  This is a very common problem.

1. FreeDV 700D and 700E can drive your transmitter at an average power of 40% of its peak power rating.  For example 40W RMS for a 100W PEP radio. Make sure your transmitter can handle continuous power output at these levels, and reduce the power if necessary.

1. Adjust the microphone audio so the peaks are not clipping, and the
average is about half the maximum.

## Audio Processing

FreeDV likes a clean path through your radio.  Turn all audio
processing **OFF** on transmit and receive:

+ On receive, DSP noise reduction should be off.

+ On transmit, speech compression should be off.

+ Keep the receive audio path as "flat" as possible, no special filters.

+ FreeDV will not work any better if you band pass filter the off air
received signals.  It has its own, very tight filters in the
demodulator.

## USB or LSB?

On bands below 10 MHz, LSB is used for FreeDV.  On 10MHz and above, USB is used. After much debate, the FreeDV community has adopted the same conventions as SSB, based on the reasoning that FreeDV is a voice mode.

As an aid to the above, FreeDV will show the current mode on the bottom of the window upon pressing the Start button if Hamlib is enabled and your radio supports retrieving frequency and mode information over CAT. If your radio is using an unexpected mode (e.g. LSB on 20 meters), it will display that mode on the bottom of the window next to the Clear button in red letters. When a session is not active, Hamlib isn't enabled, or if your radio doesn't support retrieving frequency and mode over CAT, it will remain grayed out with "unk" displaying instead of the mode (for "unknown").

# Voice Keyer

The Voice Keyer Button on the front page puts FreeDV and your radio into 
transmit, reads a wave file of your voice to call CQ, and then switches to 
receive to see if anyone is replying.  If you press the space bar or click
the PTT button, the voice keyer stops.  If a signal with a valid sync is 
received for a few seconds the voice keyer also stops.

The Audio tab inside Tools-Options can be used to select the wave file, set 
the Rx delay, and number of times the tx/rx cycle repeats.

# Quick Record

To quickly record incoming signals from the radio, a 'Record' button is provided
in the main window. Clicking this button will create a file beginning with the
name "FreeDV_FromRadio" and containing the current date and time. Clicking 'Record'
again will stop recording.

The Audio tab inside Tools-Options allows control of where these recordings are
saved. By default, this is inside the current user's Documents folder.

# Multiple Configurations

By default, FreeDV uses the following locations to store configuration:

* Linux: ~/.FreeDV 
* macOS: ~/Library/Preferences/FreeDV\ Preferences
* Windows: Registry (HKEY\_CURRENT\_USER\\SOFTWARE\\CODEC2-Project\\FreeDV)

If you'd like to store the configuration in another location (or store multiple configurations),
FreeDV accepts the -f (or --config) command line arguments to provide an alternate location. An
absolute path is recommended here; however, if only a relative path is provided, it will be relative
to the following locations:

* Linux: ~/
* macOS: ~/Library/Preferences/
* Windows: C:\\Users\\[username]\\AppData\\Roaming

## Executing FreeDV With a Different Configuration (Windows)

On Windows, you can create shortcuts to FreeDV with different file names for the "-f" command line
option as described above. To create a shortcut, right-click on the Desktop or in File Explorer and 
choose New->Shortcut. Click on Browse and navigate to one of the following paths:

* C:\\Program Files\\FreeDV [version]\\bin\\freedv.exe
* C:\\Program Files (x86)\\FreeDV [version]\\bin\\freedv.exe (if the 32 bit version is installed on a 64 bit machine)

Click Next and give the shortcut a unique description (e.g. "FreeDV IC-7300"). Then push Finish to create the shortcut.

Once the shortcut has been created, right-click it and choose Properties. Find the Shortcut tab in the resulting dialog
box and add "-f" followed by the desired filename to the end of the text in the Target field. Do not add any other
quote marks.

For example, to use a file called IC7300.conf stored in the Hamradio directory on the C drive the Target field should 
appear as follows:

"C:\\Program Files\\FreeDV [version]\\bin\\freedv.exe" -f C:\\Hamradio\\IC7300.conf

# PSK Reporter

FreeDV has the ability to send FreeDV signal reports to [PSK Reporter](https://pskreporter.info/)
by enabling the option in Tools-Options and specifying your callsign and grid square. When enabled, this causes
FreeDV to disable the free form **Txt Msg** field and only transmit the **Callsign** field. As this
uses a different encoding format from the free-form text field, both sides of the contact must have
this enabled for the contact to be reported to the PSK Reporter service.

FreeDV validates the received information before submitting a position report to PSK Reporter. This 
is to ensure that FreeDV does not report invalid callsigns to the service (e.g. ones that don't exist 
or that correspond to real non-FreeDV users). However, if the PSK Reporter function is disabled,
all received text will display in the main window even if it has errors.

Reports sent to PSK Reporter will display using the mode "FREEDV" for ease of filtering. The frequency that 
FreeDV reports to PSK Reporter is set by changing the "Report Frequency" text box in the main window. This 
is in kilohertz (kHz) and will turn red if the entered value is invalid. If Hamlib support is also enabled, 
this frequency will automatically update on start/stop as well as when switching between transmit and receive.

FreeDV will also show the callsigns of previously received signals. To view those, click on the arrow
next to the last received callsign at the bottom of the window. These are in descending order by time
of receipt (i.e. the most recently received callsign will appear at the top of the list).

# Multiple Mode Support

FreeDV can simultaneously decode the following modes when selected prior to pushing "Start":

* 2020/2020B
* 700C/D/E
* 1600

In addition, FreeDV can allow the user to switch between the above modes for transmit without having to push "Stop" first. 
These features can be enabled by going to Tools->Options->Modem and checking the "Simultaneously Decode All HF Modes" option. Note that
this may consume significant additional CPU resources, which can cause decode problems. In addition, these features are automatically
disabled if 800XA or 2400B are selected before pushing "Start" due to the significant additional CPU resources required to decode these
modes.

By default, FreeDV will use as many threads/cores in parallel as required to decode all supported HF modes. On some slower systems, it may be
necessary to enable the "Use single thread for multiple RX operation" option as well. This results in FreeDV decoding each mode in series
and additionally short circuits the list of modes to be checked when in sync.

Additionally, the squelch setting with simultaneous decode enabled is relative to the mode that supports the weakest signals 
(currently 700D).  The squelch for other modes will be set to a value higher than the slider (which is calculated by adding the 
difference between the "Min SNR" of 700D and the mode in question; see "FreeDV Modes" below). For example, the squelch for 700E
when the squelch slider is set to -2.0 becomes 1.0dB. This is designed to reduce undesired pops and clicks due to false decodes.

# FreeDV Modes

The following table is a guide to the different modes, using
analog SSB and Skype as anchors for a rough guide to audio quality:

Mode | Min SNR | Fading | Latency | Speech Bandwidth | Speech Quality
--- | :---: | :---: | :---: | :---: | :---:
SSB | 0 | 8/10 | low | 2600 | 5/10
1600 | 4 | 3/10 | low | 4000 | 4/10
700C | 2  | 6/10 | low |  4000 | 3/10
700D | -2 | 4/10 | high | 4000 | 3/10
700E | 1 | 7/10 | medium | 4000 | 3/10
2020 | 4  | 4/10 | high | 8000 | 7/10
Skype | - |- | medium | 8000 | 8/10

The Min SNR is roughly the SNR where you cannot converse without
repeating yourself.  The numbers above are on channels without fading
(AWGN channels like VHF radio).  For fading channels the minimum SNR
is a few dB higher. The Fading column shows how robust the mode is to
HF Fading channels, higher is more robust.

The more advanced 700D and 2020 modes have a high latency due to the
use of large Forward Error Correction (FEC) codes.  They buffer many
frames of speech, which combined with PC sound card buffering results
in end-to-end latencies of 1-2 seconds.  They may take a few seconds to
sync at the start of an over, especially in fading channels.

## FreeDV 700D

In mid 2018 FreeDV 700D was released, with a new OFDM modem, powerful
Forward Error Correction (FEC) and optional interleaving.  It uses the
same 700 bit/s speech codec at 700C. It operates at SNRs as low as
-2dB, and has good HF channel performance.  It is around 10dB better
than FreeDV 1600 on fading channels, and is competitive with SSB at
low SNRs.  The FEC provides some protection from urban HF noise.

FreeDV 700D is sensitive to tuning.  To obtain sync you must be within
+/- 60Hz of the transmit frequency.  This is straightforward with
modern radios which are generally accurate to +/-1 Hz, but requires
skill and practice when used with older, VFO based radios.

## FreeDV 700E

FreeDV 700E was developed in December 2020 using lessons learned from on air operation of 700C and 700D.  A variant of 700D, it uses a shorter frame size (80ms) to reduce latency and sync time.  It is optimised for fast fading channels channels with up to 4Hz Doppler spread and 6ms delay spread.  FreeDV 7000E uses the same 700 bit/s codec as FreeDV 700C and 700D.  It requires about 3dB more power than 700D, but can operate reliably on fast fading channels.

The 700E release also includes optional compression (clipping) of the 700D and 700E transmit waveforms to reduce the Peak to Average Power Ratio to about 4dB.  For example a 100W PEP transmitter can be driven to about 40W RMS.  This is an improvement of 6dB over previous releases of FreeDV 700D. Before enabling the clipper make sure your transmitter is capable of handling sustained high average power without damage.  

Clipping can be enabled via Tools-Options.

On good channels with high SNR clipping may actually reduce the SNR of the received signal.  This is intentional - we are adding some pre-distortion in order to increase the RMS power.  Forward error correction (FEC) will clean up any errors introduced by clipping, and on poor channels the benefits of increased signal power outweigh the slight reduction in SNR on good channels.

## FreeDV 2020

FreeDV 2020 was developed in 2019.  It uses an experimental codec
based on the LPCNet neural net (deep learning) synthesis engine
developed by Jean-Marc Valin.  It offers 8 kHz audio bandwidth in an
RF bandwidth of just 1600 Hz.  FreeDV 2020 employs the same OFDM modem
and FEC as 700D.

The purpose of FreeDV 2020 is to test neural net speech coding over HF
radio.  It is highly experimental, and possibly the first use of
neural net vocoders in a real world, over the air system.

FreeDV 2020 is designed for slow fading HF channels with a SNR of 10dB
or better.  It is not designed for fast fading or very low SNRs like
700D.  It is designed to be a high quality alternative to SSB in
channels where SSB is already an "arm-chair" copy.  On an AWGN (non-
fading channel), it will deliver reasonable speech quality down to 2dB
SNR.

FreeDV 2020 Tips:

1. It requires a modern (post 2010) Intel CPU with AVX support.  If you
   don't have AVX the FreeDV 2020 mode button will be grayed out.
1. Some voices may sound very rough.  In early testing
   about 90% of speakers tested work well.
1. Like 700D, you must tune within -/+ 60Hz for FreeDV 2020 to sync.
1. With significant fading, sync may take a few seconds.
1. There is a 2 second end-to-end latency.  You are welcome to try tuning
   this (Tools - Options - FIFO size, also see Sound Card Debug
   section below).

## FreeDV 2020B

Experimental mode developed in February 2022.  The goal of this mode is to improve the performance of FreeDV 2020 over HF channels.

Here are the three main innovations, and the theoretical improvements:

1. Compression (clipping) of the 2020x modem waveforms has been added, which is worth about 4dB. This should also improve the original FreeDV 2020 mode.  The Clipping checkbox is located on Tools-Options-Modem.  As per the other warnings in this manual please make sure you transmitter can handle the higher RMS power.
1. 2020B is like 700E to 700D - it works with fast fading but requires a few more dB of SNR. This will make it usable in European Winter (or over the South Pole Argentina to Australia) type channels - if you have enough SNR. The challenge with this mode is squeezing all the information we need (enough pilots symbols for fast fading, LPCNet, FEC bits) into a 2100 Hz channel - we are pushing up again the edges of many SSB filters. It also uses unequal FEC, just the most important 11 bits are protected.

This modes is under development and may change at any time.  If you experience comparability issues with another operator - check your Git Hash values on the Help-about menu to ensure you are running the same versions of LPCNet and codec2.

It is recommended that multi-rx be disabled when using 2020B. This mode is not supported by multi-rx, you will need to manually coordinate the mode with other stations.

# Tools Menu

## Tools - Filter

This section describes features on Tools-Filter.  

Control | Description
 -------------------------- | ------------------------------------------------------------------------ |
Noise Suppression | Enable noise suppression, dereverberation, AGC of mic signal using the Speex pre-processor
700C/700D Auto EQ | Automatic equalisation for FreeDV 700C and FreeDV 700D Codec input audio

Auto EQ (Automatic Equalisation) adjusts the input speech spectrum to best fit the speech codec. It can remove annoying bass artefacts and make the codec speech easier to understand.

* [Blog Post on Auto EQ Part 1](http://www.rowetel.com/?p=6778)
* [Blog Post on Auto EQ Part 2](http://www.rowetel.com/?p=6860)

## Tools - Options

### Modem Options

Control | Description
 ------------------------------ | ----------------------------------------------------------------------------- |
Clipping | Increases the average power. Ensure your transmitter can handle high RMS powers before using!
700C Diversity Combine | Combining of two sets of 700C carriers for better fading channel performance
TX Band Pass Filter | Reduces TX spectrum bandwidth

# Helping Improve FreeDV

If you have an interesting test case, for example:

1. FreeDV working poorly with a particular person or microphone.
1. Poor over the air performance on a fast fading channel.
1. Problems with sync on strong signals.
1. A comparison with SSB.

Please send the developers an off air recording of the signal.  FreeDV can record files from your radio using Tools-Record File from Radio.  A recording of 30 to 60 seconds is most useful.

With a recording we can reproduce your exact problem.  If we can reproduce it we can fix it. Recordings are much more useful than anecdotes or subjective reports like "FreeDV doesn't work", "SSB is better", or "On 23 December it didn't work well on grid location XYZ".  With subjective reports problems are impossible to reproduce, cannot be fixed, and you are unlikely to get the attention of the developers.

# Multiple Panes in GUI window

It is possible to have multiple panes opened within the GUI window for example, to observe both the Waterfall and Spectrum Tabs. New panes may be added above, below, left or right of existing panes.

A new visible pane is created by hovering the cursor over the required Tab, click and hold the left mouse button and drag the Tab to the required position and releasing the mouse button. If currently two panes are stacked vertically a third pane may be added either beside either pane or to the left/right of both panes.  If the Tab is required adjacent to both panes then it must be dragged to the left/right of the junction of the existing Tabs.

As the Tab is dragged into position a faint blue/grey image will show the position to be occupied by the pane. Panes may be relocated back to the menu bar by a similar process.

Tabs can be resized as required by hovering the cursor over the border and clicking and holding the left mouse button and dragging to required size.

The layout is not saved when the program is exited and must be recreated next time the program is started

![Multiple Panes](contrib/multiple_panes.png)

# Advanced/Developer Features

## Stats Window

Located on the lower left hand side of the main screen.

Term | Notes
--- | --- |
Bits | Number of bits demodulated
Errs | Number of bit errors detected
Resyncs | Number of times the demodulator has resynced
ClkOff | Estimated sample clock offset in parts per million
FreqOff | Estimated frequency offset in Hz
Sync | Sync metric (OFDM modes like 700D and 2020)
Var | Speech encoder distortion for 700C/700D (see Auto EQ)

The sample clock offset is the estimated difference between the
modulator (tx) and demodulator (rx) sample clocks.  For example if the
transmit station sound card is sampling at 44000 Hz and the receive
station sound card 44001 Hz, the sample clock offset would be
((44000-44001)/44000)*1E6 = 22.7 ppm.

## Timing Delta Tab

This indicates the symbol timing estimate of the demodulator, in the
range of +/- 0.5 of a symbol.  With off air signals this will have a
sawtooth appearance, as the demod tracks the modulator sample clock.
The steeper the slope, the greater the sample clock offset.

* [FreeDV 1600 Sample Clock Offset Bug](http://www.rowetel.com/?p=6041)
* [Testing a FDMDV Modem](http://www.rowetel.com/?p=2433)

## UDP Messages

When FreeDV syncs on a received signal for 5 seconds, it will send a
"rx sync" UDP message to a port on your machine (localhost).  An
external program or script listening on this port can then take some
action, for example send "spotting" information to a web server or
send an email your phone.

Enable UDP messages on Tools-Options, and test using the "Test"
button.

On Linux you can test reception of messages using netcat:
```
  $ nc -ul 3000
```  
A sample script to email you on FreeDV sync: [send_email_on_sync.py](src/send_email_on_sync.py)

Usage for Gmail:
```
python send_email_on_sync.py --listen_port 3000 --smtp_server smtp.gmail.com \
--smtp_port 587 your@gmail.com your_pass
```

## Sound Card Debug

These features were added for FreeDV 700D, to help diagnose sound card
issues during development.

### Tools - Options dialog:

Debug FIFO and PortAudio counters: used for debugging audio
problems on 700D.  During beta testing there were problems with break
up in the 700D Tx and Rx audio on Windows.

The PortAudio counters (PortAudio1 and PortAudio2) should not
increment when running in Tx or Rx, as this indicates samples are
being lost by the sound driver which will lead to sync problems.

The Fifo counter outempty1 counter should not increment during
Tx, as this indicates FreeDV is not supplying samples fast enough to
the PortAudio drivers.  The results will be resyncs at the receiver.

Check these counters by pressing Start, then Reset them and observe
the counters for 30 seconds.

If the PortAudio counters are incrementing on receive try:

  1. Adjusting framesPerBuffer; try 0, 128, 256, 512, 1024.

  1. Shut down other applications that might be using audio, such as
  Skype or your web browser.

  1. A different sound card rate such as 44.1kHz instead of 48kHz.

  If the outempty1 counter is incrementing on transmit try increasing
  the FifoSize.

  The txThreadPriority checkbox reduces the priority of the main txRx
  thread in FreeDV which may help the sound driver thread process
  samples.

  The txRxDumpTiming check box dumps timing information to a console
  that is used for debugging the rx break up problem on 700D.  Each
  number is how many ms the txRxThread took to run.

  The txRxDumpTiming check box dumps the number of samples free in the
  tx FIFO sending samples to the Tx.  If this hits zero, your tx audio
  will break up and the rx will lose sync.  Tx audio break up will
  also occur if you see "outfifo1" being incremented on the "Fifo"
  line during tx.  Try increasing the FifoSize.

## Test Frame Histogram

This feature was developed for testing FreeDV 700C.  Select the Test
Frame Histogram tab on Front Page

Displays BER of each carrier when in "test frame" mode.  As each QPSK
carrier has 2 bits there are 2*Nc histogram points.

Ideally all carriers will have about the same BER (+/- 20% after 5000
total bit errors), however problems can occur with filtering in the
tx path.  If one carrier has less power, then it will have a higher
BER.  The errors in this carrier will tend to dominate overall
BER. For example if one carrier is attenuated due to SSB filter ripple
in the tx path then the BER on that carrier will be higher.  This is
bad news for DV.

Suggested usage:

1. Transmit FreeDV in test frame mode.  Use a 2nd rx (or
get a friend) to monitor your rx signal with FreeDV in test frame
mode.  

1.  Adjust your rx SNR to get a BER of a few % (e.g. reduce tx
power, use a short antenna for the rx, point your beam away, adjust rx
RF gain).  

1. Monitor the error histogram for a few minutes, until you have say
5000 total bit errors.  You have a problem if the BER of any carrier
is more than 20% different from the rest.

1. A typical issue will be one carrier at 1.0 and the others at 0.5,
indicating the poorer carrier BER is twice the larger.

## Full Duplex Testing with loopback

Tools - Options - Half Duplex check box

FreeDV GUI can operate in full duplex mode which is useful for
development or listening to your own FreeDV signal as only one PC is
required.  Normal operation is half duplex.

Tx and Rx signals can be looped back via an analog connection between
the sound cards.

On Linux, using the Alsa loopback module:
```
  $ sudo modprobe snd-aloop
  $ ./freedv

  In Tools - Audio Config - Receive Tab  - From Radio select -> Loopback: Loopback PCM (hw:1,0)
                          - Transmit Tab - To Radio select   -> Loopback: Loopback PCM (hw:1,1)
```

# Tips

1. The space bar can be used to toggle PTT.
1. You can left click on the main window to adjust tuning, the vertical red line on the frequency scale will show the current centre frequency.  FreeDV will automatically track any drift once it syncs.

# Common Problems

## Overdriving Transmit Level

This is a very common problem for first time FreeDV users.  Adjust your transmit levels so the ALC is just being nudged. More power is not better with FreeDV.  An overdriven signal will have poor SNR at the receiver.  For FreeDV 700D/700E operation with the clipper, make sure your transmitter can sustain high average power levels without damage (e.g. 40W RMS on a 100W PEP radio).

## I can't set up FreeDV, especially the Sound Cards

This can be challenging the first time around:

1. Try a receive only (one audio card) set up first.

1. Ask someone who already runs FreeDV for help.

1. If you don't know anyone local, ask for help on the digital voice
mailing list.  Be specific about the hardware you have and the exact
nature of your problem.

## Hamlib does not work with my Icom radio

The most common issue with Icom radios is that the CI-V address configured
in FreeDV does not match the address configured in the radio. Ensure that
the CI-V address in both FreeDV and on the radio are the same. If "00" is
used on the FreeDV side, ensure that the "CI-V Transceive" option is enabled
on the radio or else the radio will not respond to requests directed to that
address.

On newer radios (e.g. 7300, 7610), you may also need to set "CI-V USB Echo Back" 
to ON as this may be set to OFF by default.

## I need help with my radio or rig interface

There are many radios, many computers, and many sound cards.  It is
impossible to test them all. Many radios have intricate menus with
custom settings.  It is unreasonable to expect the authors of FreeDV to
have special knowledge of your exact hardware.

However someone may have worked through the same problem as you.  Ask
on the digital voice mailing list.

## Can't hear anything on receive

Many FreeDV modes will not play any audio if there is no valid signal.
You may also have squelch set too high.  In some modes the **Analog**
button will let you hear the received signal from the SSB radio.

Try the Test Wave Files above to get a feel for what a FreeDV signal
looks and sounds like.

## The signal is strong but FreeDV won't get sync and decode

Do you have the correct sideband? See USB or LSB section.

Is it a FreeDV signal?  SSTV uses similar frequencies. To understand what FreeDV sounds like, see the Test Wave Files section.

## Trouble getting Sync with 700D

You need to be within +/- 60 Hz on the transmit signal.  It helps if
both the Tx and Rx stations tune to known, exact frequencies such as
exactly 7.177MHz.  On channels with fast fading sync may take a few
seconds.

## PTT doesn't work.  It works with Fldigi and other Hamlib applications.

Many people struggle with initial PTT setup:

1. Read the PTT Configuration section above.

1. Try the Tools - PTT Test function.

1. Check your rig serial settings.  Did you change them from defaults
for another program?

1. Linux version: do you have permissions for the serial port?  Are you a member
of the ```dialout``` group?

1. Ask someone who already uses FreeDV to help.

1. Contact the digital voice mailing list.  Be specific about your
hardware, what you have tried, and the exact nature of the problem.

## I'm on Windows and serial port PTT doesn't work with my USB to serial adapter.

Please verify that you are running the correct drivers for the USB to serial adapter
that you're using. Information and download links for the drivers used by the most
common devices can be found [here](https://www.miklor.com/COM/UV_Drivers.php). 

While it is preferred to use devices that use authorized/original versions of the
various USB to serial chipsets, it is possible to use some cloned devices with 
older drivers. When doing this, you may also need to force Windows to use an older 
version of a driver instead of automatically updating the driver on reboot. See
[here](https://wethegeek.com/how-to-disable-automatic-driver-updates-in-windows-10/)
for instructions on doing so in Windows 10. For Windows 8:

1. Search for "Change device" in the Windows 8 Start menu.
1. Click on where it says "Change device installation settings".
1. Select the "No, let me choose what to do" option.
1. Check the "automatically get the device app" option, then click Save changes to save the settings you just chose.

## FreeDV 2020 mode is greyed out

In order to use FreeDV 2020 mode, you must have one of the following:

1. An Intel based CPU with AVX support. A Microsoft utility called [coreinfo](https://docs.microsoft.com/en-us/sysinternals/downloads/coreinfo)
can be used to determine if your CPU supports AVX.  A * means you have 
AVX, a - means no AVX:

```
AES             -       Supports AES extensions
AVX             *       Supports AVX instruction extensions
FMA             -       Supports FMA extensions using YMM state
```

On Linux, you can check for `avx` in the **flags** section of `/proc/cpuinfo`
or the output of the `lscpu` command:
```
lscpu | grep -o "avx[^ ]*"
```
will display `avx` (or `avx2`) if your CPU supports the instructions.

2. A Mac with an ARM processor (e.g. 2020 Mac Mini or later).

If your system does not meet either (1) or (2), the 2020 option will be grayed out.

## FreeDV 2020 mode is slow on ARM Macs

Preliminary testing on ARM Macs has shown that NEON optimizations in LPCNet are
sufficient to allow 2020 to be whitelisted on those machines. However, this is
definitely experimental. If you are experiencing issues with 2020 mode on these
Macs, please let the development team know so that further investigation can be done.

## I installed a new version and FreeDV stopped working

You may need to clean out the previous configuration.  Try Tools - Restore Defaults.  Set up your sound cards again with Tools - Audio Config.

## FreeDV crashes when I press Start

Have you removed/changed USB audio devices? If you remove/change USB audio devices without pressing Tools - Audio Config, FreeDV may crash.  See Changing Audio Devices above.

## FreeDV can't be opened on OSX because the developer cannot be verified

From January 2020 Apple is enforcing notarization for all OSX applications.  The FreeDV developers do not wish to operate within the Apple ecosystem due to the cost/intrusiveness of this requirement.

![Notarization Error](contrib/osx_notarization1.png)

Security & Privacy shows the Open Anyway option for FreeDV:

![Security and Privacy](contrib/osx_notarization2.png)

![Open FreeDV](contrib/osx_notarization3.png)

Or you can use command line options:

```
xattr -d com.apple.quarantine FreeDV.app
```
or
```
xattr -d -r com.apple.quarantine FreeDV.app
```

# Converting this document to PDF

For the Linux inclined:
```
$ pandoc USER_MANUAL.md -o USER_MANUAL.pdf "-fmarkdown-implicit_figures -o" \
--from=markdown -V geometry:margin=.4in --toc --highlight-style=espresso
```

# Glossary

Term | Notes
------- | ---------------------------------------------------------------------------------------------
AWGN | Additive White Gaussian Noise - a channel with just noise and no fading (like VHF)
FEC | Forward Error Correction - extra bits to we send to protect the speech codec bits
LDPC | Low Density Parity Check Codes - a family of powerful FEC codes

# Release Notes

## TBD TBD 2023

<<<<<<< HEAD
1. Bugfixes:
    * Hamlib: use RIG_VFO_TX for PTT and RIG_VFO_CURR for RX. (PR #385)
=======
1. Build system:
    * Minimum required Codec2 version bumped up to 1.1.0. (PR #383)
2. Bugfixes:
    * Fix incorrect assertion causing crash on certain systems without a microphone. (PR #384)
    * Shrink sliders so that the Filter window can fit on a 720p display. (PR #386)
>>>>>>> ba8c7d81

## V1.8.9 April 2023

1. Enhancements:
    * Add 20% buffer for systems that are marginally able to decode 2020. (PR #355)
    * Enable RTS and DTR for PTT input to provide a voltage source for some footswitches. (PR #354)
    * Show previously received callsigns in main window. (PR #362, #378)
    * Add Record button to the main window to easily allow recording of the incoming signal. (PR #369)
    * Open GitHub releases page if Check For Updates is selected. (PR #382)
2. Bugfixes:
    * Fix typo preventing use of Easy Setup when not having a radio configured. (PR #359)
    * Fix issue preventing Yaesu sound devices from appearing in Easy Setup. (PR #371)
    * Fix crash on Windows after resizing the window to hide the waterfall. (PR #366, #375)
    * Use /dev/cu.* instead of /dev/tty.* on macOS. (PR #377)
    * Hamlib: avoid use of rig_get_vfo() for radios with only one VFO. (PR #376)
    * Prevent status bar text from truncating unless required. (PR #379)
    * Prevent devices from rearranging if one disappears. (PR #381)
    * Remove record completion popups to align with file playback behavior. (PR #380)
3. Build system:
    * GitHub action now uses LLVM MinGW for pull requests. (PR #360)
    * Update Speex/Hamlib build code to avoid unnecessary rebuilds. (PR #361)
    * Upgrade Hamlib to version 4.5.5. (PR #361)
    * Fix typo preventing proper naming of installers for test builds. (PR #363)
    * macOS builds should also not use Hamlib master. (PR #364)
4. Cleanup:
    * Remove 'Split' button from UI. (PR #372)
    * Remove dead code for RX/TX loopback buttons. (PR #372)

## V1.8.8.1 March 2023

1. Bugfixes:
    * Downgrade hamlib for Windows and macOS due to PTT and CAT control bugs on various radios. (PR #357)

## V1.8.8 March 2023

1. Bugfixes:
    * Resolve compile failure in EasySetupDialog on openSUSE. (PR #344)
    * Prevent Mode box from auto-resizing to avoid unexpected movement of other controls. (PR #347)
2. Build system:
    * CPack: Properly handle the case where FREEDV_HASH doesn't exist. (PR #345)
3. Enhancements:
    * Show friendlier error if serial ports can't be opened. (PR #348)
    * Use same VFO retrieval mechanism for PTT as with frequency sync. (PR #350)
    * Tweak PSK Reporter handling to report received callsigns more quickly. (PR #352)
    
## V1.8.7 January 2023

1. Code Cleanup:
    * Remove "force sync" option from Tools->Options (PR #332)
2. Enhancements:
    * Add "Easy Setup" dialog to simplify first time setup. (PR #189)
3. Bugfixes:
    * Add a bit of extra space for the sample rate drop-downs. (PR #336)
    * Add units for SNR gauge to match squelch gauge. (PR #339)
    * Fix compiler errors due to recent samplerate changes. (PR #338)
    * Fix inability to change to certain FreeDV modes for transmit. (PR #340)

## V1.8.6 December 2022

1. Build system:
    * Suppress documentation generation when tagging releases. (PR #314)
    * Simplify build to reduce need for build scripts. (PR #305, #329, #331)
2. Bugfixes:
    * Filter out non-MME devices to match previous behavior. (PR #318)
    * Use 64 bit int for frequency to enable reporting microwave frequencies. (PR #325, #331)
    * Resolves issue with minimum button sizing in the Filter dialog. (PR #326, #331)
    * Update labling of clipping and BPF options to match actual behavior. (PR #319)
    * Adjustss positioning and spacing of controls in the Options dialog to prevent truncation. (PR #328, #331)
3. Enhancements:
    * Add 2020B to multi-RX feature to enable RX and TX without restarting session. (PR #312)
    * Hide modes not on the SM1000 by default. (PR #313)
    * Increase the default Record From Modulator time to 60 seconds. (PR #321)
4. Code Cleanup:
    * Adjusted function prototypes to use bool instead of int. (PR #316)

## V1.8.5 December 2022

1. Build system:
    * Add checks for .git folder to prevent errors when building from official release tarballs. (PR #294)
    * Simplify PortAudio static build to fix multi-core build issue on macOS. (PR #304, #308)
    * Upgrade bootstrapped wxWidgets to v3.2.1. (PR #302)
    * Upgrade Docker container to Fedora 37. (PR #306)
2. Enhancements:
    * Update FreeDV configuration defaults to improve first-time usability. (PR #293)
3. Bugfixes:
    * Fix issue preventing macOS binaries from running on releases older than 12.0. (PR #301)
    * Fix issue with 2020B not being selected as default on next start (PR #299)
4. Documentation:
    * Update manual to reflect Ubuntu renaming libsndfile-dev to libsnd1file-dev. (PR #297)

## V1.8.4 October 2022

1. Build system:
    * Updates to reflect LPCNet decoupling from Codec2 (PR #274)
2. Bugfixes:
    * Add missed UI disable on startup for 2020B mode. (PR #279)
    * Fixed TX audio dropouts when using different sample rates. (PR #287)
    * Remove sample rates above 48K from audio configuration. (PR #288)
3. Enhancements:
    * Add alternate method of determining 2020 support for non-x86 machines. (PR #280)
    * Remove unnecessary BW and DPSK options from UI. (PR #283)
    * Stats on left hand side of main window now auto-reset after user-configurable time period (default 10s). (PR #262, #286)

## V1.8.3.1 August 2022

1. Build system:
    * Fix issue preventing patch version from being passed to Windows installer. (PR #271)
    
## V1.8.3 August 2022

1. Build system:
    * Build Git version of Hamlib for Windows builds. (PR #261)
    * Remove build date and time from libsox. (PR #267)
    * Refactor CMakeList.txt using newer project format. (PR #268)
1. Enhancements:
    * Update frequency and mode display every 5 sec. (PR #266)
    
## V1.8.2 July 2022

1. Enhancements:
    * Save rig names instead of IDs to prevent Hamlib off by one issues. (PR #256)
2. Bugfixes:
    * Increase plot buffer size to resolve issues with "To Spkr/Headphones" tab (PR #258)
3. Build system:
    * Depend on Codec2 1.0.5. (PR #259)
    
## V1.8.1 July 2022

1. Bugfixes:
    * Disable 2020B unless the installed Codec2 provides it. (PR #257)
2. Build system:
    * Update build scripts to use specific Codec2 and LPCNet versions. (PR #257)
    
## V1.8.0 July 2022

1. Enhancements:
    * PSK Reporter: Encodes callsign regardless of whether the internet is working. (PR #214)
    * PSK Reporter: Sends report upon pushing Stop (vs. simply clearing the report list). (PR #214)
    * PSK Reporter: Performs reporting in background instead of hanging the caller of the PskReporter class. (PR #214)
    * PSK Reporter: Suppress reporting if we're playing back a radio file (to avoid false reports). (PR #214)
    * Filter dialog: Increase length of vertical sliders to simplify fine-tuning. (PR #224)
    * Modem compression (Tools-Options-Modem Clipping checkbox) added to FreeDV 2020 for increased RMS power. (PR #211)
    * Added experimental 2020B mode. (PR #211)
    * Refactored audio handling to use pipeline design pattern. (PR #219)
    * Eliminated requirement to use the same audio sample rate for both mic and speaker devices. (PR #219, #234)
    * 60 meters shows as USB and not LSB for countries where FreeDV usage is legal on that band. (PR #243)
    * Improved audio quality and reduced CPU usage for multi-RX. (PR #246)
2. Build system:
    * Add spell checking of codebase on every Git push. (PR #216)
    * Build Windows build on every Git push. (PR #220)
    * Default branch and repo to the current branch and repo for Docker (or else reasonable defaults). (PR #233)
3. Documentation:
    * Removed obsolete references to required sample rates for voice keyer files. (PR #219)
    * Add troubleshooting instructions for serial port PTT on Windows. (PR #226)
    * Add missing gcc-g++ package to Fedora build instructions. (PR #235)
    * Add missing sox package to Fedora build instructions. (PR #241)
4. Bugfixes:
    * Suppress refresh of the sync indicator if disabled/no change in sync. (PR #230)
    * Clarify location from where to run Docker build script. (PR #231)
    * Change shutdown ordering to prevent hangs on slower systems. (PR #236)
    * Disable PulseAudio suspend failure due to interactions with pipewire. (PR #239)

## V1.7.0 February 2022

1. Bugfixes:
    * Resolves issue with waterfall appearing garbled on some systems. (PR #205)
    * Resolves issue with Restore Defaults restoring previous settings on exit. (PR #207)
    * Resolves issue with some sound valid sound devices causing PortAudio errors during startup checks. (PR #192)
2. Enhancements:
    * Removes requirement to restart FreeDV after using Restore Defaults. (PR #207)
    * Hides frequency display on main window unless PSK Reporter reporting is turned on. (PR #207)
    * Scales per-mode squelch settings when in multi-RX mode to reduce unwanted noise. (PR #186)
    * Single-thread mode is now the default when multi-RX is turned on. (PR #175)
    * Makes multi-RX mode the default. (PR #175)
    * Mic In/Speaker Out volume controls added to Filter window. (PR #208)
    * Cleans up UI for filters and makes the dialog non-modal. (PR #208)
    * Adds optional support for PulseAudio on Linux systems. (PR #194)
3. Documentation:
    * Adds section on creating Windows shortcuts to handle multiple configurations. (PR #204)
    * Resolves issue with PDF image placement. (PR #203)
4. Build System:
    * Uses more portable way of referring to Bash in build scripts. (PR #200)
    * User manual now installed along with executable. (PR #187)
    * macOS app bundle generated by CMake instead of manually. (PR #184)
    * Fail as soon as a step in the build script fails. (PR #183)
    * Have Windows uninstaller clean up Registry. (PR #182)
    * Windows installer now installs sample .wav files. (PR #182)
    
## V1.6.1 September 2021

1. Bugfixes:
    * Uses UTF-8 for device names from PortAudio to resolve display problems on non-English systems. (PR #153)
    * Resolves crash when using click to tune feature on main window. (PR #157)
    * Resolves issue where test plots inside Audio Options dialog hang during test. (PR #154)
    * Disable multi-RX options in Tools->Options when a session is active. (PR #154)
    * Resolves buffer overflow when using mono-only TX sound devices. (PR #169)
2. Enhancements:
    * Updates mode indicator on transition between TX and RX instead of only on start. (PR #158)
    * Updates PSK Reporter feature to use new Codec2 reliable\_text API. (PR #156, #162, #166, #168)
    * Suppress unnecessary rig_init() calls to prevent FreeDV from changing the current VFO. (PR #173)

_Note: The PSK Reporter feature beginning in this release is incompatible with versions older than 1.6.1 due to a change in how callsigns are encoded._

## V1.6.0 August 2021

1. Bugfixes: 
    * Suppressed clipping of TX speech when PTT is released. (PR #123)
    * Added missing mode labels for 800XA and 2400B as a result of implementing multi-RX in 1.5.3. (PR #128)
    * Fixed analog passthrough when using 2400B. (PR #130)
    * Fixed non-responsive scroll controls on macOS. (PR #139)
    * Auto EQ now working for 800XA. (PR #141)
    * Reset scatter plot state when multi-RX switches modes. (PR #146)
    * Use selected sound device sample rates for the equalizer controls. (PR #142)
2. Enhancements:
    * Frequency ticks moved to the top of the waterfall. (PR #115)
    * Optimized rendering code for the waterfall display to improve responsiveness on slower machines. (PR #127, #137)
    * Fixed navigation issues encountered while using screen readers. (PR #121)
    * Allow main window to expand horizontally for shorter displays. (PR #135, #121)
    * Allow autoconversion of voice keyer file to selected TX mode's sample rate. (PR #145)
    * Multi-RX: decode each supported mode on its own thread. (PR #129)
3. New features:
    * Added support for alternative configuration files by specifying -f/--config options. (PR #119, #125)
    * Added support for PTT input, e.g. for foot switches. (PR #136)
4. Build system:
    * Use MacPorts/Homebrew PortAudio for macOS builds. (PR #134, #138)
    * Bootstrapped wxWidgets now uses version 3.1.5. (PR #147)
    * Added support for bootstrapped wxWidgets on Windows builds. (PR #124)
    * Updated Docker container for Windows builds to Fedora 34. (PR #124)
    * Created "make dist" target for easy tarball generation. (PR #152)

## V1.5.3 April 2021

1. Simultaneous decode of 2020, 1600 and 700C/D/E (without needing to push Stop first, change the mode and push Start again).
2. Dynamic switching of the current Tx mode between the aforementioned modes, again without needing to restart the session.
3. A Tx level slider on the right hand side of the main screen to fine-tune transmit output (to more easily avoid clipping ALC and conflicting with other soundcard ham radio applications).

## V1.5.2 January 2021

1. Updates storage for sound card configuration to use device names instead of IDs.
2. Detects changes to computer sound card configuration and notifies user when devices go away.

## V1.5.1 January 2021

1. Experimental support for reporting to [PSK Reporter](https://pskreporter.info) added.
2. Bug fixes with audio configuration to allow mono devices to be used along with stereo ones.
3. Tweaks to user interface and record/playback functionality to improve usability.
4. Bug fixes and tweaks to improve voice keyer support.

## V1.5.0 December 2020

1. FreeDV 700E, better performance than 700D on fast fading channels
1. FreeDV 700D/700E clipper to increase average transmit power by 6dB

## V1.4.3 August 2020

1. Maintenance Release (no major new features)
1. Changes to support wxWidgets 3.1 (but Windows versions built against wxWidgets 3.0)
1. Under the hood - OFDM modem has been refactored, shouldn't affect freedv-gui operation

## V1.4.2 July 2020

1. Maintenance Release (no major new features)
1. Improved squelch/audio pass through on 700D/2020/2400B
1. Under the hood - Codec2 library has been refactored, shouldn't affect freedv-gui operation
1. Removed Project Horus support (now being maintained outside of Codec2/FreeDV)

## V1.4 June-October 2019

1. FreeDV 2020, Project Horus Binary Modes.
1. [Improved OFDM Modem Acquisition](http://www.rowetel.com/?p=6824), this will improve sync time on FreeDV 700D and 2020 on HF fading channels, and can also handle +/- 60 Hz frequency offsets when tuning.
1. Fixed FreeDV 700C frequency offset bug fix, was losing sync at certain frequency offsets.
1. Wide bandwidth phase estimation and DPSK for OFDM modes (700D/2020) for fast fading/QO-100 channels (Tools-Options)
1. Better speech quality on FreeDV 700C/700D with Auto equaliser (Tools-Filter)

## V1.3 May 2018

* FreeDV 700D

# References

* [FreeDV Web site](http://freedv.org)
* [FreeDV Technology Overview](https://github.com/drowe67/codec2/blob/master/README_freedv.md)
* [Digitalvoice mailing list](https://groups.google.com/forum/#!forum/digitalvoice)
 <|MERGE_RESOLUTION|>--- conflicted
+++ resolved
@@ -849,16 +849,12 @@
 
 ## TBD TBD 2023
 
-<<<<<<< HEAD
-1. Bugfixes:
-    * Hamlib: use RIG_VFO_TX for PTT and RIG_VFO_CURR for RX. (PR #385)
-=======
 1. Build system:
     * Minimum required Codec2 version bumped up to 1.1.0. (PR #383)
 2. Bugfixes:
     * Fix incorrect assertion causing crash on certain systems without a microphone. (PR #384)
     * Shrink sliders so that the Filter window can fit on a 720p display. (PR #386)
->>>>>>> ba8c7d81
+    * Hamlib: use RIG_VFO_TX for PTT and RIG_VFO_CURR for RX. (PR #385)
 
 ## V1.8.9 April 2023
 
