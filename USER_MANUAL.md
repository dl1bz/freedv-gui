--- conflicted
+++ resolved
@@ -880,11 +880,8 @@
     * Set minimum size for Mode box to 250px. (PR #446)
     * Notify FreeDV Reporter if only capable of RX. (PR #449)
     * Hamlib: allow frequency and mode changes during TX. (PR #455)
-<<<<<<< HEAD
     * Auto-size columns in Audio Options to improve readability. (PR #461)
-=======
     * Add support for modifying the drop down frequency list. (PR #460)
->>>>>>> b017131f
 3. Build system:
     * Bump Codec2 version to v1.1.1. (PR #437)
 4. Cleanup:
