# Introduction

FreeDV GUI (or just FreeDV) is a GUI program for Linux, Windows, and
OSX for running FreeDV on a desktop PC or laptop.

This is a live document.  Notes on new FreeDV features are being added as they are developed. 

# Getting Started

This section contains instructions to help you get started.

## Sound Card Configuration

For Receive only operation you just need one sound card; this is a
great way to get started.

For Tx/Rx operation you need two sound cards.  One connects to your
radio, and one for the operator.  The sound card connecting to the
radio can be a rig interface device like a Signalink, RIGblaster,
your radio's internal USB sound card, or a home brew rig interface.

The second sound card is often a set of USB headphones or your
computer's internal sound card.

## Receive Only (One Sound Card)

Start with just a receive only station.  You just need the basic sound
hardware in your computer, for example a microphone/speaker on your
computer.

1. Open the *Tools - Audio Config* Dialog
1. At the bottom select *Receive* Tab
1. In *Input To Computer From Radio* select your default sound input device (usually at the top)
1. In the *Output From Computer To Speaker/Headphones* window select your default sound output device (usually at the top)
1. At the bottom select *Transmit* Tab
1. In *Input From Microphone To Computer* window select *none*
1. In *Output From Computer To Radio* window select *none*
1. Press OK to close the dialog

When you press Start FreeDV will start decoding any incoming signals
on the microphone input, playing the decoded audio out of your
speaker.  If no valid FreeDV signals are received, no audio will be
played.

If you connect the microphone input on your computer to your radio
receiver, you can decode off air signals.  If you have a rig
interface, try configuring that as the *From Radio To Computer*
device, with your computer's sound card as the *From Computer To
Speaker/Headphone* device.

If you don't have anyone to transmit FreeDV signals to you, try the
test wave files in the next section.

## Test Wave Files

In the installation are audio files containing off-air FreeDV modem signals. 
There is one file per FreeDV mode and are in the following locations depending 
on platform:

| Platform | Typical Location                                             |
|----------|--------------------------------------------------------------|
| Windows  | C:\\Program Files\\FreeDV [version]\\share\\freedv-gui\\wav  |
| Linux    | /usr/share/freedv-gui/wav or /usr/local/share/freedv-gui/wav |
| macOS    | See https://github.com/drowe67/freedv-gui/tree/master/wav    |

To play these files, first select a FreeDV mode and press Start.  Then 
choose a file using "Tools - Start/Stop Play File From Radio".  You should 
then hear decoded FreeDV speech.

These files will give you a feel for what FreeDV signals sound like,
and for the basic operation of the FreeDV software.

## Transmit/Receive (Two Sound Cards)

For Tx/Rx operation you need to configure two sound cards, by setting
up Tools - Audio Config *Transmit* and *Receive* Tabs.

When receiving, FreeDV off-air signals **from** your radio are decoded
by your computer and sent **to** your speaker/headphones, where you
can listen to them.

When transmitting, FreeDV takes your voice **from** the microphone,
and encodes it to a FreeDV signal in you computer which is sent **to**
your radio for transmission over the air.

Tab | Sound Device | Notes
--------------- | ---------------------------------------------- | ----------------------------------------------
Receive Tab | Input To Computer From Radio | The off air FreeDV signal **from** your radio rig interface to your computer
Receive Tab | Output From Computer To Speaker/Headphones | The decoded audio from your computer to your Speaker/Headphones
Transmit Tab | Input From Microphone To Computer | Your voice from the microphone to your computer
Transmit Tab | Output From Computer To Radio | The FreeDV signal from your computer sent **to** your rig interface for Tx

## Changing Audio Devices

If you change audio devices (e.g. add or remove sound cards, USB hardware), it's a good idea to check the Tools/Audio Config dialog before pressing **Start**, to verify the audio devices are as expected. This is particularly important if any audio devices e.g. Headsets, USB Sound Cards, or Virtual Cables have been disconnected since the last time FreeDV was used.

Hitting **Refresh** in the lower left hand corner of the Tools/Audio Config will normally update the audio devices list. Keeping a screen shot of a known working configuration will be useful for new users. Unexpected audio configuration changes may also occur following a Windows updates.

Another solution is to re-start FreeDV and check Tools/Audio Config again after changing any audio hardware.

If you change/remove USB audio devices without refreshing Tools/Audio Config, FreeDV may crash.

## Sound Card Levels

Sound card levels are generally adjusted in the computer's Control
Panel or Settings, or in some cases via controls on your rig interface
hardware or menus on your radio. In-app adjustments can also be done
by using the 'TX Level' slider at the bottom of the main screen; anything
below 0 dB attenuates the transmit signal.

When FreeDV is running, you can observe the sound card signals in the
main window tabs (From Radio, From Mic, To Speaker).

1. On receive, FreeDV is not very sensitive to the **From Radio**
level, adjust so it is mid-range and not clipping.  FreeDV uses phase
shift keying (PSK) so is not sensitive to amplitude.

1. The transmit level from your computer to your radio is important.
On transmit, adjust your level so that the ALC is **just** being
nudged.  More **is not better** with the FreeDV transmit signal.
Overdriving your transmitter will lead to a distorted transit signal, and
a poor SNR at the receiver.  This is a very common problem.

1. FreeDV 700D and 700E can drive your transmitter at an average power of 40% of its peak power rating.  For example 40W RMS for a 100W PEP radio. Make sure your transmitter can handle continuous power output at these levels, and reduce the power if necessary.

1. Adjust the microphone audio so the peaks are not clipping, and the
average is about half the maximum.

## Audio Processing

FreeDV likes a clean path through your radio.  Turn all audio
processing **OFF** on transmit and receive:

+ On receive, DSP noise reduction should be off.

+ On transmit, speech compression should be off.

+ Keep the receive audio path as "flat" as possible, no special filters.

+ FreeDV will not work any better if you band pass filter the off air
received signals.  It has its own, very tight filters in the
demodulator.

## PTT Configuration

The Tools - PTT dialog supports three different ways to control PTT on
your radio:

+ VOX: sends a tone to the left channel of the Transmit/To Radio sound card
+ Hamlib: support for many different radios via the Hamlib library and a serial port (or via TCP/IP for some devices, e.g. SDRs or FLrig/rigctld).
+ Serial Port: direct access to the serial port pins

You may also optionally configure a second serial port for PTT input.
This can be useful for interfacing devices like foot switches to 
FreeDV. If configured, FreeDV will switch into transmit mode (including
sending the needed Hamlib or serial commands to initiate PTT) when it
detects the configured signal.

Once you have configured PTT, try the **Test** button.

Serial PTT support is complex.  We get many reports that FreeDV
PTT doesn't work on a particular radio, but may work fine with other
programs such as Fldigi.  This is often a mismatch between the serial
parameters Hamlib is using with FreeDV and your radio. For example you
may have changed the default serial rate on your radio. Carefully
check the serial parameters on your radio match those used by FreeDV
in the PTT Dialog.

Also see [Common Problems](#common-problems) section of this manual.

## HamLib

Hamlib comes with a default serial rate for each radio.  If your radio
has a different serial rate change the Serial Rate drop down box to
match your radio.

When **Test** is pressed, the "Serial Params" field is populated and
displayed.  This will help track down any mismatches between Hamlib
and your radio.

If you are really stuck, download Hamlib and test your radio's PTT
using the command line ```rigctl``` program.

## Icom Radio Configuration 

If using an Icom radio, Hamlib will use the radio's default CI-V address
when connecting. If this has been changed, you can specify the correct
address in the "Radio Address" field (valid values are 00 through FF
in hexadecimal). 

Note that "00" is the "wildcard" CI-V address. Your radio must have the 
"CI-V Transceive" option enabled in order for it to respond to commands
to that address. Otherwise, FreeDV must be configured to use the same
CI-V address as configured in the radio. For best results, ensure that
there are no other Icom/CI-V capable devices in the chain if 
"00"/"CI-V Transceive" is used.

## Changing COM Port On Windows

If you change the COM port of a USB-Serial device in Device Manager,
please unplug and plug back in the USB device.  Windows/FreeDV won't
recognise the device on the new COM Port until it has been
unplugged/plugged.

## USB or LSB?

On bands below 10 MHz, LSB is used for FreeDV.  On 10MHz and above, USB is used. After much debate, the FreeDV community has adopted the same conventions as SSB, based on the reasoning that FreeDV is a voice mode.

As an aid to the above, FreeDV will show the current mode on the bottom of the window upon pressing the Start button if Hamlib is enabled and your radio supports retrieving frequency and mode information over CAT. If your radio is using an unexpected mode (e.g. LSB on 20 meters), it will display that mode on the bottom of the window next to the Clear button in red letters. When a session is not active, Hamlib isn't enabled, or if your radio doesn't support retrieving frequency and mode over CAT, it will remain grayed out with "unk" displaying instead of the mode (for "unknown").

# Common Problems

## Overdriving Transmit Level

This is a very common problem for first time FreeDV users.  Adjust your transmit levels so the ALC is just being nudged. More power is not better with FreeDV.  An overdriven signal will have poor SNR at the receiver.  For FreeDV 700D/700E operation with the clipper, make sure your transmitter can sustain high average power levels without damage (e.g. 40W RMS on a 100W PEP radio).

## I can't set up FreeDV, especially the Sound Cards

This can be challenging the first time around:

1. Try a receive only (one audio card) set up first.

1. Ask someone who already runs FreeDV for help.

1. If you don't know anyone local, ask for help on the digital voice
mailing list.  Be specific about the hardware you have and the exact
nature of your problem.

## Hamlib does not work with my Icom radio

The most common issue with Icom radios is that the CI-V address configured
in FreeDV does not match the address configured in the radio. Ensure that
the CI-V address in both FreeDV and on the radio are the same. If "00" is
used on the FreeDV side, ensure that the "CI-V Transceive" option is enabled
on the radio or else the radio will not respond to requests directed to that
address.

On newer radios (e.g. 7300, 7610), you may also need to set "CI-V USB Echo Back" 
to ON as this may be set to OFF by default.

## I need help with my radio or rig interface

There are many radios, many computers, and many sound cards.  It is
impossible to test them all. Many radios have intricate menus with
custom settings.  It is unreasonable to expect the authors of FreeDV to
have special knowledge of your exact hardware.

However someone may have worked through the same problem as you.  Ask
on the digital voice mailing list.

## Can't hear anything on receive

Many FreeDV modes will not play any audio if there is no valid signal.
You may also have squelch set too high.  In some modes the **Analog**
button will let you hear the received signal from the SSB radio.

Try the Test Wave Files above to get a feel for what a FreeDV signal
looks and sounds like.

## The signal is strong but FreeDV won't get sync and decode

Do you have the correct sideband? See USB or LSB section.

Is it a FreeDV signal?  SSTV uses similar frequencies. To understand what FreeDV sounds like, see the Test Wave Files section.

## Trouble getting Sync with 700D

You need to be within +/- 60 Hz on the transmit signal.  It helps if
both the Tx and Rx stations tune to known, exact frequencies such as
exactly 7.177MHz.  On channels with fast fading sync may take a few
seconds.

## PTT doesn't work.  It works with Fldigi and other Hamlib applications.

Many people struggle with initial PTT setup:

1. Read the PTT Configuration section above.

1. Try the Tools - PTT Test function.

1. Check your rig serial settings.  Did you change them from defaults
for another program?

1. Linux version: do you have permissions for the serial port?  Are you a member
of the ```dialout``` group?

1. Ask someone who already uses FreeDV to help.

1. Contact the digital voice mailing list.  Be specific about your
hardware, what you have tried, and the exact nature of the problem.

## I'm on Windows and serial port PTT doesn't work with my USB to serial adapter.

Please verify that you are running the correct drivers for the USB to serial adapter
that you're using. Information and download links for the drivers used by the most
common devices can be found [here](https://www.miklor.com/COM/UV_Drivers.php). 

While it is preferred to use devices that use authorized/original versions of the
various USB to serial chipsets, it is possible to use some cloned devices with 
older drivers. When doing this, you may also need to force Windows to use an older 
version of a driver instead of automatically updating the driver on reboot. See
[here](https://wethegeek.com/how-to-disable-automatic-driver-updates-in-windows-10/)
for instructions on doing so in Windows 10. For Windows 8:

1. Search for "Change device" in the Windows 8 Start menu.
1. Click on where it says "Change device installation settings".
1. Select the "No, let me choose what to do" option.
1. Check the "automatically get the device app" option, then click Save changes to save the settings you just chose.

## FreeDV 2020 mode is greyed out

In order to use FreeDV 2020 mode, you must have one of the following:

1. An Intel based CPU with AVX support. A Microsoft utility called [coreinfo](https://docs.microsoft.com/en-us/sysinternals/downloads/coreinfo)
can be used to determine if your CPU supports AVX.  A * means you have 
AVX, a - means no AVX:

```
AES             -       Supports AES extensions
AVX             *       Supports AVX instruction extensions
FMA             -       Supports FMA extensions using YMM state
```

On Linux, you can check for `avx` in the **flags** section of `/proc/cpuinfo`
or the output of the `lscpu` command:
```
lscpu | grep -o "avx[^ ]*"
```
will display `avx` (or `avx2`) if your CPU supports the instructions.

2. A Mac with an ARM processor (e.g. 2020 Mac Mini or later).

If your system does not meet either (1) or (2), the 2020 option will be grayed out.

## FreeDV 2020 mode is slow on ARM Macs

Preliminary testing on ARM Macs has shown that NEON optimizations in LPCNet are
sufficient to allow 2020 to be whitelisted on those machines. However, this is
definitely experimental. If you are experiencing issues with 2020 mode on these
Macs, please let the development team know so that further investigation can be done.

## I installed a new version and FreeDV stopped working

You may need to clean out the previous configuration.  Try Tools - Restore Defaults.  Set up your sound cards again with Tools - Audio Config.

## FreeDV crashes when I press Start

Have you removed/changed USB audio devices? If you remove/change USB audio devices without pressing Tools - Audio Config, FreeDV may crash.  See Changing Audio Devices above.

## FreeDV can't be opened on OSX because the developer cannot be verified

From January 2020 Apple is enforcing notarization for all OSX applications.  The FreeDV developers do not wish to operate within the Apple ecosystem due to the cost/intrusiveness of this requirement.

![Notarization Error](contrib/osx_notarization1.png)

Security & Privacy shows the Open Anyway option for FreeDV:

![Security and Privacy](contrib/osx_notarization2.png)

![Open FreeDV](contrib/osx_notarization3.png)

Or you can use command line options:

```
xattr -d com.apple.quarantine FreeDV.app
```
or
```
xattr -d -r com.apple.quarantine FreeDV.app
```

# Voice Keyer

The Voice Keyer Button on the front page, and the Options-PTT dialog
puts FreeDV and your radio into transmit, reads a wave file of your
voice to call CQ, and then switches to receive to see if anyone is
replying.  If you press the space bar the voice keyer stops.  If a signal
with a valid sync is received for a few seconds the voice keyer stops.

The Options-PTT dialog can be used to select the wave file, set the Rx
delay, and number of times the tx/rx cycle repeats.

# Multiple Configurations

By default, FreeDV uses the following locations to store configuration:

* Linux: ~/.FreeDV 
* macOS: ~/Library/Preferences/FreeDV\ Preferences
* Windows: Registry (HKEY\_CURRENT\_USER\\SOFTWARE\\CODEC2-Project\\FreeDV)

If you'd like to store the configuration in another location (or store multiple configurations),
FreeDV accepts the -f (or --config) command line arguments to provide an alternate location. An
absolute path is recommended here; however, if only a relative path is provided, it will be relative
to the following locations:

* Linux: ~/
* macOS: ~/Library/Preferences/
* Windows: C:\\Users\\[username]\\AppData\\Roaming

## Executing FreeDV With a Different Configuration (Windows)

On Windows, you can create shortcuts to FreeDV with different file names for the "-f" command line
option as described above. To create a shortcut, right-click on the Desktop or in File Explorer and 
choose New->Shortcut. Click on Browse and navigate to one of the following paths:

* C:\\Program Files\\FreeDV [version]\\bin\\freedv.exe
* C:\\Program Files (x86)\\FreeDV [version]\\bin\\freedv.exe (if the 32 bit version is installed on a 64 bit machine)

Click Next and give the shortcut a unique description (e.g. "FreeDV IC-7300"). Then push Finish to create the shortcut.

Once the shortcut has been created, right-click it and choose Properties. Find the Shortcut tab in the resulting dialog
box and add "-f" followed by the desired filename to the end of the text in the Target field. Do not add any other
quote marks.

For example, to use a file called IC7300.conf stored in the Hamradio directory on the C drive the Target field should 
appear as follows:

"C:\\Program Files\\FreeDV [version]\\bin\\freedv.exe" -f C:\\Hamradio\\IC7300.conf

# PSK Reporter (Experimental)

FreeDV has the ability to send FreeDV signal reports to [PSK Reporter](https://pskreporter.info/)
by enabling the option in Tools-Options and specifying your callsign and grid square. When enabled, this causes
FreeDV to disable the free form **Txt Msg** field and only transmit the **Callsign** field.

FreeDV validates the received information before submitting a position report to PSK Reporter. This is to ensure that FreeDV does not report invalid callsigns to the service (e.g. ones that don't exist or that correspond to real non-FreeDV users). However, all received text will display in the main window even if it has errors.

Reports sent to PSK Reporter will display using the mode "FREEDV" for ease of filtering. The frequency that 
FreeDV reports to PSK Reporter is set by changing the "Report Frequency" text box in the main window. This 
is in kilohertz (kHz) and will turn red if the entered value is invalid. If Hamlib support is also enabled, 
this frequency will automatically update on start/stop as well as when switching between transmit and receive.

# Multiple Mode Support (Experimental)

FreeDV can simultaneously decode the following modes when selected prior to pushing "Start":

* 2020
* 700C/D/E
* 1600

In addition, FreeDV can allow the user to switch between the above modes for transmit without having to push "Stop" first. 
These features can be enabled by going to Tools->Options->Modem and checking the "Simultaneously Decode All HF Modes" option. Note that
this may consume significant additional CPU resources, which can cause decode problems. In addition, these features are automatically
disabled if 800XA or 2400B are selected before pushing "Start" due to the significant additional CPU resources required to decode these
modes.

By default, FreeDV will use as many threads/cores in parallel as required to decode all supported HF modes. On some slower systems, it may be
necessary to enable the "Use single thread for multiple RX operation" option as well. This results in FreeDV decoding each mode in series
and additionally short circuits the list of modes to be checked when in sync.

Additionally, the squelch setting with simultaneous decode enabled is relative to the mode that supports the weakest signals 
(currently 700D).  The squelch for other modes will be set to a value higher than the slider (which is calculated by adding the 
difference between the "Min SNR" of 700D and the mode in question; see "FreeDV Modes" below). For example, the squelch for 700E
when the squelch slider is set to -2.0 becomes 1.0dB. This is designed to reduce undesired pops and clicks due to false decodes.

# FreeDV Modes

The following table is a guide to the different modes, using
analog SSB and Skype as anchors for a rough guide to audio quality:

Mode | Min SNR | Fading | Latency | Speech Bandwidth | Speech Quality
--- | :---: | :---: | :---: | :---: | :---:
SSB | 0 | 8/10 | low | 2600 | 5/10
1600 | 4 | 3/10 | low | 4000 | 4/10
700C | 2  | 6/10 | low |  4000 | 3/10
700D | -2 | 4/10 | high | 4000 | 3/10
700E | 1 | 7/10 | medium | 4000 | 3/10
2020 | 4  | 4/10 | high | 8000 | 7/10
Skype | - |- | medium | 8000 | 8/10

The Min SNR is roughly the SNR where you cannot converse without
repeating yourself.  The numbers above are on channels without fading
(AWGN channels like VHF radio).  For fading channels the minimum SNR
is a few dB higher. The Fading column shows how robust the mode is to
HF Fading channels, higher is more robust.

The more advanced 700D and 2020 modes have a high latency due to the
use of large Forward Error Correction (FEC) codes.  They buffer many
frames of speech, which combined with PC sound card buffering results
in end-to-end latencies of 1-2 seconds.  They may take a few seconds to
sync at the start of an over, especially in fading channels.

## FreeDV 700D

In mid 2018 FreeDV 700D was released, with a new OFDM modem, powerful
Forward Error Correction (FEC) and optional interleaving.  It uses the
same 700 bit/s speech codec at 700C. It operates at SNRs as low as
-2dB, and has good HF channel performance.  It is around 10dB better
than FreeDV 1600 on fading channels, and is competitive with SSB at
low SNRs.  The FEC provides some protection from urban HF noise.

FreeDV 700D is sensitive to tuning.  To obtain sync you must be within
+/- 60Hz of the transmit frequency.  This is straightforward with
modern radios which are generally accurate to +/-1 Hz, but requires
skill and practice when used with older, VFO based radios.

## FreeDV 700E

FreeDV 700E was developed in December 2020 using lessons learned from on air operation of 700C and 700D.  A variant of 700D, it uses a shorter frame size (80ms) to reduce latency and sync time.  It is optimised for fast fading channels channels with up to 4Hz Doppler spread and 6ms delay spread.  FreeDV 7000E uses the same 700 bit/s codec as FreeDV 700C and 700D.  It requires about 3dB more power than 700D, but can operate reliably on fast fading channels.

The 700E release also includes optional compression (clipping) of the 700D and 700E transmit waveforms to reduce the Peak to Average Power Ratio to about 4dB.  For example a 100W PEP transmitter can be driven to about 40W RMS.  This is an improvement of 6dB over previous releases of FreeDV 700D. Before enabling the clipper make sure your transmitter is capable of handling sustained high average power without damage.  

Clipping can be enabled via Tools-Options.

On good channels with high SNR clipping may actually reduce the SNR of the received signal.  This is intentional - we are adding some pre-distortion in order to increase the RMS power.  Forward error correction (FEC) will clean up any errors introduced by clipping, and on poor channels the benefits of increased signal power outweigh the slight reduction in SNR on good channels.

## FreeDV 2020

FreeDV 2020 was developed in 2019.  It uses an experimental codec
based on the LPCNet neural net (deep learning) synthesis engine
developed by Jean-Marc Valin.  It offers 8 kHz audio bandwidth in an
RF bandwidth of just 1600 Hz.  FreeDV 2020 employs the same OFDM modem
and FEC as 700D.

The purpose of FreeDV 2020 is to test neural net speech coding over HF
radio.  It is highly experimental, and possibly the first use of
neural net vocoders in a real world, over the air system.

FreeDV 2020 is designed for slow fading HF channels with a SNR of 10dB
or better.  It is not designed for fast fading or very low SNRs like
700D.  It is designed to be a high quality alternative to SSB in
channels where SSB is already an "arm-chair" copy.  On an AWGN (non-
fading channel), it will deliver reasonable speech quality down to 2dB
SNR.

FreeDV 2020 Tips:

1. It requires a modern (post 2010) Intel CPU with AVX support.  If you
   don't have AVX the FreeDV 2020 mode button will be grayed out.
1. Some voices may sound very rough.  In early testing
   about 90% of speakers tested work well.
1. Like 700D, you must tune within -/+ 60Hz for FreeDV 2020 to sync.
1. With significant fading, sync may take a few seconds.
1. There is a 2 second end-to-end latency.  You are welcome to try tuning
   this (Tools - Options - FIFO size, also see Sound Card Debug
   section below).

## FreeDV 2020B

Experimental mode developed in February 2022.  The goal of this mode is to improve the performance of FreeDV 2020 over HF channels.

Here are the three main innovations, and the theoretical improvements:

1. Compression (clipping) of the 2020x modem waveforms has been added, which is worth about 4dB. This should also improve the original FreeDV 2020 mode.  The Clipping checkbox is located on Tools-Options-Modem.  As per the other warnings in this manual please make sure you transmitter can handle the higher RMS power.
1. 2020B is like 700E to 700D - it works with fast fading but requires a few more dB of SNR. This will make it usable in European Winter (or over the South Pole Argentina to Australia) type channels - if you have enough SNR. The challenge with this mode is squeezing all the information we need (enough pilots symbols for fast fading, LPCNet, FEC bits) into a 2100 Hz channel - we are pushing up again the edges of many SSB filters. It also uses unequal FEC, just the most important 11 bits are protected.

This modes is under development and may change at any time.  If you experience comparability issues with another operator - check your Git Hash values on the Help-about menu to ensure you are running the same versions of LPCNet and codec2.

It is recommended that multi-rx be disabled when using 2020B. This mode is not supported by multi-rx, you will need to manually coordinate the mode with other stations.

# Tools Menu

## Tools - Filter

This section describes features on Tools-Filter.  

Control | Description
 -------------------------- | ------------------------------------------------------------------------ |
Noise Suppression | Enable noise suppression, dereverberation, AGC of mic signal using the Speex pre-processor
700C/700D Auto EQ | Automatic equalisation for FreeDV 700C and FreeDV 700D Codec input audio

Auto EQ (Automatic Equalisation) adjusts the input speech spectrum to best fit the speech codec. It can remove annoying bass artefacts and make the codec speech easier to understand.

* [Blog Post on Auto EQ Part 1](http://www.rowetel.com/?p=6778)
* [Blog Post on Auto EQ Part 2](http://www.rowetel.com/?p=6860)

## Tools - Options

### FreeDV 700 C/D/E Options

Control | Description
 ------------------------------ | ----------------------------------------------------------------------------- |
Clipping | Increases the average power. Ensure your transmitter can handle high RMS powers before using!
700C Diversity Combine | Combining of two sets of 700C carriers for better fading channel performance
Tx Band Pass Filter | Reduces Tx spectrum bandwidth
Manual Unsync | Forces modem to remain in sync, and not drop sync automatically

# Helping Improve FreeDV

If you have an interesting test case, for example:

1. FreeDV working poorly with a particular person or microphone.
1. Poor over the air performance on a fast fading channel.
1. Problems with sync on strong signals.
1. A comparison with SSB.

Please send the developers an off air recording of the signal.  FreeDV can record files from your radio using Tools-Record File from Radio.  A recording of 30 to 60 seconds is most useful.

With a recording we can reproduce your exact problem.  If we can reproduce it we can fix it. Recordings are much more useful than anecdotes or subjective reports like "FreeDV doesn't work", "SSB is better", or "On 23 December it didn't work well on grid location XYZ".  With subjective reports problems are impossible to reproduce, cannot be fixed, and you are unlikely to get the attention of the developers.

# Multiple Panes in GUI window

It is possible to have multiple panes opened within the GUI window for example, to observe both the Waterfall and Spectrum Tabs. New panes may be added above, below, left or right of existing panes.

A new visible pane is created by hovering the cursor over the required Tab, click and hold the left mouse button and drag the Tab to the required position and releasing the mouse button. If currently two panes are stacked vertically a third pane may be added either beside either pane or to the left/right of both panes.  If the Tab is required adjacent to both panes then it must be dragged to the left/right of the junction of the existing Tabs.

As the Tab is dragged into position a faint blue/grey image will show the position to be occupied by the pane. Panes may be relocated back to the menu bar by a similar process.

Tabs can be resized as required by hovering the cursor over the border and clicking and holding the left mouse button and dragging to required size.

The layout is not saved when the program is exited and must be recreated next time the program is started

![Multiple Panes](contrib/multiple_panes.png)

# Advanced/Developer Features

## Stats Window

Located on the lower left hand side of the main screen.

Term | Notes
--- | --- |
Bits | Number of bits demodulated
Errs | Number of bit errors detected
Resyncs | Number of times the demodulator has resynced
ClkOff | Estimated sample clock offset in parts per million
FreqOff | Estimated frequency offset in Hz
Sync | Sync metric (OFDM modes like 700D and 2020)
Var | Speech encoder distortion for 700C/700D (see Auto EQ)

The sample clock offset is the estimated difference between the
modulator (tx) and demodulator (rx) sample clocks.  For example if the
transmit station sound card is sampling at 44000 Hz and the receive
station sound card 44001 Hz, the sample clock offset would be
((44000-44001)/44000)*1E6 = 22.7 ppm.

## Timing Delta Tab

This indicates the symbol timing estimate of the demodulator, in the
range of +/- 0.5 of a symbol.  With off air signals this will have a
sawtooth appearance, as the demod tracks the modulator sample clock.
The steeper the slope, the greater the sample clock offset.

* [FreeDV 1600 Sample Clock Offset Bug](http://www.rowetel.com/?p=6041)
* [Testing a FDMDV Modem](http://www.rowetel.com/?p=2433)

## UDP Messages

When FreeDV syncs on a received signal for 5 seconds, it will send a
"rx sync" UDP message to a port on your machine (localhost).  An
external program or script listening on this port can then take some
action, for example send "spotting" information to a web server or
send an email your phone.

Enable UDP messages on Tools-Options, and test using the "Test"
button.

On Linux you can test reception of messages using netcat:
```
  $ nc -ul 3000
```  
A sample script to email you on FreeDV sync: [send_email_on_sync.py](src/send_email_on_sync.py)

Usage for Gmail:
```
python send_email_on_sync.py --listen_port 3000 --smtp_server smtp.gmail.com \
--smtp_port 587 your@gmail.com your_pass
```

## Sound Card Debug

These features were added for FreeDV 700D, to help diagnose sound card
issues during development.

### Tools - Options dialog:

Debug FIFO and PortAudio counters: used for debugging audio
problems on 700D.  During beta testing there were problems with break
up in the 700D Tx and Rx audio on Windows.

The PortAudio counters (PortAudio1 and PortAudio2) should not
increment when running in Tx or Rx, as this indicates samples are
being lost by the sound driver which will lead to sync problems.

The Fifo counter outempty1 counter should not increment during
Tx, as this indicates FreeDV is not supplying samples fast enough to
the PortAudio drivers.  The results will be resyncs at the receiver.

Check these counters by pressing Start, then Reset them and observe
the counters for 30 seconds.

If the PortAudio counters are incrementing on receive try:

  1. Adjusting framesPerBuffer; try 0, 128, 256, 512, 1024.

  1. Shut down other applications that might be using audio, such as
  Skype or your web browser.

  1. A different sound card rate such as 44.1kHz instead of 48kHz.

  If the outempty1 counter is incrementing on transmit try increasing
  the FifoSize.

  The txThreadPriority checkbox reduces the priority of the main txRx
  thread in FreeDV which may help the sound driver thread process
  samples.

  The txRxDumpTiming check box dumps timing information to a console
  that is used for debugging the rx break up problem on 700D.  Each
  number is how many ms the txRxThread took to run.

  The txRxDumpTiming check box dumps the number of samples free in the
  tx FIFO sending samples to the Tx.  If this hits zero, your tx audio
  will break up and the rx will lose sync.  Tx audio break up will
  also occur if you see "outfifo1" being incremented on the "Fifo"
  line during tx.  Try increasing the FifoSize.

## Test Frame Histogram

This feature was developed for testing FreeDV 700C.  Select the Test
Frame Histogram tab on Front Page

Displays BER of each carrier when in "test frame" mode.  As each QPSK
carrier has 2 bits there are 2*Nc histogram points.

Ideally all carriers will have about the same BER (+/- 20% after 5000
total bit errors), however problems can occur with filtering in the
tx path.  If one carrier has less power, then it will have a higher
BER.  The errors in this carrier will tend to dominate overall
BER. For example if one carrier is attenuated due to SSB filter ripple
in the tx path then the BER on that carrier will be higher.  This is
bad news for DV.

Suggested usage:

1. Transmit FreeDV in test frame mode.  Use a 2nd rx (or
get a friend) to monitor your rx signal with FreeDV in test frame
mode.  

1.  Adjust your rx SNR to get a BER of a few % (e.g. reduce tx
power, use a short antenna for the rx, point your beam away, adjust rx
RF gain).  

1. Monitor the error histogram for a few minutes, until you have say
5000 total bit errors.  You have a problem if the BER of any carrier
is more than 20% different from the rest.

1. A typical issue will be one carrier at 1.0 and the others at 0.5,
indicating the poorer carrier BER is twice the larger.

## Full Duplex Testing with loopback

Tools - Options - Half Duplex check box

FreeDV GUI can operate in full duplex mode which is useful for
development or listening to your own FreeDV signal as only one PC is
required.  Normal operation is half duplex.

Tx and Rx signals can be looped back via an analog connection between
the sound cards.

On Linux, using the Alsa loopback module:
```
  $ sudo modprobe snd-aloop
  $ ./freedv

  In Tools - Audio Config - Receive Tab  - From Radio select -> Loopback: Loopback PCM (hw:1,0)
                          - Transmit Tab - To Radio select   -> Loopback: Loopback PCM (hw:1,1)
```

# Tips

1. The space bar can be used to toggle PTT.
1. You can left click on the main window to adjust tuning, the vertical red line on the frequency scale will show the current centre frequency.  FreeDV will automatically track any drift once it syncs.

# Converting this document to PDF

For the Linux inclined:
```
$ pandoc USER_MANUAL.md -o USER_MANUAL.pdf "-fmarkdown-implicit_figures -o" \
--from=markdown -V geometry:margin=.4in --toc --highlight-style=espresso
```

# Glossary

Term | Notes
------- | ---------------------------------------------------------------------------------------------
AWGN | Additive White Gaussian Noise - a channel with just noise and no fading (like VHF)
FEC | Forward Error Correction - extra bits to we send to protect the speech codec bits
LDPC | Low Density Parity Check Codes - a family of powerful FEC codes

# Release Notes

## V1.8.4 October 2022

1. Build system:
    * Updates to reflect LPCNet decoupling from Codec2 (PR #274)
2. Bugfixes:
    * Add missed UI disable on startup for 2020B mode. (PR #279)
<<<<<<< HEAD
    * Fixed TX audio dropouts when using different sample rates. (PR #287)
=======
    * Remove sample rates above 48K from audio configuration. (PR #288)
>>>>>>> 3adb26c2
3. Enhancements:
    * Add alternate method of determining 2020 support for non-x86 machines. (PR #280)
    * Remove unnecessary BW and DPSK options from UI. (PR #283)
    * Stats on left hand side of main window now auto-reset after user-configurable time period (default 10s). (PR #262, #286)

## V1.8.3.1 August 2022

1. Build system:
    * Fix issue preventing patch version from being passed to Windows installer. (PR #271)
    
## V1.8.3 August 2022

1. Build system:
    * Build Git version of Hamlib for Windows builds. (PR #261)
    * Remove build date and time from libsox. (PR #267)
    * Refactor CMakeList.txt using newer project format. (PR #268)
1. Enhancements:
    * Update frequency and mode display every 5 sec. (PR #266)
    
## V1.8.2 July 2022

1. Enhancements:
    * Save rig names instead of IDs to prevent Hamlib off by one issues. (PR #256)
2. Bugfixes:
    * Increase plot buffer size to resolve issues with "To Spkr/Headphones" tab (PR #258)
3. Build system:
    * Depend on Codec2 1.0.5. (PR #259)
    
## V1.8.1 July 2022

1. Bugfixes:
    * Disable 2020B unless the installed Codec2 provides it. (PR #257)
2. Build system:
    * Update build scripts to use specific Codec2 and LPCNet versions. (PR #257)
    
## V1.8.0 July 2022

1. Enhancements:
    * PSK Reporter: Encodes callsign regardless of whether the internet is working. (PR #214)
    * PSK Reporter: Sends report upon pushing Stop (vs. simply clearing the report list). (PR #214)
    * PSK Reporter: Performs reporting in background instead of hanging the caller of the PskReporter class. (PR #214)
    * PSK Reporter: Suppress reporting if we're playing back a radio file (to avoid false reports). (PR #214)
    * Filter dialog: Increase length of vertical sliders to simplify fine-tuning. (PR #224)
    * Modem compression (Tools-Options-Modem Clipping checkbox) added to FreeDV 2020 for increased RMS power. (PR #211)
    * Added experimental 2020B mode. (PR #211)
    * Refactored audio handling to use pipeline design pattern. (PR #219)
    * Eliminated requirement to use the same audio sample rate for both mic and speaker devices. (PR #219, #234)
    * 60 meters shows as USB and not LSB for countries where FreeDV usage is legal on that band. (PR #243)
    * Improved audio quality and reduced CPU usage for multi-RX. (PR #246)
2. Build system:
    * Add spell checking of codebase on every Git push. (PR #216)
    * Build Windows build on every Git push. (PR #220)
    * Default branch and repo to the current branch and repo for Docker (or else reasonable defaults). (PR #233)
3. Documentation:
    * Removed obsolete references to required sample rates for voice keyer files. (PR #219)
    * Add troubleshooting instructions for serial port PTT on Windows. (PR #226)
    * Add missing gcc-g++ package to Fedora build instructions. (PR #235)
    * Add missing sox package to Fedora build instructions. (PR #241)
4. Bugfixes:
    * Suppress refresh of the sync indicator if disabled/no change in sync. (PR #230)
    * Clarify location from where to run Docker build script. (PR #231)
    * Change shutdown ordering to prevent hangs on slower systems. (PR #236)
    * Disable PulseAudio suspend failure due to interactions with pipewire. (PR #239)

## V1.7.0 February 2022

1. Bugfixes:
    * Resolves issue with waterfall appearing garbled on some systems. (PR #205)
    * Resolves issue with Restore Defaults restoring previous settings on exit. (PR #207)
    * Resolves issue with some sound valid sound devices causing PortAudio errors during startup checks. (PR #192)
2. Enhancements:
    * Removes requirement to restart FreeDV after using Restore Defaults. (PR #207)
    * Hides frequency display on main window unless PSK Reporter reporting is turned on. (PR #207)
    * Scales per-mode squelch settings when in multi-RX mode to reduce unwanted noise. (PR #186)
    * Single-thread mode is now the default when multi-RX is turned on. (PR #175)
    * Makes multi-RX mode the default. (PR #175)
    * Mic In/Speaker Out volume controls added to Filter window. (PR #208)
    * Cleans up UI for filters and makes the dialog non-modal. (PR #208)
    * Adds optional support for PulseAudio on Linux systems. (PR #194)
3. Documentation:
    * Adds section on creating Windows shortcuts to handle multiple configurations. (PR #204)
    * Resolves issue with PDF image placement. (PR #203)
4. Build System:
    * Uses more portable way of referring to Bash in build scripts. (PR #200)
    * User manual now installed along with executable. (PR #187)
    * macOS app bundle generated by CMake instead of manually. (PR #184)
    * Fail as soon as a step in the build script fails. (PR #183)
    * Have Windows uninstaller clean up Registry. (PR #182)
    * Windows installer now installs sample .wav files. (PR #182)
    
## V1.6.1 September 2021

1. Bugfixes:
    * Uses UTF-8 for device names from PortAudio to resolve display problems on non-English systems. (PR #153)
    * Resolves crash when using click to tune feature on main window. (PR #157)
    * Resolves issue where test plots inside Audio Options dialog hang during test. (PR #154)
    * Disable multi-RX options in Tools->Options when a session is active. (PR #154)
    * Resolves buffer overflow when using mono-only TX sound devices. (PR #169)
2. Enhancements:
    * Updates mode indicator on transition between TX and RX instead of only on start. (PR #158)
    * Updates PSK Reporter feature to use new Codec2 reliable\_text API. (PR #156, #162, #166, #168)
    * Suppress unnecessary rig_init() calls to prevent FreeDV from changing the current VFO. (PR #173)

_Note: The PSK Reporter feature beginning in this release is incompatible with versions older than 1.6.1 due to a change in how callsigns are encoded._

## V1.6.0 August 2021

1. Bugfixes: 
    * Suppressed clipping of TX speech when PTT is released. (PR #123)
    * Added missing mode labels for 800XA and 2400B as a result of implementing multi-RX in 1.5.3. (PR #128)
    * Fixed analog passthrough when using 2400B. (PR #130)
    * Fixed non-responsive scroll controls on macOS. (PR #139)
    * Auto EQ now working for 800XA. (PR #141)
    * Reset scatter plot state when multi-RX switches modes. (PR #146)
    * Use selected sound device sample rates for the equalizer controls. (PR #142)
2. Enhancements:
    * Frequency ticks moved to the top of the waterfall. (PR #115)
    * Optimized rendering code for the waterfall display to improve responsiveness on slower machines. (PR #127, #137)
    * Fixed navigation issues encountered while using screen readers. (PR #121)
    * Allow main window to expand horizontally for shorter displays. (PR #135, #121)
    * Allow autoconversion of voice keyer file to selected TX mode's sample rate. (PR #145)
    * Multi-RX: decode each supported mode on its own thread. (PR #129)
3. New features:
    * Added support for alternative configuration files by specifying -f/--config options. (PR #119, #125)
    * Added support for PTT input, e.g. for foot switches. (PR #136)
4. Build system:
    * Use MacPorts/Homebrew PortAudio for macOS builds. (PR #134, #138)
    * Bootstrapped wxWidgets now uses version 3.1.5. (PR #147)
    * Added support for bootstrapped wxWidgets on Windows builds. (PR #124)
    * Updated Docker container for Windows builds to Fedora 34. (PR #124)
    * Created "make dist" target for easy tarball generation. (PR #152)

## V1.5.3 April 2021

1. Simultaneous decode of 2020, 1600 and 700C/D/E (without needing to push Stop first, change the mode and push Start again).
2. Dynamic switching of the current Tx mode between the aforementioned modes, again without needing to restart the session.
3. A Tx level slider on the right hand side of the main screen to fine-tune transmit output (to more easily avoid clipping ALC and conflicting with other soundcard ham radio applications).

## V1.5.2 January 2021

1. Updates storage for sound card configuration to use device names instead of IDs.
2. Detects changes to computer sound card configuration and notifies user when devices go away.

## V1.5.1 January 2021

1. Experimental support for reporting to [PSK Reporter](https://pskreporter.info) added.
2. Bug fixes with audio configuration to allow mono devices to be used along with stereo ones.
3. Tweaks to user interface and record/playback functionality to improve usability.
4. Bug fixes and tweaks to improve voice keyer support.

## V1.5.0 December 2020

1. FreeDV 700E, better performance than 700D on fast fading channels
1. FreeDV 700D/700E clipper to increase average transmit power by 6dB

## V1.4.3 August 2020

1. Maintenance Release (no major new features)
1. Changes to support wxWidgets 3.1 (but Windows versions built against wxWidgets 3.0)
1. Under the hood - OFDM modem has been refactored, shouldn't affect freedv-gui operation

## V1.4.2 July 2020

1. Maintenance Release (no major new features)
1. Improved squelch/audio pass through on 700D/2020/2400B
1. Under the hood - Codec2 library has been refactored, shouldn't affect freedv-gui operation
1. Removed Project Horus support (now being maintained outside of Codec2/FreeDV)

## V1.4 June-October 2019

1. FreeDV 2020, Project Horus Binary Modes.
1. [Improved OFDM Modem Acquisition](http://www.rowetel.com/?p=6824), this will improve sync time on FreeDV 700D and 2020 on HF fading channels, and can also handle +/- 60 Hz frequency offsets when tuning.
1. Fixed FreeDV 700C frequency offset bug fix, was losing sync at certain frequency offsets.
1. Wide bandwidth phase estimation and DPSK for OFDM modes (700D/2020) for fast fading/QO-100 channels (Tools-Options)
1. Better speech quality on FreeDV 700C/700D with Auto equaliser (Tools-Filter)

## V1.3 May 2018

* FreeDV 700D

# References

* [FreeDV Web site](http://freedv.org)
* [FreeDV Technology Overview](https://github.com/drowe67/codec2/blob/master/README_freedv.md)
* [Digitalvoice mailing list](https://groups.google.com/forum/#!forum/digitalvoice)
 <|MERGE_RESOLUTION|>--- conflicted
+++ resolved
@@ -787,11 +787,8 @@
     * Updates to reflect LPCNet decoupling from Codec2 (PR #274)
 2. Bugfixes:
     * Add missed UI disable on startup for 2020B mode. (PR #279)
-<<<<<<< HEAD
     * Fixed TX audio dropouts when using different sample rates. (PR #287)
-=======
     * Remove sample rates above 48K from audio configuration. (PR #288)
->>>>>>> 3adb26c2
 3. Enhancements:
     * Add alternate method of determining 2020 support for non-x86 machines. (PR #280)
     * Remove unnecessary BW and DPSK options from UI. (PR #283)
