--- conflicted
+++ resolved
@@ -892,11 +892,8 @@
 ## TBD TBD 2024
 
 1. Bugfixes:
-<<<<<<< HEAD
     * Remove TX attenuation and squelch tooltips. (PR #717)
-=======
     * Disable 800XA radio button when in RX Only mode. (PR #716)
->>>>>>> 761fc009
 
 ## V1.9.9.1 April 2024
 
