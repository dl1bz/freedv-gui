--- conflicted
+++ resolved
@@ -782,13 +782,10 @@
     * PSK Reporter: Performs reporting in background instead of hanging the caller of the PskReporter class. (PR #214)
     * PSK Reporter: Suppress reporting if we're playing back a radio file (to avoid false reports). (PR #214)
     * Filter dialog: Increase length of vertical sliders to simplify fine-tuning. (PR #224)
-<<<<<<< HEAD
     * Modem compression (Tools-Options-Modem Clipping checkbox) added to FreeDV 2020 for increased RMS power. (PR #211)
     * Added experimental 2020A and 2020B modes. (PR #211)
-=======
     * Refactored audio handling to use pipeline design pattern. (PR #219)
     * Eliminated requirement to use the same audio sample rate for both mic and speaker devices. (PR #219)
->>>>>>> 067ca590
 2. Build system:
     * Add spell checking of codebase on every Git push. (PR #216)
     * Build Windows build on every Git push. (PR #220)
