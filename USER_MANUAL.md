# Introduction

FreeDV GUI (or just FreeDV) is a GUI program for Linux, Windows, and
OSX for running FreeDV on a desktop PC or laptop.

This is a live document.  Notes on new FreeDV features are being added as they are developed. 

# Getting Started

This section contains instructions to help you get started.

## Easy Setup

Upon starting FreeDV for the first time, the Easy Setup dialog will appear. This
is a streamlined setup process for FreeDV optimized for hardware commonly used
by amateur radio operators and is divided into three sections:

1. Sound card configuration,
2. CAT/PTT control, and
3. Reporting.

These sections are shown below:

![Easy Setup dialog](contrib/easy_setup.png)

Note that you can always return to this dialog by going to *Tools - Easy Setup*.

### Sound Card Configuration

To configure your sound card(s) using Easy Setup, simply select the sound device 
associated with your radio and the microphone and speaker devices you wish to use
to hear decoded audio as well as to transmit audio. If you're setting up a receive-only
station, you can choose "None" for the transmit audio device.

Additionally, if you are using a Flex 6000 series radio on the Windows platform, 
FreeDV will automatically select the DAX TX sound device. It is necessary only to 
select the correct "slice" for the radio sound device and the two devices to use for 
analog receive and transmit (e.g. your computer's built in microphone and speaker devices).

Note that some configurations (for example, SDR setups involving multiple radio sound
devices) may not be able to be configured with Easy Setup. For those, you can choose
the "Advanced" button and proceed to "Advanced Setup" below.

### CAT/PTT control

Easy Setup supports three methods of radio control:

1. No radio control (e.g. using a VOX audio device such as SignaLink),
2. Hamlib CAT control, and
3. Serial port PTT control.

Simply select the option that matches your radio setup and the required fields will
appear. For Hamlib, these are typically the type of radio you're using as well as the
serial port it's connected to (or TCP/IP hostname:port). Serial port PTT control requires 
the serial port your radio is using as well as whether your radio's PTT is triggered
via the RTS or DTR pin (and the required polarity for either).

If required, the "Advanced" button in this section will allow you to configure PTT input
(e.g. for a footswitch) and additional VOX related options. The "Test" button will
emit a constant carrier on the selected radio sound device as well as enable PTT to allow
you to adjust your radio sound levels (see "Sound Card Levels" below).

### Reporting

While not required, it is recommended to enable reporting so that others
can see who is currently receiving them. Both sides of a contact must have this enabled
in order for this feature to work. To configure reporting, simply enable
the feature here and enter your callsign and current grid square.

For more information about the reporting feature, see the "FreeDV Reporting" section below.

## Advanced Setup

### Sound Card Configuration

#### Receive Only (One Sound Card)

For this setup, you just need the basic sound hardware in your computer, 
for example a microphone/speaker on your computer.

1. Open the *Tools - Audio Config* Dialog
1. At the bottom select *Receive* Tab
1. In *Input To Computer From Radio* select your default sound input device (usually at the top)
1. In the *Output From Computer To Speaker/Headphones* window select your default sound output device (usually at the top)
1. At the bottom select *Transmit* Tab
1. In *Input From Microphone To Computer* window select *none*
1. In *Output From Computer To Radio* window select *none*
1. Press OK to close the dialog

When you press Start FreeDV will start decoding any incoming signals
on the microphone input, playing the decoded audio out of your
speaker.  If no valid FreeDV signals are received, no audio will be
played.

If you connect the microphone input on your computer to your radio
receiver, you can decode off air signals.  If you have a rig
interface, try configuring that as the *From Radio To Computer*
device, with your computer's sound card as the *From Computer To
Speaker/Headphone* device.

If you don't have anyone to transmit FreeDV signals to you, try the
test wave files in the next section.

#### Transmit/Receive (Two Sound Cards)

For Tx/Rx operation you need to configure two sound cards, by setting
up Tools - Audio Config *Transmit* and *Receive* Tabs.

When receiving, FreeDV off-air signals **from** your radio are decoded
by your computer and sent **to** your speaker/headphones, where you
can listen to them.

When transmitting, FreeDV takes your voice **from** the microphone,
and encodes it to a FreeDV signal in you computer which is sent **to**
your radio for transmission over the air.

Tab | Sound Device | Notes
--------------- | ---------------------------------------------- | ----------------------------------------------
Receive Tab | Input To Computer From Radio | The off air FreeDV signal **from** your radio rig interface to your computer
Receive Tab | Output From Computer To Speaker/Headphones | The decoded audio from your computer to your Speaker/Headphones
Transmit Tab | Input From Microphone To Computer | Your voice from the microphone to your computer
Transmit Tab | Output From Computer To Radio | The FreeDV signal from your computer sent **to** your rig interface for Tx

#### Changing Audio Devices

If you change audio devices (e.g. add or remove sound cards, USB hardware), it's a good idea to check the Tools/Audio Config dialog before pressing **Start**, to verify the audio devices are as expected. This is particularly important if any audio devices e.g. Headsets, USB Sound Cards, or Virtual Cables have been disconnected since the last time FreeDV was used.

Hitting **Refresh** in the lower left hand corner of the Tools/Audio Config will normally update the audio devices list. Keeping a screen shot of a known working configuration will be useful for new users. Unexpected audio configuration changes may also occur following a Windows updates.

Another solution is to re-start FreeDV and check Tools/Audio Config again after changing any audio hardware.

### PTT Configuration

The Tools - PTT dialog supports three different ways to control PTT on
your radio:

+ VOX: sends a tone to the left channel of the Transmit/To Radio sound card
+ Hamlib: support for many different radios via the Hamlib library and a serial port (or via TCP/IP for some devices, e.g. SDRs or FLrig/rigctld).
+ Serial Port: direct access to the serial port pins

You may also optionally configure a second serial port for PTT input.
This can be useful for interfacing devices like foot switches to 
FreeDV. If configured, FreeDV will switch into transmit mode (including
sending the needed Hamlib or serial commands to initiate PTT) when it
detects the configured signal.

Once you have configured PTT, try the **Test** button.

Serial PTT support is complex.  We get many reports that FreeDV
PTT doesn't work on a particular radio, but may work fine with other
programs such as Fldigi.  This is often a mismatch between the serial
parameters Hamlib is using with FreeDV and your radio. For example you
may have changed the default serial rate on your radio. Carefully
check the serial parameters on your radio match those used by FreeDV
in the PTT Dialog.

Also see [Common Problems](#common-problems) section of this manual.

#### HamLib

Hamlib comes with a default serial rate for each radio.  If your radio
has a different serial rate change the Serial Rate drop down box to
match your radio.

When **Test** is pressed, the "Serial Params" field is populated and
displayed.  This will help track down any mismatches between Hamlib
and your radio.

If you are really stuck, download Hamlib and test your radio's PTT
using the command line ```rigctl``` program.

#### Icom Radio Configuration 

If using an Icom radio, Hamlib will use the radio's default CI-V address
when connecting. If this has been changed, you can specify the correct
address in the "Radio Address" field (valid values are 00 through FF
in hexadecimal). 

Note that "00" is the "wildcard" CI-V address. Your radio must have the 
"CI-V Transceive" option enabled in order for it to respond to commands
to that address. Otherwise, FreeDV must be configured to use the same
CI-V address as configured in the radio. For best results, ensure that
there are no other Icom/CI-V capable devices in the chain if 
"00"/"CI-V Transceive" is used.

#### Changing COM Port On Windows

If you change the COM port of a USB-Serial device in Device Manager,
please unplug and plug back in the USB device.  Windows/FreeDV won't
recognise the device on the new COM Port until it has been
unplugged/plugged.

## Test Wave Files

In the installation are audio files containing off-air FreeDV modem signals. 
There is one file per FreeDV mode and are in the following locations depending 
on platform:

| Platform | Typical Location                                             |
|----------|--------------------------------------------------------------|
| Windows  | C:\\Program Files\\FreeDV [version]\\share\\freedv-gui\\wav  |
| Linux    | /usr/share/freedv-gui/wav or /usr/local/share/freedv-gui/wav |
| macOS    | See https://github.com/drowe67/freedv-gui/tree/master/wav    |

To play these files, first select a FreeDV mode and press Start.  Then 
choose a file using "Tools - Start/Stop Play File From Radio".  You should 
then hear decoded FreeDV speech.

These files will give you a feel for what FreeDV signals sound like,
and for the basic operation of the FreeDV software.

## Sound Card Levels

Sound card levels are generally adjusted in the computer's Control
Panel or Settings, or in some cases via controls on your rig interface
hardware or menus on your radio. In-app adjustments can also be done
by using the 'TX Level' slider at the bottom of the main screen; anything
below 0 dB attenuates the transmit signal.

When FreeDV is running, you can observe the sound card signals in the
main window tabs (From Radio, From Mic, To Speaker).

1. On receive, FreeDV is not very sensitive to the **From Radio**
level, adjust so it is mid-range and not clipping.  FreeDV uses phase
shift keying (PSK) so is not sensitive to amplitude.

1. The transmit level from your computer to your radio is important.
On transmit, adjust your level so that the ALC is **just** being
nudged.  More **is not better** with the FreeDV transmit signal.
Overdriving your transmitter will lead to a distorted transit signal, and
a poor SNR at the receiver.  This is a very common problem.

1. FreeDV 700D and 700E can drive your transmitter at an average power of 40% of its peak power rating.  For example 40W RMS for a 100W PEP radio. Make sure your transmitter can handle continuous power output at these levels, and reduce the power if necessary.

1. Adjust the microphone audio so the peaks are not clipping, and the
average is about half the maximum.

## Audio Processing

FreeDV likes a clean path through your radio.  Turn all audio
processing **OFF** on transmit and receive:

+ On receive, DSP noise reduction should be off.

+ On transmit, speech compression should be off.

+ Keep the receive audio path as "flat" as possible, no special filters.

+ FreeDV will not work any better if you band pass filter the off air
received signals.  It has its own, very tight filters in the
demodulator.

## USB or LSB?

On bands below 10 MHz, LSB is used for FreeDV.  On 10MHz and above, USB is used. After much debate, the FreeDV community has adopted the same conventions as SSB, based on the reasoning that FreeDV is a voice mode.

As an aid to the above, FreeDV will show the current mode on the bottom of the window upon pressing the Start button if Hamlib is enabled and your radio supports retrieving frequency and mode information over CAT. If your radio is using an unexpected mode (e.g. LSB on 20 meters), it will display that mode on the bottom of the window next to the Clear button in red letters. When a session is not active, Hamlib isn't enabled, or if your radio doesn't support retrieving frequency and mode over CAT, it will remain grayed out with "unk" displaying instead of the mode (for "unknown").

# Voice Keyer

The Voice Keyer Button on the front page puts FreeDV and your radio into 
transmit, reads a wave file of your voice to call CQ, and then switches to 
receive to see if anyone is replying.  If you press the space bar or click
the PTT button, the voice keyer stops.  If a signal with a valid sync is 
received for a few seconds the voice keyer also stops.

The Audio tab inside Tools-Options can be used to select the wave file, set 
the Rx delay, and number of times the tx/rx cycle repeats.

# Quick Record

To quickly record incoming signals from the radio, a 'Record' button is provided
in the main window. Clicking this button will create a file beginning with the
name "FreeDV_FromRadio" and containing the current date and time. Clicking 'Record'
again will stop recording.

The Audio tab inside Tools-Options allows control of where these recordings are
saved. By default, this is inside the current user's Documents folder.

# Multiple Configurations

By default, FreeDV uses the following locations to store configuration:

* Linux: ~/.FreeDV 
* macOS: ~/Library/Preferences/FreeDV\ Preferences
* Windows: Registry (HKEY\_CURRENT\_USER\\SOFTWARE\\CODEC2-Project\\FreeDV)

If you'd like to store the configuration in another location (or store multiple configurations),
FreeDV accepts the -f (or --config) command line arguments to provide an alternate location. An
absolute path is recommended here; however, if only a relative path is provided, it will be relative
to the following locations:

* Linux: ~/
* macOS: ~/Library/Preferences/
* Windows: C:\\Users\\[username]\\AppData\\Roaming

## Executing FreeDV With a Different Configuration (Windows)

On Windows, you can create shortcuts to FreeDV with different file names for the "-f" command line
option as described above. To create a shortcut, right-click on the Desktop or in File Explorer and 
choose New->Shortcut. Click on Browse and navigate to one of the following paths:

* C:\\Program Files\\FreeDV [version]\\bin\\freedv.exe
* C:\\Program Files (x86)\\FreeDV [version]\\bin\\freedv.exe (if the 32 bit version is installed on a 64 bit machine)

Click Next and give the shortcut a unique description (e.g. "FreeDV IC-7300"). Then push Finish to create the shortcut.

Once the shortcut has been created, right-click it and choose Properties. Find the Shortcut tab in the resulting dialog
box and add "-f" followed by the desired filename to the end of the text in the Target field. Do not add any other
quote marks.

For example, to use a file called IC7300.conf stored in the Hamradio directory on the C drive the Target field should 
appear as follows:

"C:\\Program Files\\FreeDV [version]\\bin\\freedv.exe" -f C:\\Hamradio\\IC7300.conf

# FreeDV Reporting

FreeDV has the ability to send FreeDV signal reports to various online spotting services
by enabling the option in Tools-Options (in the Reporting tab) and specifying your callsign 
and Maidenhead grid square. When enabled, this causes FreeDV to disable the free form **Txt Msg** 
field and only transmit the **Callsign** field. As this uses a different encoding format 
from the free-form text field, both sides of the contact must have this enabled for the 
contact to be reported.

FreeDV validates the received information before submitting a position report. This 
is to ensure that FreeDV does not report invalid callsigns to the service (e.g. ones that don't exist 
or that correspond to real non-FreeDV users). However, if the reporting function is disabled,
all received text will display in the main window even if it has errors.

The following services are currently supported and can be individually enabled or disabled
along with the reporting feature as a whole:

* [PSK Reporter](https://pskreporter.info/) (using the "FREEDV" mode)
* [FreeDV Reporter](https://freedv-reporter.k6aq.net/)

The frequency that FreeDV reports is set by changing the "Report Frequency" drop down box in the main window. This 
is in kilohertz (kHz) and will turn red if the entered value is invalid. If Hamlib support is also enabled, 
this frequency will automatically remain in sync with the current VFO on the radio (i.e. if the frequency is changed
in the application, the radio will also change its frequency).

FreeDV will also show the callsigns of previously received signals. To view those, click on the arrow
next to the last received callsign at the bottom of the window. These are in descending order by time
of receipt (i.e. the most recently received callsign will appear at the top of the list).

# Multiple Mode Support

FreeDV can simultaneously decode the following modes when selected prior to pushing "Start":

* 2020/2020B
* 700C/D/E
* 1600

In addition, FreeDV can allow the user to switch between the above modes for transmit without having to push "Stop" first. 
These features can be enabled by going to Tools->Options->Modem and checking the "Simultaneously Decode All HF Modes" option. Note that
this may consume significant additional CPU resources, which can cause decode problems. In addition, these features are automatically
disabled if 800XA or 2400B are selected before pushing "Start" due to the significant additional CPU resources required to decode these
modes.

By default, FreeDV will use as many threads/cores in parallel as required to decode all supported HF modes. On some slower systems, it may be
necessary to enable the "Use single thread for multiple RX operation" option as well. This results in FreeDV decoding each mode in series
and additionally short circuits the list of modes to be checked when in sync.

Additionally, the squelch setting with simultaneous decode enabled is relative to the mode that supports the weakest signals 
(currently 700D).  The squelch for other modes will be set to a value higher than the slider (which is calculated by adding the 
difference between the "Min SNR" of 700D and the mode in question; see "FreeDV Modes" below). For example, the squelch for 700E
when the squelch slider is set to -2.0 becomes 1.0dB. This is designed to reduce undesired pops and clicks due to false decodes.

# FreeDV Modes

The following table is a guide to the different modes, using
analog SSB and Skype as anchors for a rough guide to audio quality:

Mode | Min SNR | Fading | Latency | Speech Bandwidth | Speech Quality
--- | :---: | :---: | :---: | :---: | :---:
SSB | 0 | 8/10 | low | 2600 | 5/10
1600 | 4 | 3/10 | low | 4000 | 4/10
700C | 2  | 6/10 | low |  4000 | 3/10
700D | -2 | 4/10 | high | 4000 | 3/10
700E | 1 | 7/10 | medium | 4000 | 3/10
2020 | 4  | 4/10 | high | 8000 | 7/10
Skype | - |- | medium | 8000 | 8/10

The Min SNR is roughly the SNR where you cannot converse without
repeating yourself.  The numbers above are on channels without fading
(AWGN channels like VHF radio).  For fading channels the minimum SNR
is a few dB higher. The Fading column shows how robust the mode is to
HF Fading channels, higher is more robust.

The more advanced 700D and 2020 modes have a high latency due to the
use of large Forward Error Correction (FEC) codes.  They buffer many
frames of speech, which combined with PC sound card buffering results
in end-to-end latencies of 1-2 seconds.  They may take a few seconds to
sync at the start of an over, especially in fading channels.

## FreeDV 700D

In mid 2018 FreeDV 700D was released, with a new OFDM modem, powerful
Forward Error Correction (FEC) and optional interleaving.  It uses the
same 700 bit/s speech codec at 700C. It operates at SNRs as low as
-2dB, and has good HF channel performance.  It is around 10dB better
than FreeDV 1600 on fading channels, and is competitive with SSB at
low SNRs.  The FEC provides some protection from urban HF noise.

FreeDV 700D is sensitive to tuning.  To obtain sync you must be within
+/- 60Hz of the transmit frequency.  This is straightforward with
modern radios which are generally accurate to +/-1 Hz, but requires
skill and practice when used with older, VFO based radios.

## FreeDV 700E

FreeDV 700E was developed in December 2020 using lessons learned from on air operation of 700C and 700D.  A variant of 700D, it uses a shorter frame size (80ms) to reduce latency and sync time.  It is optimised for fast fading channels channels with up to 4Hz Doppler spread and 6ms delay spread.  FreeDV 7000E uses the same 700 bit/s codec as FreeDV 700C and 700D.  It requires about 3dB more power than 700D, but can operate reliably on fast fading channels.

The 700E release also includes optional compression (clipping) of the 700D and 700E transmit waveforms to reduce the Peak to Average Power Ratio to about 4dB.  For example a 100W PEP transmitter can be driven to about 40W RMS.  This is an improvement of 6dB over previous releases of FreeDV 700D. Before enabling the clipper make sure your transmitter is capable of handling sustained high average power without damage.  

Clipping can be enabled via Tools-Options.

On good channels with high SNR clipping may actually reduce the SNR of the received signal.  This is intentional - we are adding some pre-distortion in order to increase the RMS power.  Forward error correction (FEC) will clean up any errors introduced by clipping, and on poor channels the benefits of increased signal power outweigh the slight reduction in SNR on good channels.

## FreeDV 2020

FreeDV 2020 was developed in 2019.  It uses an experimental codec
based on the LPCNet neural net (deep learning) synthesis engine
developed by Jean-Marc Valin.  It offers 8 kHz audio bandwidth in an
RF bandwidth of just 1600 Hz.  FreeDV 2020 employs the same OFDM modem
and FEC as 700D.

The purpose of FreeDV 2020 is to test neural net speech coding over HF
radio.  It is highly experimental, and possibly the first use of
neural net vocoders in a real world, over the air system.

FreeDV 2020 is designed for slow fading HF channels with a SNR of 10dB
or better.  It is not designed for fast fading or very low SNRs like
700D.  It is designed to be a high quality alternative to SSB in
channels where SSB is already an "arm-chair" copy.  On an AWGN (non-
fading channel), it will deliver reasonable speech quality down to 2dB
SNR.

FreeDV 2020 Tips:

1. It requires a modern (post 2010) Intel CPU with AVX support.  If you
   don't have AVX the FreeDV 2020 mode button will be grayed out.
1. Some voices may sound very rough.  In early testing
   about 90% of speakers tested work well.
1. Like 700D, you must tune within -/+ 60Hz for FreeDV 2020 to sync.
1. With significant fading, sync may take a few seconds.
1. There is a 2 second end-to-end latency.  You are welcome to try tuning
   this (Tools - Options - FIFO size, also see Sound Card Debug
   section below).

## FreeDV 2020B

Experimental mode developed in February 2022.  The goal of this mode is to improve the performance of FreeDV 2020 over HF channels.

Here are the three main innovations, and the theoretical improvements:

1. Compression (clipping) of the 2020x modem waveforms has been added, which is worth about 4dB. This should also improve the original FreeDV 2020 mode.  The Clipping checkbox is located on Tools-Options-Modem.  As per the other warnings in this manual please make sure you transmitter can handle the higher RMS power.
1. 2020B is like 700E to 700D - it works with fast fading but requires a few more dB of SNR. This will make it usable in European Winter (or over the South Pole Argentina to Australia) type channels - if you have enough SNR. The challenge with this mode is squeezing all the information we need (enough pilots symbols for fast fading, LPCNet, FEC bits) into a 2100 Hz channel - we are pushing up again the edges of many SSB filters. It also uses unequal FEC, just the most important 11 bits are protected.

This modes is under development and may change at any time.  If you experience comparability issues with another operator - check your Git Hash values on the Help-about menu to ensure you are running the same versions of LPCNet and codec2.

It is recommended that multi-rx be disabled when using 2020B. This mode is not supported by multi-rx, you will need to manually coordinate the mode with other stations.

# Tools Menu

## Tools - Filter

This section describes features on Tools-Filter.  

Control | Description
 -------------------------- | ------------------------------------------------------------------------ |
Noise Suppression | Enable noise suppression, dereverberation, AGC of mic signal using the Speex pre-processor
700C/700D Auto EQ | Automatic equalisation for FreeDV 700C and FreeDV 700D Codec input audio

Auto EQ (Automatic Equalisation) adjusts the input speech spectrum to best fit the speech codec. It can remove annoying bass artefacts and make the codec speech easier to understand.

* [Blog Post on Auto EQ Part 1](http://www.rowetel.com/?p=6778)
* [Blog Post on Auto EQ Part 2](http://www.rowetel.com/?p=6860)

## Tools - Options

### Modem Options

Control | Description
 ------------------------------ | ----------------------------------------------------------------------------- |
Clipping | Increases the average power. Ensure your transmitter can handle high RMS powers before using!
700C Diversity Combine | Combining of two sets of 700C carriers for better fading channel performance
TX Band Pass Filter | Reduces TX spectrum bandwidth

# Helping Improve FreeDV

If you have an interesting test case, for example:

1. FreeDV working poorly with a particular person or microphone.
1. Poor over the air performance on a fast fading channel.
1. Problems with sync on strong signals.
1. A comparison with SSB.

Please send the developers an off air recording of the signal.  FreeDV can record files from your radio using Tools-Record File from Radio.  A recording of 30 to 60 seconds is most useful.

With a recording we can reproduce your exact problem.  If we can reproduce it we can fix it. Recordings are much more useful than anecdotes or subjective reports like "FreeDV doesn't work", "SSB is better", or "On 23 December it didn't work well on grid location XYZ".  With subjective reports problems are impossible to reproduce, cannot be fixed, and you are unlikely to get the attention of the developers.

# Multiple Panes in GUI window

It is possible to have multiple panes opened within the GUI window for example, to observe both the Waterfall and Spectrum Tabs. New panes may be added above, below, left or right of existing panes.

A new visible pane is created by hovering the cursor over the required Tab, click and hold the left mouse button and drag the Tab to the required position and releasing the mouse button. If currently two panes are stacked vertically a third pane may be added either beside either pane or to the left/right of both panes.  If the Tab is required adjacent to both panes then it must be dragged to the left/right of the junction of the existing Tabs.

As the Tab is dragged into position a faint blue/grey image will show the position to be occupied by the pane. Panes may be relocated back to the menu bar by a similar process.

Tabs can be resized as required by hovering the cursor over the border and clicking and holding the left mouse button and dragging to required size.

The layout is not saved when the program is exited and must be recreated next time the program is started

![Multiple Panes](contrib/multiple_panes.png)

# Advanced/Developer Features

## Stats Window

Located on the lower left hand side of the main screen.

Term | Notes
--- | --- |
Bits | Number of bits demodulated
Errs | Number of bit errors detected
Resyncs | Number of times the demodulator has resynced
ClkOff | Estimated sample clock offset in parts per million
FreqOff | Estimated frequency offset in Hz
Sync | Sync metric (OFDM modes like 700D and 2020)
Var | Speech encoder distortion for 700C/700D (see Auto EQ)

The sample clock offset is the estimated difference between the
modulator (tx) and demodulator (rx) sample clocks.  For example if the
transmit station sound card is sampling at 44000 Hz and the receive
station sound card 44001 Hz, the sample clock offset would be
((44000-44001)/44000)*1E6 = 22.7 ppm.

## Timing Delta Tab

This indicates the symbol timing estimate of the demodulator, in the
range of +/- 0.5 of a symbol.  With off air signals this will have a
sawtooth appearance, as the demod tracks the modulator sample clock.
The steeper the slope, the greater the sample clock offset.

* [FreeDV 1600 Sample Clock Offset Bug](http://www.rowetel.com/?p=6041)
* [Testing a FDMDV Modem](http://www.rowetel.com/?p=2433)

## UDP Messages

When FreeDV syncs on a received signal for 5 seconds, it will send a
"rx sync" UDP message to a port on your machine (localhost).  An
external program or script listening on this port can then take some
action, for example send "spotting" information to a web server or
send an email your phone.

Enable UDP messages on Tools-Options, and test using the "Test"
button.

On Linux you can test reception of messages using netcat:
```
  $ nc -ul 3000
```  
A sample script to email you on FreeDV sync: [send_email_on_sync.py](src/send_email_on_sync.py)

Usage for Gmail:
```
python send_email_on_sync.py --listen_port 3000 --smtp_server smtp.gmail.com \
--smtp_port 587 your@gmail.com your_pass
```

## Sound Card Debug

These features were added for FreeDV 700D, to help diagnose sound card
issues during development.

### Tools - Options dialog:

Debug FIFO and PortAudio counters: used for debugging audio
problems on 700D.  During beta testing there were problems with break
up in the 700D Tx and Rx audio on Windows.

The PortAudio counters (PortAudio1 and PortAudio2) should not
increment when running in Tx or Rx, as this indicates samples are
being lost by the sound driver which will lead to sync problems.

The Fifo counter outempty1 counter should not increment during
Tx, as this indicates FreeDV is not supplying samples fast enough to
the PortAudio drivers.  The results will be resyncs at the receiver.

Check these counters by pressing Start, then Reset them and observe
the counters for 30 seconds.

If the PortAudio counters are incrementing on receive try:

  1. Adjusting framesPerBuffer; try 0, 128, 256, 512, 1024.

  1. Shut down other applications that might be using audio, such as
  Skype or your web browser.

  1. A different sound card rate such as 44.1kHz instead of 48kHz.

  If the outempty1 counter is incrementing on transmit try increasing
  the FifoSize.

  The txThreadPriority checkbox reduces the priority of the main txRx
  thread in FreeDV which may help the sound driver thread process
  samples.

  The txRxDumpTiming check box dumps timing information to a console
  that is used for debugging the rx break up problem on 700D.  Each
  number is how many ms the txRxThread took to run.

  The txRxDumpTiming check box dumps the number of samples free in the
  tx FIFO sending samples to the Tx.  If this hits zero, your tx audio
  will break up and the rx will lose sync.  Tx audio break up will
  also occur if you see "outfifo1" being incremented on the "Fifo"
  line during tx.  Try increasing the FifoSize.

## Test Frame Histogram

This feature was developed for testing FreeDV 700C.  Select the Test
Frame Histogram tab on Front Page

Displays BER of each carrier when in "test frame" mode.  As each QPSK
carrier has 2 bits there are 2*Nc histogram points.

Ideally all carriers will have about the same BER (+/- 20% after 5000
total bit errors), however problems can occur with filtering in the
tx path.  If one carrier has less power, then it will have a higher
BER.  The errors in this carrier will tend to dominate overall
BER. For example if one carrier is attenuated due to SSB filter ripple
in the tx path then the BER on that carrier will be higher.  This is
bad news for DV.

Suggested usage:

1. Transmit FreeDV in test frame mode.  Use a 2nd rx (or
get a friend) to monitor your rx signal with FreeDV in test frame
mode.  

1.  Adjust your rx SNR to get a BER of a few % (e.g. reduce tx
power, use a short antenna for the rx, point your beam away, adjust rx
RF gain).  

1. Monitor the error histogram for a few minutes, until you have say
5000 total bit errors.  You have a problem if the BER of any carrier
is more than 20% different from the rest.

1. A typical issue will be one carrier at 1.0 and the others at 0.5,
indicating the poorer carrier BER is twice the larger.

## Full Duplex Testing with loopback

Tools - Options - Half Duplex check box

FreeDV GUI can operate in full duplex mode which is useful for
development or listening to your own FreeDV signal as only one PC is
required.  Normal operation is half duplex.

Tx and Rx signals can be looped back via an analog connection between
the sound cards.

On Linux, using the Alsa loopback module:
```
  $ sudo modprobe snd-aloop
  $ ./freedv

  In Tools - Audio Config - Receive Tab  - From Radio select -> Loopback: Loopback PCM (hw:1,0)
                          - Transmit Tab - To Radio select   -> Loopback: Loopback PCM (hw:1,1)
```

# Tips

1. The space bar can be used to toggle PTT.
1. You can left click on the main window to adjust tuning, the vertical red line on the frequency scale will show the current centre frequency.  FreeDV will automatically track any drift once it syncs.

# Common Problems

## FreeDV Sets Radio To Wrong Mode

By default, FreeDV attempts to set the radio's mode to DIGU/USB-D (or LSB equivalent for 40 meters and below). Some radios
do not support data modes and only have USB and LSB. For these, you can go to Tools->Options->Rig Control and check the
"Use USB/LSB instead of DIGU/DIGL" option. This will cause FreeDV to use the standard USB and LSB modes for rig control instead.

Note that for best results, your radio should have all processing disabled if you're using the standard USB/LSB modes. This
disabling of processing typically takes place when using data mode.

## Overdriving Transmit Level

This is a very common problem for first time FreeDV users.  Adjust your transmit levels so the ALC is just being nudged. More power is not better with FreeDV.  An overdriven signal will have poor SNR at the receiver.  For FreeDV 700D/700E operation with the clipper, make sure your transmitter can sustain high average power levels without damage (e.g. 40W RMS on a 100W PEP radio).

## I can't set up FreeDV, especially the Sound Cards

This can be challenging the first time around:

1. Try a receive only (one audio card) set up first.

1. Ask someone who already runs FreeDV for help.

1. If you don't know anyone local, ask for help on the digital voice
mailing list.  Be specific about the hardware you have and the exact
nature of your problem.

## Hamlib does not work with my Icom radio

The most common issue with Icom radios is that the CI-V address configured
in FreeDV does not match the address configured in the radio. Ensure that
the CI-V address in both FreeDV and on the radio are the same. If "00" is
used on the FreeDV side, ensure that the "CI-V Transceive" option is enabled
on the radio or else the radio will not respond to requests directed to that
address.

On newer radios (e.g. 7300, 7610), you may also need to set "CI-V USB Echo Back" 
to ON as this may be set to OFF by default.

## I need help with my radio or rig interface

There are many radios, many computers, and many sound cards.  It is
impossible to test them all. Many radios have intricate menus with
custom settings.  It is unreasonable to expect the authors of FreeDV to
have special knowledge of your exact hardware.

However someone may have worked through the same problem as you.  Ask
on the digital voice mailing list.

## Can't hear anything on receive

Many FreeDV modes will not play any audio if there is no valid signal.
You may also have squelch set too high.  In some modes the **Analog**
button will let you hear the received signal from the SSB radio.

Try the Test Wave Files above to get a feel for what a FreeDV signal
looks and sounds like.

## The signal is strong but FreeDV won't get sync and decode

Do you have the correct sideband? See USB or LSB section.

Is it a FreeDV signal?  SSTV uses similar frequencies. To understand what FreeDV sounds like, see the Test Wave Files section.

## Trouble getting Sync with 700D

You need to be within +/- 60 Hz on the transmit signal.  It helps if
both the Tx and Rx stations tune to known, exact frequencies such as
exactly 7.177MHz.  On channels with fast fading sync may take a few
seconds.

## PTT doesn't work.  It works with Fldigi and other Hamlib applications.

Many people struggle with initial PTT setup:

1. Read the PTT Configuration section above.

1. Try the Tools - PTT Test function.

1. Check your rig serial settings.  Did you change them from defaults
for another program?

1. Linux version: do you have permissions for the serial port?  Are you a member
of the ```dialout``` group?

1. Ask someone who already uses FreeDV to help.

1. Contact the digital voice mailing list.  Be specific about your
hardware, what you have tried, and the exact nature of the problem.

## I'm on Windows and serial port PTT doesn't work with my USB to serial adapter.

Please verify that you are running the correct drivers for the USB to serial adapter
that you're using. Information and download links for the drivers used by the most
common devices can be found [here](https://www.miklor.com/COM/UV_Drivers.php). 

While it is preferred to use devices that use authorized/original versions of the
various USB to serial chipsets, it is possible to use some cloned devices with 
older drivers. When doing this, you may also need to force Windows to use an older 
version of a driver instead of automatically updating the driver on reboot. See
[here](https://wethegeek.com/how-to-disable-automatic-driver-updates-in-windows-10/)
for instructions on doing so in Windows 10. For Windows 8:

1. Search for "Change device" in the Windows 8 Start menu.
1. Click on where it says "Change device installation settings".
1. Select the "No, let me choose what to do" option.
1. Check the "automatically get the device app" option, then click Save changes to save the settings you just chose.

## FreeDV 2020 mode is greyed out

In order to use FreeDV 2020 mode, you must have one of the following:

1. An Intel based CPU with AVX support. A Microsoft utility called [coreinfo](https://docs.microsoft.com/en-us/sysinternals/downloads/coreinfo)
can be used to determine if your CPU supports AVX.  A * means you have 
AVX, a - means no AVX:

```
AES             -       Supports AES extensions
AVX             *       Supports AVX instruction extensions
FMA             -       Supports FMA extensions using YMM state
```

On Linux, you can check for `avx` in the **flags** section of `/proc/cpuinfo`
or the output of the `lscpu` command:
```
lscpu | grep -o "avx[^ ]*"
```
will display `avx` (or `avx2`) if your CPU supports the instructions.

2. A Mac with an ARM processor (e.g. 2020 Mac Mini or later).

If your system does not meet either (1) or (2), the 2020 option will be grayed out.

## FreeDV 2020 mode is slow on ARM Macs

Preliminary testing on ARM Macs has shown that NEON optimizations in LPCNet are
sufficient to allow 2020 to be whitelisted on those machines. However, this is
definitely experimental. If you are experiencing issues with 2020 mode on these
Macs, please let the development team know so that further investigation can be done.

## I installed a new version and FreeDV stopped working

You may need to clean out the previous configuration.  Try Tools - Restore Defaults.  Set up your sound cards again with Tools - Audio Config.

## FreeDV crashes when I press Start

Have you removed/changed USB audio devices? If you remove/change USB audio devices without pressing Tools - Audio Config, FreeDV may crash.  See Changing Audio Devices above.

## FreeDV can't be opened on OSX because the developer cannot be verified

From January 2020 Apple is enforcing notarization for all OSX applications.  The FreeDV developers do not wish to operate within the Apple ecosystem due to the cost/intrusiveness of this requirement.

![Notarization Error](contrib/osx_notarization1.png)

Security & Privacy shows the Open Anyway option for FreeDV:

![Security and Privacy](contrib/osx_notarization2.png)

![Open FreeDV](contrib/osx_notarization3.png)

Or you can use command line options:

```
xattr -d com.apple.quarantine FreeDV.app
```
or
```
xattr -d -r com.apple.quarantine FreeDV.app
```

# Converting this document to PDF

For the Linux inclined:
```
$ pandoc USER_MANUAL.md -o USER_MANUAL.pdf "-fmarkdown-implicit_figures -o" \
--from=markdown -V geometry:margin=.4in --toc --highlight-style=espresso
```

# Glossary

Term | Notes
------- | ---------------------------------------------------------------------------------------------
AWGN | Additive White Gaussian Noise - a channel with just noise and no fading (like VHF)
FEC | Forward Error Correction - extra bits to we send to protect the speech codec bits
LDPC | Low Density Parity Check Codes - a family of powerful FEC codes

# Release Notes

## TBD TBD 2023

1. Bugfixes:
<<<<<<< HEAD
    * Add missed captures for pavucontrol related handlers (PR #420)
2. Enhancements:
    * Add option to enable/disable Hamlib frequency/mode control. (PR #424)
    * Add option to enable/disable Space key for PTT. (PR #425)
=======
    * Add missed captures for pavucontrol related handlers. (PR #420)
    * Fix issue causing intermittent failures to report the current frequency to FreeDV Reporter. (PR #421)
    * Set initial audio device count on startup. (PR #422)
2. Enhancements:
    * Turn PTT button red when transmitting. (PR #423)
>>>>>>> b68f5e28

## V1.8.10.1 June 2023

1. Bugfixes:
    * Fix bug with FreeDV Reporter going out of sync with radio. (PR #408)
    * Allow frequency to be changed even if mode change fails. (PR #408)
    * Only change mode, not frequency, when going in/out of Analog mode. (PR #414)
    * Fix crash when repeatedly switching in and out of Analog mode. (PR #413)

## V1.8.10 June 2023

1. Build system:
    * Minimum required Codec2 version bumped up to 1.1.0. (PR #383)
    * Disable libusb support for Hamlib on all platforms, not just Windows. (PR #387)
    * Build Hamlib as a dynamic library on Windows and macOS. (PR #395)
2. Bugfixes:
    * Fix incorrect assertion causing crash on certain systems without a microphone. (PR #384)
    * Shrink sliders so that the Filter window can fit on a 720p display. (PR #386, #396)
    * Hamlib: use RIG_VFO_CURR if explicit VFO doesn't work. (PR #385, #400)
    * Fix various misspellings in codebase. (PR #392)
    * Prevent Start/Stop button from being pressed twice in a row during shutdown. (PR #399)
3. Enhancements:
    * Add last received SNR to callsign list. (PR #389, #391)
    * Add support for FreeDV Reporter web-based tool. (PR #390, #402, #404)
    * Defer sound device checking until Start is pushed. (PR #393)
    * Add ability for Hamlib to use RTS/DTR instead of CAT for PTT. (PR #394)
    * Automatically change radio frequency if the reporting frequency changes. (PR #405)

## V1.8.9 April 2023

1. Enhancements:
    * Add 20% buffer for systems that are marginally able to decode 2020. (PR #355)
    * Enable RTS and DTR for PTT input to provide a voltage source for some footswitches. (PR #354)
    * Show previously received callsigns in main window. (PR #362, #378)
    * Add Record button to the main window to easily allow recording of the incoming signal. (PR #369)
    * Open GitHub releases page if Check For Updates is selected. (PR #382)
2. Bugfixes:
    * Fix typo preventing use of Easy Setup when not having a radio configured. (PR #359)
    * Fix issue preventing Yaesu sound devices from appearing in Easy Setup. (PR #371)
    * Fix crash on Windows after resizing the window to hide the waterfall. (PR #366, #375)
    * Use /dev/cu.* instead of /dev/tty.* on macOS. (PR #377)
    * Hamlib: avoid use of rig_get_vfo() for radios with only one VFO. (PR #376)
    * Prevent status bar text from truncating unless required. (PR #379)
    * Prevent devices from rearranging if one disappears. (PR #381)
    * Remove record completion popups to align with file playback behavior. (PR #380)
3. Build system:
    * GitHub action now uses LLVM MinGW for pull requests. (PR #360)
    * Update Speex/Hamlib build code to avoid unnecessary rebuilds. (PR #361)
    * Upgrade Hamlib to version 4.5.5. (PR #361)
    * Fix typo preventing proper naming of installers for test builds. (PR #363)
    * macOS builds should also not use Hamlib master. (PR #364)
4. Cleanup:
    * Remove 'Split' button from UI. (PR #372)
    * Remove dead code for RX/TX loopback buttons. (PR #372)

## V1.8.8.1 March 2023

1. Bugfixes:
    * Downgrade hamlib for Windows and macOS due to PTT and CAT control bugs on various radios. (PR #357)

## V1.8.8 March 2023

1. Bugfixes:
    * Resolve compile failure in EasySetupDialog on openSUSE. (PR #344)
    * Prevent Mode box from auto-resizing to avoid unexpected movement of other controls. (PR #347)
2. Build system:
    * CPack: Properly handle the case where FREEDV_HASH doesn't exist. (PR #345)
3. Enhancements:
    * Show friendlier error if serial ports can't be opened. (PR #348)
    * Use same VFO retrieval mechanism for PTT as with frequency sync. (PR #350)
    * Tweak PSK Reporter handling to report received callsigns more quickly. (PR #352)
    
## V1.8.7 January 2023

1. Code Cleanup:
    * Remove "force sync" option from Tools->Options (PR #332)
2. Enhancements:
    * Add "Easy Setup" dialog to simplify first time setup. (PR #189)
3. Bugfixes:
    * Add a bit of extra space for the sample rate drop-downs. (PR #336)
    * Add units for SNR gauge to match squelch gauge. (PR #339)
    * Fix compiler errors due to recent samplerate changes. (PR #338)
    * Fix inability to change to certain FreeDV modes for transmit. (PR #340)

## V1.8.6 December 2022

1. Build system:
    * Suppress documentation generation when tagging releases. (PR #314)
    * Simplify build to reduce need for build scripts. (PR #305, #329, #331)
2. Bugfixes:
    * Filter out non-MME devices to match previous behavior. (PR #318)
    * Use 64 bit int for frequency to enable reporting microwave frequencies. (PR #325, #331)
    * Resolves issue with minimum button sizing in the Filter dialog. (PR #326, #331)
    * Update labeling of clipping and BPF options to match actual behavior. (PR #319)
    * Adjusts positioning and spacing of controls in the Options dialog to prevent truncation. (PR #328, #331)
3. Enhancements:
    * Add 2020B to multi-RX feature to enable RX and TX without restarting session. (PR #312)
    * Hide modes not on the SM1000 by default. (PR #313)
    * Increase the default Record From Modulator time to 60 seconds. (PR #321)
4. Code Cleanup:
    * Adjusted function prototypes to use bool instead of int. (PR #316)

## V1.8.5 December 2022

1. Build system:
    * Add checks for .git folder to prevent errors when building from official release tarballs. (PR #294)
    * Simplify PortAudio static build to fix multi-core build issue on macOS. (PR #304, #308)
    * Upgrade bootstrapped wxWidgets to v3.2.1. (PR #302)
    * Upgrade Docker container to Fedora 37. (PR #306)
2. Enhancements:
    * Update FreeDV configuration defaults to improve first-time usability. (PR #293)
3. Bugfixes:
    * Fix issue preventing macOS binaries from running on releases older than 12.0. (PR #301)
    * Fix issue with 2020B not being selected as default on next start (PR #299)
4. Documentation:
    * Update manual to reflect Ubuntu renaming libsndfile-dev to libsnd1file-dev. (PR #297)

## V1.8.4 October 2022

1. Build system:
    * Updates to reflect LPCNet decoupling from Codec2 (PR #274)
2. Bugfixes:
    * Add missed UI disable on startup for 2020B mode. (PR #279)
    * Fixed TX audio dropouts when using different sample rates. (PR #287)
    * Remove sample rates above 48K from audio configuration. (PR #288)
3. Enhancements:
    * Add alternate method of determining 2020 support for non-x86 machines. (PR #280)
    * Remove unnecessary BW and DPSK options from UI. (PR #283)
    * Stats on left hand side of main window now auto-reset after user-configurable time period (default 10s). (PR #262, #286)

## V1.8.3.1 August 2022

1. Build system:
    * Fix issue preventing patch version from being passed to Windows installer. (PR #271)
    
## V1.8.3 August 2022

1. Build system:
    * Build Git version of Hamlib for Windows builds. (PR #261)
    * Remove build date and time from libsox. (PR #267)
    * Refactor CMakeList.txt using newer project format. (PR #268)
1. Enhancements:
    * Update frequency and mode display every 5 sec. (PR #266)
    
## V1.8.2 July 2022

1. Enhancements:
    * Save rig names instead of IDs to prevent Hamlib off by one issues. (PR #256)
2. Bugfixes:
    * Increase plot buffer size to resolve issues with "To Spkr/Headphones" tab (PR #258)
3. Build system:
    * Depend on Codec2 1.0.5. (PR #259)
    
## V1.8.1 July 2022

1. Bugfixes:
    * Disable 2020B unless the installed Codec2 provides it. (PR #257)
2. Build system:
    * Update build scripts to use specific Codec2 and LPCNet versions. (PR #257)
    
## V1.8.0 July 2022

1. Enhancements:
    * PSK Reporter: Encodes callsign regardless of whether the internet is working. (PR #214)
    * PSK Reporter: Sends report upon pushing Stop (vs. simply clearing the report list). (PR #214)
    * PSK Reporter: Performs reporting in background instead of hanging the caller of the PskReporter class. (PR #214)
    * PSK Reporter: Suppress reporting if we're playing back a radio file (to avoid false reports). (PR #214)
    * Filter dialog: Increase length of vertical sliders to simplify fine-tuning. (PR #224)
    * Modem compression (Tools-Options-Modem Clipping checkbox) added to FreeDV 2020 for increased RMS power. (PR #211)
    * Added experimental 2020B mode. (PR #211)
    * Refactored audio handling to use pipeline design pattern. (PR #219)
    * Eliminated requirement to use the same audio sample rate for both mic and speaker devices. (PR #219, #234)
    * 60 meters shows as USB and not LSB for countries where FreeDV usage is legal on that band. (PR #243)
    * Improved audio quality and reduced CPU usage for multi-RX. (PR #246)
2. Build system:
    * Add spell checking of codebase on every Git push. (PR #216)
    * Build Windows build on every Git push. (PR #220)
    * Default branch and repo to the current branch and repo for Docker (or else reasonable defaults). (PR #233)
3. Documentation:
    * Removed obsolete references to required sample rates for voice keyer files. (PR #219)
    * Add troubleshooting instructions for serial port PTT on Windows. (PR #226)
    * Add missing gcc-g++ package to Fedora build instructions. (PR #235)
    * Add missing sox package to Fedora build instructions. (PR #241)
4. Bugfixes:
    * Suppress refresh of the sync indicator if disabled/no change in sync. (PR #230)
    * Clarify location from where to run Docker build script. (PR #231)
    * Change shutdown ordering to prevent hangs on slower systems. (PR #236)
    * Disable PulseAudio suspend failure due to interactions with pipewire. (PR #239)

## V1.7.0 February 2022

1. Bugfixes:
    * Resolves issue with waterfall appearing garbled on some systems. (PR #205)
    * Resolves issue with Restore Defaults restoring previous settings on exit. (PR #207)
    * Resolves issue with some sound valid sound devices causing PortAudio errors during startup checks. (PR #192)
2. Enhancements:
    * Removes requirement to restart FreeDV after using Restore Defaults. (PR #207)
    * Hides frequency display on main window unless PSK Reporter reporting is turned on. (PR #207)
    * Scales per-mode squelch settings when in multi-RX mode to reduce unwanted noise. (PR #186)
    * Single-thread mode is now the default when multi-RX is turned on. (PR #175)
    * Makes multi-RX mode the default. (PR #175)
    * Mic In/Speaker Out volume controls added to Filter window. (PR #208)
    * Cleans up UI for filters and makes the dialog non-modal. (PR #208)
    * Adds optional support for PulseAudio on Linux systems. (PR #194)
3. Documentation:
    * Adds section on creating Windows shortcuts to handle multiple configurations. (PR #204)
    * Resolves issue with PDF image placement. (PR #203)
4. Build System:
    * Uses more portable way of referring to Bash in build scripts. (PR #200)
    * User manual now installed along with executable. (PR #187)
    * macOS app bundle generated by CMake instead of manually. (PR #184)
    * Fail as soon as a step in the build script fails. (PR #183)
    * Have Windows uninstaller clean up Registry. (PR #182)
    * Windows installer now installs sample .wav files. (PR #182)
    
## V1.6.1 September 2021

1. Bugfixes:
    * Uses UTF-8 for device names from PortAudio to resolve display problems on non-English systems. (PR #153)
    * Resolves crash when using click to tune feature on main window. (PR #157)
    * Resolves issue where test plots inside Audio Options dialog hang during test. (PR #154)
    * Disable multi-RX options in Tools->Options when a session is active. (PR #154)
    * Resolves buffer overflow when using mono-only TX sound devices. (PR #169)
2. Enhancements:
    * Updates mode indicator on transition between TX and RX instead of only on start. (PR #158)
    * Updates PSK Reporter feature to use new Codec2 reliable\_text API. (PR #156, #162, #166, #168)
    * Suppress unnecessary rig_init() calls to prevent FreeDV from changing the current VFO. (PR #173)

_Note: The PSK Reporter feature beginning in this release is incompatible with versions older than 1.6.1 due to a change in how callsigns are encoded._

## V1.6.0 August 2021

1. Bugfixes: 
    * Suppressed clipping of TX speech when PTT is released. (PR #123)
    * Added missing mode labels for 800XA and 2400B as a result of implementing multi-RX in 1.5.3. (PR #128)
    * Fixed analog passthrough when using 2400B. (PR #130)
    * Fixed non-responsive scroll controls on macOS. (PR #139)
    * Auto EQ now working for 800XA. (PR #141)
    * Reset scatter plot state when multi-RX switches modes. (PR #146)
    * Use selected sound device sample rates for the equalizer controls. (PR #142)
2. Enhancements:
    * Frequency ticks moved to the top of the waterfall. (PR #115)
    * Optimized rendering code for the waterfall display to improve responsiveness on slower machines. (PR #127, #137)
    * Fixed navigation issues encountered while using screen readers. (PR #121)
    * Allow main window to expand horizontally for shorter displays. (PR #135, #121)
    * Allow autoconversion of voice keyer file to selected TX mode's sample rate. (PR #145)
    * Multi-RX: decode each supported mode on its own thread. (PR #129)
3. New features:
    * Added support for alternative configuration files by specifying -f/--config options. (PR #119, #125)
    * Added support for PTT input, e.g. for foot switches. (PR #136)
4. Build system:
    * Use MacPorts/Homebrew PortAudio for macOS builds. (PR #134, #138)
    * Bootstrapped wxWidgets now uses version 3.1.5. (PR #147)
    * Added support for bootstrapped wxWidgets on Windows builds. (PR #124)
    * Updated Docker container for Windows builds to Fedora 34. (PR #124)
    * Created "make dist" target for easy tarball generation. (PR #152)

## V1.5.3 April 2021

1. Simultaneous decode of 2020, 1600 and 700C/D/E (without needing to push Stop first, change the mode and push Start again).
2. Dynamic switching of the current Tx mode between the aforementioned modes, again without needing to restart the session.
3. A Tx level slider on the right hand side of the main screen to fine-tune transmit output (to more easily avoid clipping ALC and conflicting with other soundcard ham radio applications).

## V1.5.2 January 2021

1. Updates storage for sound card configuration to use device names instead of IDs.
2. Detects changes to computer sound card configuration and notifies user when devices go away.

## V1.5.1 January 2021

1. Experimental support for reporting to [PSK Reporter](https://pskreporter.info) added.
2. Bug fixes with audio configuration to allow mono devices to be used along with stereo ones.
3. Tweaks to user interface and record/playback functionality to improve usability.
4. Bug fixes and tweaks to improve voice keyer support.

## V1.5.0 December 2020

1. FreeDV 700E, better performance than 700D on fast fading channels
1. FreeDV 700D/700E clipper to increase average transmit power by 6dB

## V1.4.3 August 2020

1. Maintenance Release (no major new features)
1. Changes to support wxWidgets 3.1 (but Windows versions built against wxWidgets 3.0)
1. Under the hood - OFDM modem has been refactored, shouldn't affect freedv-gui operation

## V1.4.2 July 2020

1. Maintenance Release (no major new features)
1. Improved squelch/audio pass through on 700D/2020/2400B
1. Under the hood - Codec2 library has been refactored, shouldn't affect freedv-gui operation
1. Removed Project Horus support (now being maintained outside of Codec2/FreeDV)

## V1.4 June-October 2019

1. FreeDV 2020, Project Horus Binary Modes.
1. [Improved OFDM Modem Acquisition](http://www.rowetel.com/?p=6824), this will improve sync time on FreeDV 700D and 2020 on HF fading channels, and can also handle +/- 60 Hz frequency offsets when tuning.
1. Fixed FreeDV 700C frequency offset bug fix, was losing sync at certain frequency offsets.
1. Wide bandwidth phase estimation and DPSK for OFDM modes (700D/2020) for fast fading/QO-100 channels (Tools-Options)
1. Better speech quality on FreeDV 700C/700D with Auto equaliser (Tools-Filter)

## V1.3 May 2018

* FreeDV 700D

# References

* [FreeDV Web site](http://freedv.org)
* [FreeDV Technology Overview](https://github.com/drowe67/codec2/blob/master/README_freedv.md)
* [Digitalvoice mailing list](https://groups.google.com/forum/#!forum/digitalvoice)
 <|MERGE_RESOLUTION|>--- conflicted
+++ resolved
@@ -866,18 +866,13 @@
 ## TBD TBD 2023
 
 1. Bugfixes:
-<<<<<<< HEAD
-    * Add missed captures for pavucontrol related handlers (PR #420)
-2. Enhancements:
-    * Add option to enable/disable Hamlib frequency/mode control. (PR #424)
-    * Add option to enable/disable Space key for PTT. (PR #425)
-=======
     * Add missed captures for pavucontrol related handlers. (PR #420)
     * Fix issue causing intermittent failures to report the current frequency to FreeDV Reporter. (PR #421)
     * Set initial audio device count on startup. (PR #422)
 2. Enhancements:
+    * Add option to enable/disable Hamlib frequency/mode control. (PR #424)
+    * Add option to enable/disable Space key for PTT. (PR #425)
     * Turn PTT button red when transmitting. (PR #423)
->>>>>>> b68f5e28
 
 ## V1.8.10.1 June 2023
 
