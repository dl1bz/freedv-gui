--- conflicted
+++ resolved
@@ -791,11 +791,7 @@
 
 # Release Notes
 
-<<<<<<< HEAD
-## V1.8.0 April 2022
-=======
-## TBD June 2022
->>>>>>> 40a2341d
+## V1.8.0 June 2022
 
 1. Enhancements:
     * PSK Reporter: Encodes callsign regardless of whether the internet is working. (PR #214)
