--- conflicted
+++ resolved
@@ -919,13 +919,10 @@
     * Improve validation of frequencies in Options dialog. (PR #628)
     * Fix typo resulting in TX device sample rate being used for filter initialization. (PR #630)
     * Fix intermittent crash resulting from object thread starting before object is fully initialized. (PR #630)
-<<<<<<< HEAD
     * Prevent creation of filters if not enabled. (PR #631)
-=======
 2. Enhancements:
     * Allow user to refresh status message even if it hasn't been changed. (PR #632)
     * Increase priority of status message highlight. (PR #632)
->>>>>>> deb58f3a
 
 ## V1.9.6 December 2023
 
