--- conflicted
+++ resolved
@@ -845,14 +845,10 @@
     * Show previously received callsigns in main window. (PR #362)
 2. Bugfixes:
     * Fix typo preventing use of Easy Setup when not having a radio configured. (PR #359)
-<<<<<<< HEAD
-    * Fix crash on Windows after resizing the window to hide the waterfall. (PR #366)
     * Fix issue preventing Yaesu sound devices from appearing in Easy Setup. (PR #371)
-=======
     * Fix crash on Windows after resizing the window to hide the waterfall. (PR #366, #375)
     * Use /dev/cu.* instead of /dev/tty.* on macOS. (PR #377)
     * Hamlib: avoid use of rig_get_vfo() for radios with only one VFO. (PR #376)
->>>>>>> 09e55b97
 3. Build system:
     * GitHub action now uses LLVM MinGW for pull requests. (PR #360)
     * Update Speex/Hamlib build code to avoid unnecessary rebuilds. (PR #361)
