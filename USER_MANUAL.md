--- conflicted
+++ resolved
@@ -871,11 +871,8 @@
     * Fix bug causing the PTT button to stay red after the voice keyer finishes TX. (PR #440)
     * Fix FreeDV Reporter crash when sending RX record. (PR #443)
     * Hamlib: set mode before frequency to avoid accidental offsetting. (PR #442)
-<<<<<<< HEAD
     * Fix audio dialog plot display and lockup issues. (PR #450)
-=======
     * Disable PTT and Voice Keyer buttons if only RX devices are configured. (PR #449)
->>>>>>> d1c6cec4
 2. Enhancements:
     * Display 'Digital' on button when Analog mode is active. (PR #447)
     * Set minimum size for Mode box to 250px. (PR #446)
