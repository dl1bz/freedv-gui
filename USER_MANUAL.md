--- conflicted
+++ resolved
@@ -903,12 +903,9 @@
     * Allow users to configure PTT port separately from CAT if Hamlib is enabled. (PR #488)
     * Add ability to average spectrum plot across 1-3 samples. (PR #487, 492)
     * Adjust sizing of main page tabs for better readability. (PR #487)
-<<<<<<< HEAD
     * Allow use of a different voice keyer file by right-clicking on the Voice Keyer button. (PR #493)
     * Include TX audio in recorded audio files to enable recording a full QSO. (PR #493)
-=======
     * Add band filtering in the FreeDV Reporter dialog. (PR #490)
->>>>>>> 62c1f3d9
 3. Build system:
     * Update Codec2 to v1.2.0. (PR #483)
     * Deprecate PortAudio support on Linux. (PR #489, #491)
