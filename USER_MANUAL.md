# Introduction

FreeDV GUI (or just FreeDV) is a GUI program for Linux, Windows, and
OSX for running FreeDV on a desktop PC or laptop.

This is a live document.  Notes on new FreeDV features are being added as they are developed. 

# Getting Started

This section contains instructions to help you get started.

## Easy Setup

Upon starting FreeDV for the first time, the Easy Setup dialog will appear. This
is a streamlined setup process for FreeDV optimized for hardware commonly used
by amateur radio operators and is divided into three sections:

1. Sound card configuration,
2. CAT/PTT control, and
3. Reporting.

These sections are shown below:

![Easy Setup dialog](contrib/easy_setup.png)

Note that you can always return to this dialog by going to *Tools - Easy Setup*.

### Sound Card Configuration

To configure your sound card(s) using Easy Setup, simply select the sound device 
associated with your radio and the microphone and speaker devices you wish to use
to hear decoded audio as well as to transmit audio. If you're setting up a receive-only
station, you can choose "None" for the transmit audio device.

Additionally, if you are using a Flex 6000 series radio on the Windows platform, 
FreeDV will automatically select the DAX TX sound device. It is necessary only to 
select the correct "slice" for the radio sound device and the two devices to use for 
analog receive and transmit (e.g. your computer's built in microphone and speaker devices).

Note that some configurations (for example, SDR setups involving multiple radio sound
devices) may not be able to be configured with Easy Setup. For those, you can choose
the "Advanced" button and proceed to "Advanced Setup" below.

### CAT/PTT control

Easy Setup supports three methods of radio control:

1. No radio control (e.g. using a VOX audio device such as SignaLink),
2. Hamlib CAT control, and
3. Serial port PTT control.

Simply select the option that matches your radio setup and the required fields will
appear. For Hamlib, these are typically the type of radio you're using as well as the
serial port it's connected to (or TCP/IP hostname:port). Serial port PTT control requires 
the serial port your radio is using as well as whether your radio's PTT is triggered
via the RTS or DTR pin (and the required polarity for either).

If required, the "Advanced" button in this section will allow you to configure PTT input
(e.g. for a footswitch) and additional VOX related options. The "Test" button will
emit a constant carrier on the selected radio sound device as well as enable PTT to allow
you to adjust your radio sound levels (see "Sound Card Levels" below).

### Reporting

While not required, it is recommended to enable reporting so that others
can see who is currently receiving them. Both sides of a contact must have this enabled
in order for this feature to work. To configure reporting, simply enable
the feature here and enter your callsign and current grid square.

For more information about the reporting feature, see the "FreeDV Reporting" section below.

## Advanced Setup

### Sound Card Configuration

#### Receive Only (One Sound Card)

For this setup, you just need the basic sound hardware in your computer, 
for example a microphone/speaker on your computer.

1. Open the *Tools - Audio Config* Dialog
1. At the bottom select *Receive* Tab
1. In *Input To Computer From Radio* select your default sound input device (usually at the top)
1. In the *Output From Computer To Speaker/Headphones* window select your default sound output device (usually at the top)
1. At the bottom select *Transmit* Tab
1. In *Input From Microphone To Computer* window select *none*
1. In *Output From Computer To Radio* window select *none*
1. Press OK to close the dialog

When you press Start FreeDV will start decoding any incoming signals
on the microphone input, playing the decoded audio out of your
speaker.  If no valid FreeDV signals are received, no audio will be
played.

If you connect the microphone input on your computer to your radio
receiver, you can decode off air signals.  If you have a rig
interface, try configuring that as the *From Radio To Computer*
device, with your computer's sound card as the *From Computer To
Speaker/Headphone* device.

If you don't have anyone to transmit FreeDV signals to you, try the
test wave files in the next section.

#### Transmit/Receive (Two Sound Cards)

For Tx/Rx operation you need to configure two sound cards, by setting
up Tools - Audio Config *Transmit* and *Receive* Tabs.

When receiving, FreeDV off-air signals **from** your radio are decoded
by your computer and sent **to** your speaker/headphones, where you
can listen to them.

When transmitting, FreeDV takes your voice **from** the microphone,
and encodes it to a FreeDV signal in you computer which is sent **to**
your radio for transmission over the air.

Tab | Sound Device | Notes
--------------- | ---------------------------------------------- | ----------------------------------------------
Receive Tab | Input To Computer From Radio | The off air FreeDV signal **from** your radio rig interface to your computer
Receive Tab | Output From Computer To Speaker/Headphones | The decoded audio from your computer to your Speaker/Headphones
Transmit Tab | Input From Microphone To Computer | Your voice from the microphone to your computer
Transmit Tab | Output From Computer To Radio | The FreeDV signal from your computer sent **to** your rig interface for Tx

#### Changing Audio Devices

If you change audio devices (e.g. add or remove sound cards, USB hardware), it's a good idea to check the Tools/Audio Config dialog before pressing **Start**, to verify the audio devices are as expected. This is particularly important if any audio devices e.g. Headsets, USB Sound Cards, or Virtual Cables have been disconnected since the last time FreeDV was used.

Hitting **Refresh** in the lower left hand corner of the Tools/Audio Config will normally update the audio devices list. Keeping a screen shot of a known working configuration will be useful for new users. Unexpected audio configuration changes may also occur following a Windows updates.

Another solution is to re-start FreeDV and check Tools/Audio Config again after changing any audio hardware.

### PTT Configuration

The Tools - PTT dialog supports three different ways to control PTT on
your radio:

+ VOX: sends a tone to the left channel of the Transmit/To Radio sound card
+ Hamlib: support for many different radios via the Hamlib library and a serial port (or via TCP/IP for some devices, e.g. SDRs or FLrig/rigctld).
+ Serial Port: direct access to the serial port pins

You may also optionally configure a second serial port for PTT input.
This can be useful for interfacing devices like foot switches to 
FreeDV. If configured, FreeDV will switch into transmit mode (including
sending the needed Hamlib or serial commands to initiate PTT) when it
detects the configured signal.

Once you have configured PTT, try the **Test** button.

Serial PTT support is complex.  We get many reports that FreeDV
PTT doesn't work on a particular radio, but may work fine with other
programs such as Fldigi.  This is often a mismatch between the serial
parameters Hamlib is using with FreeDV and your radio. For example you
may have changed the default serial rate on your radio. Carefully
check the serial parameters on your radio match those used by FreeDV
in the PTT Dialog.

Also see [Common Problems](#common-problems) section of this manual.

#### HamLib

Hamlib comes with a default serial rate for each radio.  If your radio
has a different serial rate change the Serial Rate drop down box to
match your radio.

When **Test** is pressed, the "Serial Params" field is populated and
displayed.  This will help track down any mismatches between Hamlib
and your radio.

If you are really stuck, download Hamlib and test your radio's PTT
using the command line ```rigctl``` program.

#### Icom Radio Configuration 

If using an Icom radio, Hamlib will use the radio's default CI-V address
when connecting. If this has been changed, you can specify the correct
address in the "Radio Address" field (valid values are 00 through FF
in hexadecimal). 

Note that "00" is the "wildcard" CI-V address. Your radio must have the 
"CI-V Transceive" option enabled in order for it to respond to commands
to that address. Otherwise, FreeDV must be configured to use the same
CI-V address as configured in the radio. For best results, ensure that
there are no other Icom/CI-V capable devices in the chain if 
"00"/"CI-V Transceive" is used.

#### Changing COM Port On Windows

If you change the COM port of a USB-Serial device in Device Manager,
please unplug and plug back in the USB device.  Windows/FreeDV won't
recognise the device on the new COM Port until it has been
unplugged/plugged.

## Test Wave Files

In the installation are audio files containing off-air FreeDV modem signals. 
There is one file per FreeDV mode and are in the following locations depending 
on platform:

| Platform | Typical Location                                             |
|----------|--------------------------------------------------------------|
| Windows  | C:\\Program Files\\FreeDV [version]\\share\\freedv-gui\\wav  |
| Linux    | /usr/share/freedv-gui/wav or /usr/local/share/freedv-gui/wav |
| macOS    | See https://github.com/drowe67/freedv-gui/tree/master/wav    |

To play these files, first select a FreeDV mode and press Start.  Then 
choose a file using "Tools - Start/Stop Play File From Radio".  You should 
then hear decoded FreeDV speech.

These files will give you a feel for what FreeDV signals sound like,
and for the basic operation of the FreeDV software.

## Sound Card Levels

Sound card levels are generally adjusted in the computer's Control
Panel or Settings, or in some cases via controls on your rig interface
hardware or menus on your radio. In-app adjustments can also be done
by using the 'TX Level' slider at the bottom of the main screen; anything
below 0 dB attenuates the transmit signal.

When FreeDV is running, you can observe the sound card signals in the
main window tabs (From Radio, From Mic, To Speaker).

1. On receive, FreeDV is not very sensitive to the **From Radio**
level, adjust so it is mid-range and not clipping.  FreeDV uses phase
shift keying (PSK) so is not sensitive to amplitude.

1. The transmit level from your computer to your radio is important.
On transmit, adjust your level so that the ALC is **just** being
nudged.  More **is not better** with the FreeDV transmit signal.
Overdriving your transmitter will lead to a distorted transit signal, and
a poor SNR at the receiver.  This is a very common problem.

1. FreeDV 700D and 700E can drive your transmitter at an average power of 40% of its peak power rating.  For example 40W RMS for a 100W PEP radio. Make sure your transmitter can handle continuous power output at these levels, and reduce the power if necessary.

1. Adjust the microphone audio so the peaks are not clipping, and the
average is about half the maximum.

## Audio Processing

FreeDV likes a clean path through your radio.  Turn all audio
processing **OFF** on transmit and receive:

+ On receive, DSP noise reduction should be off.

+ On transmit, speech compression should be off.

+ Keep the receive audio path as "flat" as possible, no special filters.

+ FreeDV will not work any better if you band pass filter the off air
received signals.  It has its own, very tight filters in the
demodulator.

## USB or LSB?

On bands below 10 MHz, LSB is used for FreeDV.  On 10MHz and above, USB is used. After much debate, the FreeDV community has adopted the same conventions as SSB, based on the reasoning that FreeDV is a voice mode.

As an aid to the above, FreeDV will show the current mode on the bottom of the window upon pressing the Start button if Hamlib is enabled and your radio supports retrieving frequency and mode information over CAT. If your radio is using an unexpected mode (e.g. LSB on 20 meters), it will display that mode on the bottom of the window next to the Clear button in red letters. When a session is not active, Hamlib isn't enabled, or if your radio doesn't support retrieving frequency and mode over CAT, it will remain grayed out with "unk" displaying instead of the mode (for "unknown").

## Transceiver Filters

For most FreeDV use, your radio's receive and transmit filters should be set to the widest possible (typically around 3 KHz). 
This allows easy switching between analog mode as well as the various FreeDV modes. Depending on your individual circumstances, 
narrower receive filters may help with reception of FreeDV, but there has not been any testing to definitively confirm this or 
under what circumatances (if any) where this would be the case. Additionally, FreeDV already performs its own transmit filtering,
so using additional narrow filtering on the radio will likely have little benefit (again, untested).

For reference, the channel widths of the currently supported modes are below:

| Mode | Width (KHz) |
| --- | --- |
| 1600 | 1.125 |
| 700C | 1.500 |
| 700D | 1.000 |
| 700E | 1.500 |
| 2020 | 1.600 |
| 2020B | 2.100 |

# Voice Keyer

The Voice Keyer Button on the front page puts FreeDV and your radio into 
transmit, reads a wave file of your voice to call CQ, and then switches to 
receive to see if anyone is replying.  If you press the space bar or click
the PTT button, the voice keyer stops.  If a signal with a valid sync is 
received for a few seconds the voice keyer also stops.

The Audio tab inside Tools-Options can be used to select the wave file, set 
the Rx delay, and number of times the tx/rx cycle repeats.

# Quick Record

To quickly record incoming signals from the radio, a 'Record' button is provided
in the main window. Clicking this button will create a file beginning with the
name "FreeDV_FromRadio" and containing the current date and time. Clicking 'Record'
again will stop recording.

The Audio tab inside Tools-Options allows control of where these recordings are
saved. By default, this is inside the current user's Documents folder.

# Multiple Configurations

By default, FreeDV uses the following locations to store configuration:

* Linux: ~/.FreeDV 
* macOS: ~/Library/Preferences/FreeDV\ Preferences
* Windows: Registry (HKEY\_CURRENT\_USER\\SOFTWARE\\CODEC2-Project\\FreeDV)

If you'd like to store the configuration in another location (or store multiple configurations),
FreeDV accepts the -f (or --config) command line arguments to provide an alternate location. An
absolute path is recommended here; however, if only a relative path is provided, it will be relative
to the following locations:

* Linux: ~/
* macOS: ~/Library/Preferences/
* Windows: C:\\Users\\[username]\\AppData\\Roaming

## Executing FreeDV With a Different Configuration (Windows)

On Windows, you can create shortcuts to FreeDV with different file names for the "-f" command line
option as described above. To create a shortcut, right-click on the Desktop or in File Explorer and 
choose New->Shortcut. Click on Browse and navigate to one of the following paths:

* C:\\Program Files\\FreeDV [version]\\bin\\freedv.exe
* C:\\Program Files (x86)\\FreeDV [version]\\bin\\freedv.exe (if the 32 bit version is installed on a 64 bit machine)

Click Next and give the shortcut a unique description (e.g. "FreeDV IC-7300"). Then push Finish to create the shortcut.

Once the shortcut has been created, right-click it and choose Properties. Find the Shortcut tab in the resulting dialog
box and add "-f" followed by the desired filename to the end of the text in the Target field. Do not add any other
quote marks.

For example, to use a file called IC7300.conf stored in the Hamradio directory on the C drive the Target field should 
appear as follows:

"C:\\Program Files\\FreeDV [version]\\bin\\freedv.exe" -f C:\\Hamradio\\IC7300.conf

# FreeDV Reporting

FreeDV has the ability to send FreeDV signal reports to various online spotting services
by enabling the option in Tools-Options (in the Reporting tab) and specifying your callsign 
and Maidenhead grid square. When enabled, this causes FreeDV to disable the free form **Txt Msg** 
field and only transmit the **Callsign** field. As this uses a different encoding format 
from the free-form text field, both sides of the contact must have this enabled for the 
contact to be reported.

FreeDV validates the received information before submitting a position report. This 
is to ensure that FreeDV does not report invalid callsigns to the service (e.g. ones that don't exist 
or that correspond to real non-FreeDV users). However, if the reporting function is disabled,
all received text will display in the main window even if it has errors.

The following services are currently supported and can be individually enabled or disabled
along with the reporting feature as a whole:

* [PSK Reporter](https://pskreporter.info/) (using the "FREEDV" mode)
* [FreeDV Reporter](https://freedv-reporter.k6aq.net/)

The frequency that FreeDV reports is set by changing the "Report Frequency" drop down box in the main window. This 
is in kilohertz (kHz) and will turn red if the entered value is invalid. If Hamlib support is also enabled, 
this frequency will automatically remain in sync with the current VFO on the radio (i.e. if the frequency is changed
in the application, the radio will also change its frequency).

FreeDV will also show the callsigns of previously received signals. To view those, click on the arrow
next to the last received callsign at the bottom of the window. These are in descending order by time
of receipt (i.e. the most recently received callsign will appear at the top of the list).

# Multiple Mode Support

FreeDV can simultaneously decode the following modes when selected prior to pushing "Start":

* 2020/2020B
* 700C/D/E
* 1600

In addition, FreeDV can allow the user to switch between the above modes for transmit without having to push "Stop" first. 
These features can be enabled by going to Tools->Options->Modem and checking the "Simultaneously Decode All HF Modes" option. Note that
this may consume significant additional CPU resources, which can cause decode problems. In addition, these features are automatically
disabled if 800XA or 2400B are selected before pushing "Start" due to the significant additional CPU resources required to decode these
modes.

By default, FreeDV will use as many threads/cores in parallel as required to decode all supported HF modes. On some slower systems, it may be
necessary to enable the "Use single thread for multiple RX operation" option as well. This results in FreeDV decoding each mode in series
and additionally short circuits the list of modes to be checked when in sync.

Additionally, the squelch setting with simultaneous decode enabled is relative to the mode that supports the weakest signals 
(currently 700D).  The squelch for other modes will be set to a value higher than the slider (which is calculated by adding the 
difference between the "Min SNR" of 700D and the mode in question; see "FreeDV Modes" below). For example, the squelch for 700E
when the squelch slider is set to -2.0 becomes 1.0dB. This is designed to reduce undesired pops and clicks due to false decodes.

# FreeDV Modes

The following table is a guide to the different modes, using
analog SSB and Skype as anchors for a rough guide to audio quality:

Mode | Min SNR | Fading | Latency | Speech Bandwidth | Speech Quality
--- | :---: | :---: | :---: | :---: | :---:
SSB | 0 | 8/10 | low | 2600 | 5/10
1600 | 4 | 3/10 | low | 4000 | 4/10
700C | 2  | 6/10 | low |  4000 | 3/10
700D | -2 | 4/10 | high | 4000 | 3/10
700E | 1 | 7/10 | medium | 4000 | 3/10
2020 | 4  | 4/10 | high | 8000 | 7/10
Skype | - |- | medium | 8000 | 8/10

The Min SNR is roughly the SNR where you cannot converse without
repeating yourself.  The numbers above are on channels without fading
(AWGN channels like VHF radio).  For fading channels the minimum SNR
is a few dB higher. The Fading column shows how robust the mode is to
HF Fading channels, higher is more robust.

The more advanced 700D and 2020 modes have a high latency due to the
use of large Forward Error Correction (FEC) codes.  They buffer many
frames of speech, which combined with PC sound card buffering results
in end-to-end latencies of 1-2 seconds.  They may take a few seconds to
sync at the start of an over, especially in fading channels.

## FreeDV 700D

In mid 2018 FreeDV 700D was released, with a new OFDM modem, powerful
Forward Error Correction (FEC) and optional interleaving.  It uses the
same 700 bit/s speech codec at 700C. It operates at SNRs as low as
-2dB, and has good HF channel performance.  It is around 10dB better
than FreeDV 1600 on fading channels, and is competitive with SSB at
low SNRs.  The FEC provides some protection from urban HF noise.

FreeDV 700D is sensitive to tuning.  To obtain sync you must be within
+/- 60Hz of the transmit frequency.  This is straightforward with
modern radios which are generally accurate to +/-1 Hz, but requires
skill and practice when used with older, VFO based radios.

## FreeDV 700E

FreeDV 700E was developed in December 2020 using lessons learned from on air operation of 700C and 700D.  A variant of 700D, it uses a shorter frame size (80ms) to reduce latency and sync time.  It is optimised for fast fading channels channels with up to 4Hz Doppler spread and 6ms delay spread.  FreeDV 7000E uses the same 700 bit/s codec as FreeDV 700C and 700D.  It requires about 3dB more power than 700D, but can operate reliably on fast fading channels.

The 700E release also includes optional compression (clipping) of the 700D and 700E transmit waveforms to reduce the Peak to Average Power Ratio to about 4dB.  For example a 100W PEP transmitter can be driven to about 40W RMS.  This is an improvement of 6dB over previous releases of FreeDV 700D. Before enabling the clipper make sure your transmitter is capable of handling sustained high average power without damage.  

Clipping can be enabled via Tools-Options.

On good channels with high SNR clipping may actually reduce the SNR of the received signal.  This is intentional - we are adding some pre-distortion in order to increase the RMS power.  Forward error correction (FEC) will clean up any errors introduced by clipping, and on poor channels the benefits of increased signal power outweigh the slight reduction in SNR on good channels.

## FreeDV 2020

FreeDV 2020 was developed in 2019.  It uses an experimental codec
based on the LPCNet neural net (deep learning) synthesis engine
developed by Jean-Marc Valin.  It offers 8 kHz audio bandwidth in an
RF bandwidth of just 1600 Hz.  FreeDV 2020 employs the same OFDM modem
and FEC as 700D.

The purpose of FreeDV 2020 is to test neural net speech coding over HF
radio.  It is highly experimental, and possibly the first use of
neural net vocoders in a real world, over the air system.

FreeDV 2020 is designed for slow fading HF channels with a SNR of 10dB
or better.  It is not designed for fast fading or very low SNRs like
700D.  It is designed to be a high quality alternative to SSB in
channels where SSB is already an "arm-chair" copy.  On an AWGN (non-
fading channel), it will deliver reasonable speech quality down to 2dB
SNR.

FreeDV 2020 Tips:

1. It requires a modern (post 2010) Intel CPU with AVX support.  If you
   don't have AVX the FreeDV 2020 mode button will be grayed out.
1. Some voices may sound very rough.  In early testing
   about 90% of speakers tested work well.
1. Like 700D, you must tune within -/+ 60Hz for FreeDV 2020 to sync.
1. With significant fading, sync may take a few seconds.
1. There is a 2 second end-to-end latency.  You are welcome to try tuning
   this (Tools - Options - FIFO size, also see Sound Card Debug
   section below).

## FreeDV 2020B

Experimental mode developed in February 2022.  The goal of this mode is to improve the performance of FreeDV 2020 over HF channels.

Here are the three main innovations, and the theoretical improvements:

1. Compression (clipping) of the 2020x modem waveforms has been added, which is worth about 4dB. This should also improve the original FreeDV 2020 mode.  The Clipping checkbox is located on Tools-Options-Modem.  As per the other warnings in this manual please make sure you transmitter can handle the higher RMS power.
1. 2020B is like 700E to 700D - it works with fast fading but requires a few more dB of SNR. This will make it usable in European Winter (or over the South Pole Argentina to Australia) type channels - if you have enough SNR. The challenge with this mode is squeezing all the information we need (enough pilots symbols for fast fading, LPCNet, FEC bits) into a 2100 Hz channel - we are pushing up again the edges of many SSB filters. It also uses unequal FEC, just the most important 11 bits are protected.

This modes is under development and may change at any time.  If you experience comparability issues with another operator - check your Git Hash values on the Help-about menu to ensure you are running the same versions of LPCNet and codec2.

It is recommended that multi-rx be disabled when using 2020B. This mode is not supported by multi-rx, you will need to manually coordinate the mode with other stations.

# Tools Menu

## Tools - Filter

This section describes features on Tools-Filter.  

Control | Description
 -------------------------- | ------------------------------------------------------------------------ |
Noise Suppression | Enable noise suppression, dereverberation, AGC of mic signal using the Speex pre-processor
700C/700D Auto EQ | Automatic equalisation for FreeDV 700C and FreeDV 700D Codec input audio

Auto EQ (Automatic Equalisation) adjusts the input speech spectrum to best fit the speech codec. It can remove annoying bass artefacts and make the codec speech easier to understand.

* [Blog Post on Auto EQ Part 1](http://www.rowetel.com/?p=6778)
* [Blog Post on Auto EQ Part 2](http://www.rowetel.com/?p=6860)

## Tools - Options

### Modem Options

Control | Description
 ------------------------------ | ----------------------------------------------------------------------------- |
Clipping | Increases the average power. Ensure your transmitter can handle high RMS powers before using!
700C Diversity Combine | Combining of two sets of 700C carriers for better fading channel performance
TX Band Pass Filter | Reduces TX spectrum bandwidth

# Helping Improve FreeDV

If you have an interesting test case, for example:

1. FreeDV working poorly with a particular person or microphone.
1. Poor over the air performance on a fast fading channel.
1. Problems with sync on strong signals.
1. A comparison with SSB.

Please send the developers an off air recording of the signal.  FreeDV can record files from your radio using Tools-Record File from Radio.  A recording of 30 to 60 seconds is most useful.

With a recording we can reproduce your exact problem.  If we can reproduce it we can fix it. Recordings are much more useful than anecdotes or subjective reports like "FreeDV doesn't work", "SSB is better", or "On 23 December it didn't work well on grid location XYZ".  With subjective reports problems are impossible to reproduce, cannot be fixed, and you are unlikely to get the attention of the developers.

# Multiple Panes in GUI window

It is possible to have multiple panes opened within the GUI window for example, to observe both the Waterfall and Spectrum Tabs. New panes may be added above, below, left or right of existing panes.

A new visible pane is created by hovering the cursor over the required Tab, click and hold the left mouse button and drag the Tab to the required position and releasing the mouse button. If currently two panes are stacked vertically a third pane may be added either beside either pane or to the left/right of both panes.  If the Tab is required adjacent to both panes then it must be dragged to the left/right of the junction of the existing Tabs.

As the Tab is dragged into position a faint blue/grey image will show the position to be occupied by the pane. Panes may be relocated back to the menu bar by a similar process.

Tabs can be resized as required by hovering the cursor over the border and clicking and holding the left mouse button and dragging to required size.

The layout is not saved when the program is exited and must be recreated next time the program is started

![Multiple Panes](contrib/multiple_panes.png)

# Advanced/Developer Features

## Stats Window

Located on the lower left hand side of the main screen.

Term | Notes
--- | --- |
Bits | Number of bits demodulated
Errs | Number of bit errors detected
Resyncs | Number of times the demodulator has resynced
ClkOff | Estimated sample clock offset in parts per million
FreqOff | Estimated frequency offset in Hz
Sync | Sync metric (OFDM modes like 700D and 2020)
Var | Speech encoder distortion for 700C/700D (see Auto EQ)

The sample clock offset is the estimated difference between the
modulator (tx) and demodulator (rx) sample clocks.  For example if the
transmit station sound card is sampling at 44000 Hz and the receive
station sound card 44001 Hz, the sample clock offset would be
((44000-44001)/44000)*1E6 = 22.7 ppm.

## Timing Delta Tab

This indicates the symbol timing estimate of the demodulator, in the
range of +/- 0.5 of a symbol.  With off air signals this will have a
sawtooth appearance, as the demod tracks the modulator sample clock.
The steeper the slope, the greater the sample clock offset.

* [FreeDV 1600 Sample Clock Offset Bug](http://www.rowetel.com/?p=6041)
* [Testing a FDMDV Modem](http://www.rowetel.com/?p=2433)

## UDP Messages

When FreeDV syncs on a received signal for 5 seconds, it will send a
"rx sync" UDP message to a port on your machine (localhost).  An
external program or script listening on this port can then take some
action, for example send "spotting" information to a web server or
send an email your phone.

Enable UDP messages on Tools-Options, and test using the "Test"
button.

On Linux you can test reception of messages using netcat:
```
  $ nc -ul 3000
```  
A sample script to email you on FreeDV sync: [send_email_on_sync.py](src/send_email_on_sync.py)

Usage for Gmail:
```
python send_email_on_sync.py --listen_port 3000 --smtp_server smtp.gmail.com \
--smtp_port 587 your@gmail.com your_pass
```

## Sound Card Debug

These features were added for FreeDV 700D, to help diagnose sound card
issues during development.

### Tools - Options dialog:

Debug FIFO and PortAudio counters: used for debugging audio
problems on 700D.  During beta testing there were problems with break
up in the 700D Tx and Rx audio on Windows.

The PortAudio counters (PortAudio1 and PortAudio2) should not
increment when running in Tx or Rx, as this indicates samples are
being lost by the sound driver which will lead to sync problems.

The Fifo counter outempty1 counter should not increment during
Tx, as this indicates FreeDV is not supplying samples fast enough to
the PortAudio drivers.  The results will be resyncs at the receiver.

Check these counters by pressing Start, then Reset them and observe
the counters for 30 seconds.

If the PortAudio counters are incrementing on receive try:

  1. Adjusting framesPerBuffer; try 0, 128, 256, 512, 1024.

  1. Shut down other applications that might be using audio, such as
  Skype or your web browser.

  1. A different sound card rate such as 44.1kHz instead of 48kHz.

  If the outempty1 counter is incrementing on transmit try increasing
  the FifoSize.

  The txThreadPriority checkbox reduces the priority of the main txRx
  thread in FreeDV which may help the sound driver thread process
  samples.

  The txRxDumpTiming check box dumps timing information to a console
  that is used for debugging the rx break up problem on 700D.  Each
  number is how many ms the txRxThread took to run.

  The txRxDumpTiming check box dumps the number of samples free in the
  tx FIFO sending samples to the Tx.  If this hits zero, your tx audio
  will break up and the rx will lose sync.  Tx audio break up will
  also occur if you see "outfifo1" being incremented on the "Fifo"
  line during tx.  Try increasing the FifoSize.

## Test Frame Histogram

This feature was developed for testing FreeDV 700C.  Select the Test
Frame Histogram tab on Front Page

Displays BER of each carrier when in "test frame" mode.  As each QPSK
carrier has 2 bits there are 2*Nc histogram points.

Ideally all carriers will have about the same BER (+/- 20% after 5000
total bit errors), however problems can occur with filtering in the
tx path.  If one carrier has less power, then it will have a higher
BER.  The errors in this carrier will tend to dominate overall
BER. For example if one carrier is attenuated due to SSB filter ripple
in the tx path then the BER on that carrier will be higher.  This is
bad news for DV.

Suggested usage:

1. Transmit FreeDV in test frame mode.  Use a 2nd rx (or
get a friend) to monitor your rx signal with FreeDV in test frame
mode.  

1.  Adjust your rx SNR to get a BER of a few % (e.g. reduce tx
power, use a short antenna for the rx, point your beam away, adjust rx
RF gain).  

1. Monitor the error histogram for a few minutes, until you have say
5000 total bit errors.  You have a problem if the BER of any carrier
is more than 20% different from the rest.

1. A typical issue will be one carrier at 1.0 and the others at 0.5,
indicating the poorer carrier BER is twice the larger.

## Full Duplex Testing with loopback

Tools - Options - Half Duplex check box

FreeDV GUI can operate in full duplex mode which is useful for
development or listening to your own FreeDV signal as only one PC is
required.  Normal operation is half duplex.

Tx and Rx signals can be looped back via an analog connection between
the sound cards.

On Linux, using the Alsa loopback module:
```
  $ sudo modprobe snd-aloop
  $ ./freedv

  In Tools - Audio Config - Receive Tab  - From Radio select -> Loopback: Loopback PCM (hw:1,0)
                          - Transmit Tab - To Radio select   -> Loopback: Loopback PCM (hw:1,1)
```

# Tips

1. The space bar can be used to toggle PTT.
1. You can left click on the main window to adjust tuning, the vertical red line on the frequency scale will show the current centre frequency.  FreeDV will automatically track any drift once it syncs.

# Common Problems

## FreeDV Sets Radio To Wrong Mode

By default, FreeDV attempts to set the radio's mode to DIGU/USB-D (or LSB equivalent for 40 meters and below). Some radios
do not support data modes and only have USB and LSB. For these, you can go to Tools->Options->Rig Control and check the
"Use USB/LSB instead of DIGU/DIGL" option. This will cause FreeDV to use the standard USB and LSB modes for rig control instead.

Note that for best results, your radio should have all processing disabled if you're using the standard USB/LSB modes. This
disabling of processing typically takes place when using data mode.

## Overdriving Transmit Level

This is a very common problem for first time FreeDV users.  Adjust your transmit levels so the ALC is just being nudged. More power is not better with FreeDV.  An overdriven signal will have poor SNR at the receiver.  For FreeDV 700D/700E operation with the clipper, make sure your transmitter can sustain high average power levels without damage (e.g. 40W RMS on a 100W PEP radio).

## I can't set up FreeDV, especially the Sound Cards

This can be challenging the first time around:

1. Try a receive only (one audio card) set up first.

1. Ask someone who already runs FreeDV for help.

1. If you don't know anyone local, ask for help on the digital voice
mailing list.  Be specific about the hardware you have and the exact
nature of your problem.

## Hamlib does not work with my Icom radio

The most common issue with Icom radios is that the CI-V address configured
in FreeDV does not match the address configured in the radio. Ensure that
the CI-V address in both FreeDV and on the radio are the same. If "00" is
used on the FreeDV side, ensure that the "CI-V Transceive" option is enabled
on the radio or else the radio will not respond to requests directed to that
address.

On newer radios (e.g. 7300, 7610), you may also need to set "CI-V USB Echo Back" 
to ON as this may be set to OFF by default.

## I need help with my radio or rig interface

There are many radios, many computers, and many sound cards.  It is
impossible to test them all. Many radios have intricate menus with
custom settings.  It is unreasonable to expect the authors of FreeDV to
have special knowledge of your exact hardware.

However someone may have worked through the same problem as you.  Ask
on the digital voice mailing list.

## Can't hear anything on receive

Many FreeDV modes will not play any audio if there is no valid signal.
You may also have squelch set too high.  In some modes the **Analog**
button will let you hear the received signal from the SSB radio.

Try the Test Wave Files above to get a feel for what a FreeDV signal
looks and sounds like.

## The signal is strong but FreeDV won't get sync and decode

Do you have the correct sideband? See USB or LSB section.

Is it a FreeDV signal?  SSTV uses similar frequencies. To understand what FreeDV sounds like, see the Test Wave Files section.

## Trouble getting Sync with 700D

You need to be within +/- 60 Hz on the transmit signal.  It helps if
both the Tx and Rx stations tune to known, exact frequencies such as
exactly 7.177MHz.  On channels with fast fading sync may take a few
seconds.

## PTT doesn't work.  It works with Fldigi and other Hamlib applications.

Many people struggle with initial PTT setup:

1. Read the PTT Configuration section above.

1. Try the Tools - PTT Test function.

1. Check your rig serial settings.  Did you change them from defaults
for another program?

1. Linux version: do you have permissions for the serial port?  Are you a member
of the ```dialout``` group?

1. Ask someone who already uses FreeDV to help.

1. Contact the digital voice mailing list.  Be specific about your
hardware, what you have tried, and the exact nature of the problem.

## I'm on Windows and serial port PTT doesn't work with my USB to serial adapter.

Please verify that you are running the correct drivers for the USB to serial adapter
that you're using. Information and download links for the drivers used by the most
common devices can be found [here](https://www.miklor.com/COM/UV_Drivers.php). 

While it is preferred to use devices that use authorized/original versions of the
various USB to serial chipsets, it is possible to use some cloned devices with 
older drivers. When doing this, you may also need to force Windows to use an older 
version of a driver instead of automatically updating the driver on reboot. See
[here](https://wethegeek.com/how-to-disable-automatic-driver-updates-in-windows-10/)
for instructions on doing so in Windows 10. For Windows 8:

1. Search for "Change device" in the Windows 8 Start menu.
1. Click on where it says "Change device installation settings".
1. Select the "No, let me choose what to do" option.
1. Check the "automatically get the device app" option, then click Save changes to save the settings you just chose.

## FreeDV 2020 mode is greyed out

In order to use FreeDV 2020 mode, you must have one of the following:

1. An Intel based CPU with AVX support. A Microsoft utility called [coreinfo](https://docs.microsoft.com/en-us/sysinternals/downloads/coreinfo)
can be used to determine if your CPU supports AVX.  A * means you have 
AVX, a - means no AVX:

```
AES             -       Supports AES extensions
AVX             *       Supports AVX instruction extensions
FMA             -       Supports FMA extensions using YMM state
```

On Linux, you can check for `avx` in the **flags** section of `/proc/cpuinfo`
or the output of the `lscpu` command:
```
lscpu | grep -o "avx[^ ]*"
```
will display `avx` (or `avx2`) if your CPU supports the instructions.

2. A Mac with an ARM processor (e.g. 2020 Mac Mini or later).

If your system does not meet either (1) or (2), the 2020 option will be grayed out.

## FreeDV 2020 mode is slow on ARM Macs

Preliminary testing on ARM Macs has shown that NEON optimizations in LPCNet are
sufficient to allow 2020 to be whitelisted on those machines. However, this is
definitely experimental. If you are experiencing issues with 2020 mode on these
Macs, please let the development team know so that further investigation can be done.

## I installed a new version and FreeDV stopped working

You may need to clean out the previous configuration.  Try Tools - Restore Defaults.  Set up your sound cards again with Tools - Audio Config.

## FreeDV crashes when I press Start

Have you removed/changed USB audio devices? If you remove/change USB audio devices without pressing Tools - Audio Config, FreeDV may crash.  See Changing Audio Devices above.

## FreeDV can't be opened on OSX because the developer cannot be verified

From January 2020 Apple is enforcing notarization for all OSX applications.  The FreeDV developers do not wish to operate within the Apple ecosystem due to the cost/intrusiveness of this requirement.

![Notarization Error](contrib/osx_notarization1.png)

Security & Privacy shows the Open Anyway option for FreeDV:

![Security and Privacy](contrib/osx_notarization2.png)

![Open FreeDV](contrib/osx_notarization3.png)

Or you can use command line options:

```
xattr -d com.apple.quarantine FreeDV.app
```
or
```
xattr -d -r com.apple.quarantine FreeDV.app
```

# Converting this document to PDF

For the Linux inclined:
```
$ pandoc USER_MANUAL.md -o USER_MANUAL.pdf "-fmarkdown-implicit_figures -o" \
--from=markdown -V geometry:margin=.4in --toc --highlight-style=espresso
```

# Glossary

Term | Notes
------- | ---------------------------------------------------------------------------------------------
AWGN | Additive White Gaussian Noise - a channel with just noise and no fading (like VHF)
FEC | Forward Error Correction - extra bits to we send to protect the speech codec bits
LDPC | Low Density Parity Check Codes - a family of powerful FEC codes

# Release Notes

## V1.8.12 TBD 2023

1. Bugfixes:
    * Clear audio plots when recording or playback starts. (PR #439)
    * Clear button now clears the callsign list. (PR #436)
    * Fix bug causing the PTT button to stay red after the voice keyer finishes TX. (PR #440)
    * Fix FreeDV Reporter crash when sending RX record. (PR #443)
    * Hamlib: set mode before frequency to avoid accidental offsetting. (PR #442)
    * Disable PTT and Voice Keyer buttons if only RX devices are configured. (PR #449)
2. Enhancements:
    * Display 'Digital' on button when Analog mode is active. (PR #447)
    * Set minimum size for Mode box to 250px. (PR #446)
    * Notify FreeDV Reporter if only capable of RX. (PR #449)
3. Build system:
    * Bump Codec2 version to v1.1.1. (PR #437)
<<<<<<< HEAD
3. Documentation
    * Add RF bandwidth information to user manual. (PR #444)
=======
4. Miscallenous::
    * Set default FreeDV Reporter hostname to qso.freedv.org. (PR #448)
>>>>>>> d1c6cec4

## V1.8.11 June 2023

1. Bugfixes:
    * Add missed captures for pavucontrol related handlers. (PR #420)
    * Fix issue causing intermittent failures to report the current frequency to FreeDV Reporter. (PR #421)
    * Set initial audio device count on startup. (PR #422)
    * Make sure focus isn't on the Report Frequency text box immediately after starting. (PR #430)
2. Enhancements:
    * Add option to enable/disable Hamlib frequency/mode control. (PR #424, #427)
    * Add option to enable/disable Space key for PTT. (PR #425)
    * Turn PTT button red when transmitting. (PR #423)

## V1.8.10.1 June 2023

1. Bugfixes:
    * Fix bug with FreeDV Reporter going out of sync with radio. (PR #408)
    * Allow frequency to be changed even if mode change fails. (PR #408)
    * Only change mode, not frequency, when going in/out of Analog mode. (PR #414)
    * Fix crash when repeatedly switching in and out of Analog mode. (PR #413)

## V1.8.10 June 2023

1. Build system:
    * Minimum required Codec2 version bumped up to 1.1.0. (PR #383)
    * Disable libusb support for Hamlib on all platforms, not just Windows. (PR #387)
    * Build Hamlib as a dynamic library on Windows and macOS. (PR #395)
2. Bugfixes:
    * Fix incorrect assertion causing crash on certain systems without a microphone. (PR #384)
    * Shrink sliders so that the Filter window can fit on a 720p display. (PR #386, #396)
    * Hamlib: use RIG_VFO_CURR if explicit VFO doesn't work. (PR #385, #400)
    * Fix various misspellings in codebase. (PR #392)
    * Prevent Start/Stop button from being pressed twice in a row during shutdown. (PR #399)
3. Enhancements:
    * Add last received SNR to callsign list. (PR #389, #391)
    * Add support for FreeDV Reporter web-based tool. (PR #390, #402, #404)
    * Defer sound device checking until Start is pushed. (PR #393)
    * Add ability for Hamlib to use RTS/DTR instead of CAT for PTT. (PR #394)
    * Automatically change radio frequency if the reporting frequency changes. (PR #405)

## V1.8.9 April 2023

1. Enhancements:
    * Add 20% buffer for systems that are marginally able to decode 2020. (PR #355)
    * Enable RTS and DTR for PTT input to provide a voltage source for some footswitches. (PR #354)
    * Show previously received callsigns in main window. (PR #362, #378)
    * Add Record button to the main window to easily allow recording of the incoming signal. (PR #369)
    * Open GitHub releases page if Check For Updates is selected. (PR #382)
2. Bugfixes:
    * Fix typo preventing use of Easy Setup when not having a radio configured. (PR #359)
    * Fix issue preventing Yaesu sound devices from appearing in Easy Setup. (PR #371)
    * Fix crash on Windows after resizing the window to hide the waterfall. (PR #366, #375)
    * Use /dev/cu.* instead of /dev/tty.* on macOS. (PR #377)
    * Hamlib: avoid use of rig_get_vfo() for radios with only one VFO. (PR #376)
    * Prevent status bar text from truncating unless required. (PR #379)
    * Prevent devices from rearranging if one disappears. (PR #381)
    * Remove record completion popups to align with file playback behavior. (PR #380)
3. Build system:
    * GitHub action now uses LLVM MinGW for pull requests. (PR #360)
    * Update Speex/Hamlib build code to avoid unnecessary rebuilds. (PR #361)
    * Upgrade Hamlib to version 4.5.5. (PR #361)
    * Fix typo preventing proper naming of installers for test builds. (PR #363)
    * macOS builds should also not use Hamlib master. (PR #364)
4. Cleanup:
    * Remove 'Split' button from UI. (PR #372)
    * Remove dead code for RX/TX loopback buttons. (PR #372)

## V1.8.8.1 March 2023

1. Bugfixes:
    * Downgrade hamlib for Windows and macOS due to PTT and CAT control bugs on various radios. (PR #357)

## V1.8.8 March 2023

1. Bugfixes:
    * Resolve compile failure in EasySetupDialog on openSUSE. (PR #344)
    * Prevent Mode box from auto-resizing to avoid unexpected movement of other controls. (PR #347)
2. Build system:
    * CPack: Properly handle the case where FREEDV_HASH doesn't exist. (PR #345)
3. Enhancements:
    * Show friendlier error if serial ports can't be opened. (PR #348)
    * Use same VFO retrieval mechanism for PTT as with frequency sync. (PR #350)
    * Tweak PSK Reporter handling to report received callsigns more quickly. (PR #352)
    
## V1.8.7 January 2023

1. Code Cleanup:
    * Remove "force sync" option from Tools->Options (PR #332)
2. Enhancements:
    * Add "Easy Setup" dialog to simplify first time setup. (PR #189)
3. Bugfixes:
    * Add a bit of extra space for the sample rate drop-downs. (PR #336)
    * Add units for SNR gauge to match squelch gauge. (PR #339)
    * Fix compiler errors due to recent samplerate changes. (PR #338)
    * Fix inability to change to certain FreeDV modes for transmit. (PR #340)

## V1.8.6 December 2022

1. Build system:
    * Suppress documentation generation when tagging releases. (PR #314)
    * Simplify build to reduce need for build scripts. (PR #305, #329, #331)
2. Bugfixes:
    * Filter out non-MME devices to match previous behavior. (PR #318)
    * Use 64 bit int for frequency to enable reporting microwave frequencies. (PR #325, #331)
    * Resolves issue with minimum button sizing in the Filter dialog. (PR #326, #331)
    * Update labeling of clipping and BPF options to match actual behavior. (PR #319)
    * Adjusts positioning and spacing of controls in the Options dialog to prevent truncation. (PR #328, #331)
3. Enhancements:
    * Add 2020B to multi-RX feature to enable RX and TX without restarting session. (PR #312)
    * Hide modes not on the SM1000 by default. (PR #313)
    * Increase the default Record From Modulator time to 60 seconds. (PR #321)
4. Code Cleanup:
    * Adjusted function prototypes to use bool instead of int. (PR #316)

## V1.8.5 December 2022

1. Build system:
    * Add checks for .git folder to prevent errors when building from official release tarballs. (PR #294)
    * Simplify PortAudio static build to fix multi-core build issue on macOS. (PR #304, #308)
    * Upgrade bootstrapped wxWidgets to v3.2.1. (PR #302)
    * Upgrade Docker container to Fedora 37. (PR #306)
2. Enhancements:
    * Update FreeDV configuration defaults to improve first-time usability. (PR #293)
3. Bugfixes:
    * Fix issue preventing macOS binaries from running on releases older than 12.0. (PR #301)
    * Fix issue with 2020B not being selected as default on next start (PR #299)
4. Documentation:
    * Update manual to reflect Ubuntu renaming libsndfile-dev to libsnd1file-dev. (PR #297)

## V1.8.4 October 2022

1. Build system:
    * Updates to reflect LPCNet decoupling from Codec2 (PR #274)
2. Bugfixes:
    * Add missed UI disable on startup for 2020B mode. (PR #279)
    * Fixed TX audio dropouts when using different sample rates. (PR #287)
    * Remove sample rates above 48K from audio configuration. (PR #288)
3. Enhancements:
    * Add alternate method of determining 2020 support for non-x86 machines. (PR #280)
    * Remove unnecessary BW and DPSK options from UI. (PR #283)
    * Stats on left hand side of main window now auto-reset after user-configurable time period (default 10s). (PR #262, #286)

## V1.8.3.1 August 2022

1. Build system:
    * Fix issue preventing patch version from being passed to Windows installer. (PR #271)
    
## V1.8.3 August 2022

1. Build system:
    * Build Git version of Hamlib for Windows builds. (PR #261)
    * Remove build date and time from libsox. (PR #267)
    * Refactor CMakeList.txt using newer project format. (PR #268)
1. Enhancements:
    * Update frequency and mode display every 5 sec. (PR #266)
    
## V1.8.2 July 2022

1. Enhancements:
    * Save rig names instead of IDs to prevent Hamlib off by one issues. (PR #256)
2. Bugfixes:
    * Increase plot buffer size to resolve issues with "To Spkr/Headphones" tab (PR #258)
3. Build system:
    * Depend on Codec2 1.0.5. (PR #259)
    
## V1.8.1 July 2022

1. Bugfixes:
    * Disable 2020B unless the installed Codec2 provides it. (PR #257)
2. Build system:
    * Update build scripts to use specific Codec2 and LPCNet versions. (PR #257)
    
## V1.8.0 July 2022

1. Enhancements:
    * PSK Reporter: Encodes callsign regardless of whether the internet is working. (PR #214)
    * PSK Reporter: Sends report upon pushing Stop (vs. simply clearing the report list). (PR #214)
    * PSK Reporter: Performs reporting in background instead of hanging the caller of the PskReporter class. (PR #214)
    * PSK Reporter: Suppress reporting if we're playing back a radio file (to avoid false reports). (PR #214)
    * Filter dialog: Increase length of vertical sliders to simplify fine-tuning. (PR #224)
    * Modem compression (Tools-Options-Modem Clipping checkbox) added to FreeDV 2020 for increased RMS power. (PR #211)
    * Added experimental 2020B mode. (PR #211)
    * Refactored audio handling to use pipeline design pattern. (PR #219)
    * Eliminated requirement to use the same audio sample rate for both mic and speaker devices. (PR #219, #234)
    * 60 meters shows as USB and not LSB for countries where FreeDV usage is legal on that band. (PR #243)
    * Improved audio quality and reduced CPU usage for multi-RX. (PR #246)
2. Build system:
    * Add spell checking of codebase on every Git push. (PR #216)
    * Build Windows build on every Git push. (PR #220)
    * Default branch and repo to the current branch and repo for Docker (or else reasonable defaults). (PR #233)
3. Documentation:
    * Removed obsolete references to required sample rates for voice keyer files. (PR #219)
    * Add troubleshooting instructions for serial port PTT on Windows. (PR #226)
    * Add missing gcc-g++ package to Fedora build instructions. (PR #235)
    * Add missing sox package to Fedora build instructions. (PR #241)
4. Bugfixes:
    * Suppress refresh of the sync indicator if disabled/no change in sync. (PR #230)
    * Clarify location from where to run Docker build script. (PR #231)
    * Change shutdown ordering to prevent hangs on slower systems. (PR #236)
    * Disable PulseAudio suspend failure due to interactions with pipewire. (PR #239)

## V1.7.0 February 2022

1. Bugfixes:
    * Resolves issue with waterfall appearing garbled on some systems. (PR #205)
    * Resolves issue with Restore Defaults restoring previous settings on exit. (PR #207)
    * Resolves issue with some sound valid sound devices causing PortAudio errors during startup checks. (PR #192)
2. Enhancements:
    * Removes requirement to restart FreeDV after using Restore Defaults. (PR #207)
    * Hides frequency display on main window unless PSK Reporter reporting is turned on. (PR #207)
    * Scales per-mode squelch settings when in multi-RX mode to reduce unwanted noise. (PR #186)
    * Single-thread mode is now the default when multi-RX is turned on. (PR #175)
    * Makes multi-RX mode the default. (PR #175)
    * Mic In/Speaker Out volume controls added to Filter window. (PR #208)
    * Cleans up UI for filters and makes the dialog non-modal. (PR #208)
    * Adds optional support for PulseAudio on Linux systems. (PR #194)
3. Documentation:
    * Adds section on creating Windows shortcuts to handle multiple configurations. (PR #204)
    * Resolves issue with PDF image placement. (PR #203)
4. Build System:
    * Uses more portable way of referring to Bash in build scripts. (PR #200)
    * User manual now installed along with executable. (PR #187)
    * macOS app bundle generated by CMake instead of manually. (PR #184)
    * Fail as soon as a step in the build script fails. (PR #183)
    * Have Windows uninstaller clean up Registry. (PR #182)
    * Windows installer now installs sample .wav files. (PR #182)
    
## V1.6.1 September 2021

1. Bugfixes:
    * Uses UTF-8 for device names from PortAudio to resolve display problems on non-English systems. (PR #153)
    * Resolves crash when using click to tune feature on main window. (PR #157)
    * Resolves issue where test plots inside Audio Options dialog hang during test. (PR #154)
    * Disable multi-RX options in Tools->Options when a session is active. (PR #154)
    * Resolves buffer overflow when using mono-only TX sound devices. (PR #169)
2. Enhancements:
    * Updates mode indicator on transition between TX and RX instead of only on start. (PR #158)
    * Updates PSK Reporter feature to use new Codec2 reliable\_text API. (PR #156, #162, #166, #168)
    * Suppress unnecessary rig_init() calls to prevent FreeDV from changing the current VFO. (PR #173)

_Note: The PSK Reporter feature beginning in this release is incompatible with versions older than 1.6.1 due to a change in how callsigns are encoded._

## V1.6.0 August 2021

1. Bugfixes: 
    * Suppressed clipping of TX speech when PTT is released. (PR #123)
    * Added missing mode labels for 800XA and 2400B as a result of implementing multi-RX in 1.5.3. (PR #128)
    * Fixed analog passthrough when using 2400B. (PR #130)
    * Fixed non-responsive scroll controls on macOS. (PR #139)
    * Auto EQ now working for 800XA. (PR #141)
    * Reset scatter plot state when multi-RX switches modes. (PR #146)
    * Use selected sound device sample rates for the equalizer controls. (PR #142)
2. Enhancements:
    * Frequency ticks moved to the top of the waterfall. (PR #115)
    * Optimized rendering code for the waterfall display to improve responsiveness on slower machines. (PR #127, #137)
    * Fixed navigation issues encountered while using screen readers. (PR #121)
    * Allow main window to expand horizontally for shorter displays. (PR #135, #121)
    * Allow autoconversion of voice keyer file to selected TX mode's sample rate. (PR #145)
    * Multi-RX: decode each supported mode on its own thread. (PR #129)
3. New features:
    * Added support for alternative configuration files by specifying -f/--config options. (PR #119, #125)
    * Added support for PTT input, e.g. for foot switches. (PR #136)
4. Build system:
    * Use MacPorts/Homebrew PortAudio for macOS builds. (PR #134, #138)
    * Bootstrapped wxWidgets now uses version 3.1.5. (PR #147)
    * Added support for bootstrapped wxWidgets on Windows builds. (PR #124)
    * Updated Docker container for Windows builds to Fedora 34. (PR #124)
    * Created "make dist" target for easy tarball generation. (PR #152)

## V1.5.3 April 2021

1. Simultaneous decode of 2020, 1600 and 700C/D/E (without needing to push Stop first, change the mode and push Start again).
2. Dynamic switching of the current Tx mode between the aforementioned modes, again without needing to restart the session.
3. A Tx level slider on the right hand side of the main screen to fine-tune transmit output (to more easily avoid clipping ALC and conflicting with other soundcard ham radio applications).

## V1.5.2 January 2021

1. Updates storage for sound card configuration to use device names instead of IDs.
2. Detects changes to computer sound card configuration and notifies user when devices go away.

## V1.5.1 January 2021

1. Experimental support for reporting to [PSK Reporter](https://pskreporter.info) added.
2. Bug fixes with audio configuration to allow mono devices to be used along with stereo ones.
3. Tweaks to user interface and record/playback functionality to improve usability.
4. Bug fixes and tweaks to improve voice keyer support.

## V1.5.0 December 2020

1. FreeDV 700E, better performance than 700D on fast fading channels
1. FreeDV 700D/700E clipper to increase average transmit power by 6dB

## V1.4.3 August 2020

1. Maintenance Release (no major new features)
1. Changes to support wxWidgets 3.1 (but Windows versions built against wxWidgets 3.0)
1. Under the hood - OFDM modem has been refactored, shouldn't affect freedv-gui operation

## V1.4.2 July 2020

1. Maintenance Release (no major new features)
1. Improved squelch/audio pass through on 700D/2020/2400B
1. Under the hood - Codec2 library has been refactored, shouldn't affect freedv-gui operation
1. Removed Project Horus support (now being maintained outside of Codec2/FreeDV)

## V1.4 June-October 2019

1. FreeDV 2020, Project Horus Binary Modes.
1. [Improved OFDM Modem Acquisition](http://www.rowetel.com/?p=6824), this will improve sync time on FreeDV 700D and 2020 on HF fading channels, and can also handle +/- 60 Hz frequency offsets when tuning.
1. Fixed FreeDV 700C frequency offset bug fix, was losing sync at certain frequency offsets.
1. Wide bandwidth phase estimation and DPSK for OFDM modes (700D/2020) for fast fading/QO-100 channels (Tools-Options)
1. Better speech quality on FreeDV 700C/700D with Auto equaliser (Tools-Filter)

## V1.3 May 2018

* FreeDV 700D

# References

* [FreeDV Web site](http://freedv.org)
* [FreeDV Technology Overview](https://github.com/drowe67/codec2/blob/master/README_freedv.md)
* [Digitalvoice mailing list](https://groups.google.com/forum/#!forum/digitalvoice)
 <|MERGE_RESOLUTION|>--- conflicted
+++ resolved
@@ -897,13 +897,10 @@
     * Notify FreeDV Reporter if only capable of RX. (PR #449)
 3. Build system:
     * Bump Codec2 version to v1.1.1. (PR #437)
-<<<<<<< HEAD
-3. Documentation
+4. Documentation
     * Add RF bandwidth information to user manual. (PR #444)
-=======
-4. Miscallenous::
+5. Miscallenous::
     * Set default FreeDV Reporter hostname to qso.freedv.org. (PR #448)
->>>>>>> d1c6cec4
 
 ## V1.8.11 June 2023
 
