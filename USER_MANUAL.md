--- conflicted
+++ resolved
@@ -869,11 +869,8 @@
     * Clear audio plots when recording or playback starts. (PR #439)
     * Clear button now clears the callsign list. (PR #436)
     * Fix bug causing the PTT button to stay red after the voice keyer finishes TX. (PR #440)
-<<<<<<< HEAD
     * Fix FreeDV Reporter crash when sending RX record. (PR #443)
-=======
     * Hamlib: set mode before frequency to avoid accidental offsetting. (PR #442)
->>>>>>> 93e58b5d
 2. Build system:
     * Bump Codec2 version to v1.1.1. (PR #437)
 
