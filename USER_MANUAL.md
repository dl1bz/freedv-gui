--- conflicted
+++ resolved
@@ -838,13 +838,10 @@
 1. Enhancements:
     * Add 20% buffer for systems that are marginally able to decode 2020. (PR #355)
     * Enable RTS and DTR for PTT input to provide a voltage source for some footswitches. (PR #354)
-<<<<<<< HEAD
 2. Bugfixes:
     * Fix typo preventing use of Easy Setup when not having a radio configured. (PR #359)
-=======
-2. Build system:
+3. Build system:
     * GitHub action now uses LLVM MinGW for pull requests. (PR #360)
->>>>>>> 37a33681
 
 ## V1.8.8.1 March 2023
 
