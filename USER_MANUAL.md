# Introduction

FreeDV GUI (or just FreeDV) is a GUI program for Linux, Windows, and
OSX for running FreeDV on a desktop PC or laptop.

This is a live document.  Notes on new FreeDV features are being added as they are developed. 

# Getting Started

This section contains instructions to help you get started.

## Easy Setup

Upon starting FreeDV for the first time, the Easy Setup dialog will appear. This
is a streamlined setup process for FreeDV optimized for hardware commonly used
by amateur radio operators and is divided into three sections:

1. Sound card configuration,
2. CAT/PTT control, and
3. Reporting.

These sections are shown below:

![Easy Setup dialog](contrib/easy_setup.png)

Note that you can always return to this dialog by going to *Tools - Easy Setup*.

### Sound Card Configuration

To configure your sound card(s) using Easy Setup, simply select the sound device 
associated with your radio and the microphone and speaker devices you wish to use
to hear decoded audio as well as to transmit audio. If you're setting up a receive-only
station, you can choose "None" for the transmit audio device.

Additionally, if you are using a Flex 6000 series radio on the Windows platform, 
FreeDV will automatically select the DAX TX sound device. It is necessary only to 
select the correct "slice" for the radio sound device and the two devices to use for 
analog receive and transmit (e.g. your computer's built in microphone and speaker devices).

Note that some configurations (for example, SDR setups involving multiple radio sound
devices) may not be able to be configured with Easy Setup. For those, you can choose
the "Advanced" button and proceed to "Advanced Setup" below.

### CAT/PTT control

Easy Setup supports three methods of radio control:

1. No radio control (e.g. using a VOX audio device such as SignaLink),
2. Hamlib CAT control, and
3. Serial port PTT control.

Simply select the option that matches your radio setup and the required fields will
appear. For Hamlib, these are typically the type of radio you're using as well as the
serial port it's connected to (or TCP/IP hostname:port). Serial port PTT control requires 
the serial port your radio is using as well as whether your radio's PTT is triggered
via the RTS or DTR pin (and the required polarity for either).

If required, the "Advanced" button in this section will allow you to configure PTT input
(e.g. for a footswitch) and additional VOX related options. The "Test" button will
emit a constant carrier on the selected radio sound device as well as enable PTT to allow
you to adjust your radio sound levels (see "Sound Card Levels" below).

### Reporting

While not required, it is recommended to enable PSK Reporter reporting so that others
can see who is currently receiving them. Both sides of a contact must have this enabled
in order for this feature to work. To configure PSK Reporter reporting, simply enable
the feature here and enter your callsign and current grid square.

For more information about the PSK Reporter feature, see the "PSK Reporter" section below.

## Advanced Setup

### Sound Card Configuration

#### Receive Only (One Sound Card)

For this setup, you just need the basic sound hardware in your computer, 
for example a microphone/speaker on your computer.

1. Open the *Tools - Audio Config* Dialog
1. At the bottom select *Receive* Tab
1. In *Input To Computer From Radio* select your default sound input device (usually at the top)
1. In the *Output From Computer To Speaker/Headphones* window select your default sound output device (usually at the top)
1. At the bottom select *Transmit* Tab
1. In *Input From Microphone To Computer* window select *none*
1. In *Output From Computer To Radio* window select *none*
1. Press OK to close the dialog

When you press Start FreeDV will start decoding any incoming signals
on the microphone input, playing the decoded audio out of your
speaker.  If no valid FreeDV signals are received, no audio will be
played.

If you connect the microphone input on your computer to your radio
receiver, you can decode off air signals.  If you have a rig
interface, try configuring that as the *From Radio To Computer*
device, with your computer's sound card as the *From Computer To
Speaker/Headphone* device.

If you don't have anyone to transmit FreeDV signals to you, try the
test wave files in the next section.

#### Transmit/Receive (Two Sound Cards)

For Tx/Rx operation you need to configure two sound cards, by setting
up Tools - Audio Config *Transmit* and *Receive* Tabs.

When receiving, FreeDV off-air signals **from** your radio are decoded
by your computer and sent **to** your speaker/headphones, where you
can listen to them.

When transmitting, FreeDV takes your voice **from** the microphone,
and encodes it to a FreeDV signal in you computer which is sent **to**
your radio for transmission over the air.

Tab | Sound Device | Notes
--------------- | ---------------------------------------------- | ----------------------------------------------
Receive Tab | Input To Computer From Radio | The off air FreeDV signal **from** your radio rig interface to your computer
Receive Tab | Output From Computer To Speaker/Headphones | The decoded audio from your computer to your Speaker/Headphones
Transmit Tab | Input From Microphone To Computer | Your voice from the microphone to your computer
Transmit Tab | Output From Computer To Radio | The FreeDV signal from your computer sent **to** your rig interface for Tx

#### Changing Audio Devices

If you change audio devices (e.g. add or remove sound cards, USB hardware), it's a good idea to check the Tools/Audio Config dialog before pressing **Start**, to verify the audio devices are as expected. This is particularly important if any audio devices e.g. Headsets, USB Sound Cards, or Virtual Cables have been disconnected since the last time FreeDV was used.

Hitting **Refresh** in the lower left hand corner of the Tools/Audio Config will normally update the audio devices list. Keeping a screen shot of a known working configuration will be useful for new users. Unexpected audio configuration changes may also occur following a Windows updates.

Another solution is to re-start FreeDV and check Tools/Audio Config again after changing any audio hardware.

### PTT Configuration

The Tools - PTT dialog supports three different ways to control PTT on
your radio:

+ VOX: sends a tone to the left channel of the Transmit/To Radio sound card
+ Hamlib: support for many different radios via the Hamlib library and a serial port (or via TCP/IP for some devices, e.g. SDRs or FLrig/rigctld).
+ Serial Port: direct access to the serial port pins

You may also optionally configure a second serial port for PTT input.
This can be useful for interfacing devices like foot switches to 
FreeDV. If configured, FreeDV will switch into transmit mode (including
sending the needed Hamlib or serial commands to initiate PTT) when it
detects the configured signal.

Once you have configured PTT, try the **Test** button.

Serial PTT support is complex.  We get many reports that FreeDV
PTT doesn't work on a particular radio, but may work fine with other
programs such as Fldigi.  This is often a mismatch between the serial
parameters Hamlib is using with FreeDV and your radio. For example you
may have changed the default serial rate on your radio. Carefully
check the serial parameters on your radio match those used by FreeDV
in the PTT Dialog.

Also see [Common Problems](#common-problems) section of this manual.

#### HamLib

Hamlib comes with a default serial rate for each radio.  If your radio
has a different serial rate change the Serial Rate drop down box to
match your radio.

When **Test** is pressed, the "Serial Params" field is populated and
displayed.  This will help track down any mismatches between Hamlib
and your radio.

If you are really stuck, download Hamlib and test your radio's PTT
using the command line ```rigctl``` program.

#### Icom Radio Configuration 

If using an Icom radio, Hamlib will use the radio's default CI-V address
when connecting. If this has been changed, you can specify the correct
address in the "Radio Address" field (valid values are 00 through FF
in hexadecimal). 

Note that "00" is the "wildcard" CI-V address. Your radio must have the 
"CI-V Transceive" option enabled in order for it to respond to commands
to that address. Otherwise, FreeDV must be configured to use the same
CI-V address as configured in the radio. For best results, ensure that
there are no other Icom/CI-V capable devices in the chain if 
"00"/"CI-V Transceive" is used.

#### Changing COM Port On Windows

If you change the COM port of a USB-Serial device in Device Manager,
please unplug and plug back in the USB device.  Windows/FreeDV won't
recognise the device on the new COM Port until it has been
unplugged/plugged.

## Test Wave Files

In the installation are audio files containing off-air FreeDV modem signals. 
There is one file per FreeDV mode and are in the following locations depending 
on platform:

| Platform | Typical Location                                             |
|----------|--------------------------------------------------------------|
| Windows  | C:\\Program Files\\FreeDV [version]\\share\\freedv-gui\\wav  |
| Linux    | /usr/share/freedv-gui/wav or /usr/local/share/freedv-gui/wav |
| macOS    | See https://github.com/drowe67/freedv-gui/tree/master/wav    |

To play these files, first select a FreeDV mode and press Start.  Then 
choose a file using "Tools - Start/Stop Play File From Radio".  You should 
then hear decoded FreeDV speech.

These files will give you a feel for what FreeDV signals sound like,
and for the basic operation of the FreeDV software.

## Sound Card Levels

Sound card levels are generally adjusted in the computer's Control
Panel or Settings, or in some cases via controls on your rig interface
hardware or menus on your radio. In-app adjustments can also be done
by using the 'TX Level' slider at the bottom of the main screen; anything
below 0 dB attenuates the transmit signal.

When FreeDV is running, you can observe the sound card signals in the
main window tabs (From Radio, From Mic, To Speaker).

1. On receive, FreeDV is not very sensitive to the **From Radio**
level, adjust so it is mid-range and not clipping.  FreeDV uses phase
shift keying (PSK) so is not sensitive to amplitude.

1. The transmit level from your computer to your radio is important.
On transmit, adjust your level so that the ALC is **just** being
nudged.  More **is not better** with the FreeDV transmit signal.
Overdriving your transmitter will lead to a distorted transit signal, and
a poor SNR at the receiver.  This is a very common problem.

1. FreeDV 700D and 700E can drive your transmitter at an average power of 40% of its peak power rating.  For example 40W RMS for a 100W PEP radio. Make sure your transmitter can handle continuous power output at these levels, and reduce the power if necessary.

1. Adjust the microphone audio so the peaks are not clipping, and the
average is about half the maximum.

## Audio Processing

FreeDV likes a clean path through your radio.  Turn all audio
processing **OFF** on transmit and receive:

+ On receive, DSP noise reduction should be off.

+ On transmit, speech compression should be off.

+ Keep the receive audio path as "flat" as possible, no special filters.

+ FreeDV will not work any better if you band pass filter the off air
received signals.  It has its own, very tight filters in the
demodulator.

## USB or LSB?

On bands below 10 MHz, LSB is used for FreeDV.  On 10MHz and above, USB is used. After much debate, the FreeDV community has adopted the same conventions as SSB, based on the reasoning that FreeDV is a voice mode.

As an aid to the above, FreeDV will show the current mode on the bottom of the window upon pressing the Start button if Hamlib is enabled and your radio supports retrieving frequency and mode information over CAT. If your radio is using an unexpected mode (e.g. LSB on 20 meters), it will display that mode on the bottom of the window next to the Clear button in red letters. When a session is not active, Hamlib isn't enabled, or if your radio doesn't support retrieving frequency and mode over CAT, it will remain grayed out with "unk" displaying instead of the mode (for "unknown").

# Voice Keyer

The Voice Keyer Button on the front page puts FreeDV and your radio into 
transmit, reads a wave file of your voice to call CQ, and then switches to 
receive to see if anyone is replying.  If you press the space bar or click
the PTT button, the voice keyer stops.  If a signal with a valid sync is 
received for a few seconds the voice keyer also stops.

The Audio tab inside Tools-Options can be used to select the wave file, set 
the Rx delay, and number of times the tx/rx cycle repeats.

# Quick Record

To quickly record incoming signals from the radio, a 'Record' button is provided
in the main window. Clicking this button will create a file beginning with the
name "FreeDV_FromRadio" and containing the current date and time. Clicking 'Record'
again will stop recording.

The Audio tab inside Tools-Options allows control of where these recordings are
saved. By default, this is inside the current user's Documents folder.

# Multiple Configurations

By default, FreeDV uses the following locations to store configuration:

* Linux: ~/.FreeDV 
* macOS: ~/Library/Preferences/FreeDV\ Preferences
* Windows: Registry (HKEY\_CURRENT\_USER\\SOFTWARE\\CODEC2-Project\\FreeDV)

If you'd like to store the configuration in another location (or store multiple configurations),
FreeDV accepts the -f (or --config) command line arguments to provide an alternate location. An
absolute path is recommended here; however, if only a relative path is provided, it will be relative
to the following locations:

* Linux: ~/
* macOS: ~/Library/Preferences/
* Windows: C:\\Users\\[username]\\AppData\\Roaming

## Executing FreeDV With a Different Configuration (Windows)

On Windows, you can create shortcuts to FreeDV with different file names for the "-f" command line
option as described above. To create a shortcut, right-click on the Desktop or in File Explorer and 
choose New->Shortcut. Click on Browse and navigate to one of the following paths:

* C:\\Program Files\\FreeDV [version]\\bin\\freedv.exe
* C:\\Program Files (x86)\\FreeDV [version]\\bin\\freedv.exe (if the 32 bit version is installed on a 64 bit machine)

Click Next and give the shortcut a unique description (e.g. "FreeDV IC-7300"). Then push Finish to create the shortcut.

Once the shortcut has been created, right-click it and choose Properties. Find the Shortcut tab in the resulting dialog
box and add "-f" followed by the desired filename to the end of the text in the Target field. Do not add any other
quote marks.

For example, to use a file called IC7300.conf stored in the Hamradio directory on the C drive the Target field should 
appear as follows:

"C:\\Program Files\\FreeDV [version]\\bin\\freedv.exe" -f C:\\Hamradio\\IC7300.conf

# PSK Reporter

FreeDV has the ability to send FreeDV signal reports to [PSK Reporter](https://pskreporter.info/)
by enabling the option in Tools-Options and specifying your callsign and grid square. When enabled, this causes
FreeDV to disable the free form **Txt Msg** field and only transmit the **Callsign** field. As this
uses a different encoding format from the free-form text field, both sides of the contact must have
this enabled for the contact to be reported to the PSK Reporter service.

FreeDV validates the received information before submitting a position report to PSK Reporter. This 
is to ensure that FreeDV does not report invalid callsigns to the service (e.g. ones that don't exist 
or that correspond to real non-FreeDV users). However, if the PSK Reporter function is disabled,
all received text will display in the main window even if it has errors.

Reports sent to PSK Reporter will display using the mode "FREEDV" for ease of filtering. The frequency that 
FreeDV reports to PSK Reporter is set by changing the "Report Frequency" text box in the main window. This 
is in kilohertz (kHz) and will turn red if the entered value is invalid. If Hamlib support is also enabled, 
this frequency will automatically update on start/stop as well as when switching between transmit and receive.

FreeDV will also show the callsigns of previously received signals. To view those, click on the arrow
next to the last received callsign at the bottom of the window. These are in descending order by time
of receipt (i.e. the most recently received callsign will appear at the top of the list).

# Multiple Mode Support

FreeDV can simultaneously decode the following modes when selected prior to pushing "Start":

* 2020/2020B
* 700C/D/E
* 1600

In addition, FreeDV can allow the user to switch between the above modes for transmit without having to push "Stop" first. 
These features can be enabled by going to Tools->Options->Modem and checking the "Simultaneously Decode All HF Modes" option. Note that
this may consume significant additional CPU resources, which can cause decode problems. In addition, these features are automatically
disabled if 800XA or 2400B are selected before pushing "Start" due to the significant additional CPU resources required to decode these
modes.

By default, FreeDV will use as many threads/cores in parallel as required to decode all supported HF modes. On some slower systems, it may be
necessary to enable the "Use single thread for multiple RX operation" option as well. This results in FreeDV decoding each mode in series
and additionally short circuits the list of modes to be checked when in sync.

Additionally, the squelch setting with simultaneous decode enabled is relative to the mode that supports the weakest signals 
(currently 700D).  The squelch for other modes will be set to a value higher than the slider (which is calculated by adding the 
difference between the "Min SNR" of 700D and the mode in question; see "FreeDV Modes" below). For example, the squelch for 700E
when the squelch slider is set to -2.0 becomes 1.0dB. This is designed to reduce undesired pops and clicks due to false decodes.

# FreeDV Modes

The following table is a guide to the different modes, using
analog SSB and Skype as anchors for a rough guide to audio quality:

Mode | Min SNR | Fading | Latency | Speech Bandwidth | Speech Quality
--- | :---: | :---: | :---: | :---: | :---:
SSB | 0 | 8/10 | low | 2600 | 5/10
1600 | 4 | 3/10 | low | 4000 | 4/10
700C | 2  | 6/10 | low |  4000 | 3/10
700D | -2 | 4/10 | high | 4000 | 3/10
700E | 1 | 7/10 | medium | 4000 | 3/10
2020 | 4  | 4/10 | high | 8000 | 7/10
Skype | - |- | medium | 8000 | 8/10

The Min SNR is roughly the SNR where you cannot converse without
repeating yourself.  The numbers above are on channels without fading
(AWGN channels like VHF radio).  For fading channels the minimum SNR
is a few dB higher. The Fading column shows how robust the mode is to
HF Fading channels, higher is more robust.

The more advanced 700D and 2020 modes have a high latency due to the
use of large Forward Error Correction (FEC) codes.  They buffer many
frames of speech, which combined with PC sound card buffering results
in end-to-end latencies of 1-2 seconds.  They may take a few seconds to
sync at the start of an over, especially in fading channels.

## FreeDV 700D

In mid 2018 FreeDV 700D was released, with a new OFDM modem, powerful
Forward Error Correction (FEC) and optional interleaving.  It uses the
same 700 bit/s speech codec at 700C. It operates at SNRs as low as
-2dB, and has good HF channel performance.  It is around 10dB better
than FreeDV 1600 on fading channels, and is competitive with SSB at
low SNRs.  The FEC provides some protection from urban HF noise.

FreeDV 700D is sensitive to tuning.  To obtain sync you must be within
+/- 60Hz of the transmit frequency.  This is straightforward with
modern radios which are generally accurate to +/-1 Hz, but requires
skill and practice when used with older, VFO based radios.

## FreeDV 700E

FreeDV 700E was developed in December 2020 using lessons learned from on air operation of 700C and 700D.  A variant of 700D, it uses a shorter frame size (80ms) to reduce latency and sync time.  It is optimised for fast fading channels channels with up to 4Hz Doppler spread and 6ms delay spread.  FreeDV 7000E uses the same 700 bit/s codec as FreeDV 700C and 700D.  It requires about 3dB more power than 700D, but can operate reliably on fast fading channels.

The 700E release also includes optional compression (clipping) of the 700D and 700E transmit waveforms to reduce the Peak to Average Power Ratio to about 4dB.  For example a 100W PEP transmitter can be driven to about 40W RMS.  This is an improvement of 6dB over previous releases of FreeDV 700D. Before enabling the clipper make sure your transmitter is capable of handling sustained high average power without damage.  

Clipping can be enabled via Tools-Options.

On good channels with high SNR clipping may actually reduce the SNR of the received signal.  This is intentional - we are adding some pre-distortion in order to increase the RMS power.  Forward error correction (FEC) will clean up any errors introduced by clipping, and on poor channels the benefits of increased signal power outweigh the slight reduction in SNR on good channels.

## FreeDV 2020

FreeDV 2020 was developed in 2019.  It uses an experimental codec
based on the LPCNet neural net (deep learning) synthesis engine
developed by Jean-Marc Valin.  It offers 8 kHz audio bandwidth in an
RF bandwidth of just 1600 Hz.  FreeDV 2020 employs the same OFDM modem
and FEC as 700D.

The purpose of FreeDV 2020 is to test neural net speech coding over HF
radio.  It is highly experimental, and possibly the first use of
neural net vocoders in a real world, over the air system.

FreeDV 2020 is designed for slow fading HF channels with a SNR of 10dB
or better.  It is not designed for fast fading or very low SNRs like
700D.  It is designed to be a high quality alternative to SSB in
channels where SSB is already an "arm-chair" copy.  On an AWGN (non-
fading channel), it will deliver reasonable speech quality down to 2dB
SNR.

FreeDV 2020 Tips:

1. It requires a modern (post 2010) Intel CPU with AVX support.  If you
   don't have AVX the FreeDV 2020 mode button will be grayed out.
1. Some voices may sound very rough.  In early testing
   about 90% of speakers tested work well.
1. Like 700D, you must tune within -/+ 60Hz for FreeDV 2020 to sync.
1. With significant fading, sync may take a few seconds.
1. There is a 2 second end-to-end latency.  You are welcome to try tuning
   this (Tools - Options - FIFO size, also see Sound Card Debug
   section below).

## FreeDV 2020B

Experimental mode developed in February 2022.  The goal of this mode is to improve the performance of FreeDV 2020 over HF channels.

Here are the three main innovations, and the theoretical improvements:

1. Compression (clipping) of the 2020x modem waveforms has been added, which is worth about 4dB. This should also improve the original FreeDV 2020 mode.  The Clipping checkbox is located on Tools-Options-Modem.  As per the other warnings in this manual please make sure you transmitter can handle the higher RMS power.
1. 2020B is like 700E to 700D - it works with fast fading but requires a few more dB of SNR. This will make it usable in European Winter (or over the South Pole Argentina to Australia) type channels - if you have enough SNR. The challenge with this mode is squeezing all the information we need (enough pilots symbols for fast fading, LPCNet, FEC bits) into a 2100 Hz channel - we are pushing up again the edges of many SSB filters. It also uses unequal FEC, just the most important 11 bits are protected.

This modes is under development and may change at any time.  If you experience comparability issues with another operator - check your Git Hash values on the Help-about menu to ensure you are running the same versions of LPCNet and codec2.

It is recommended that multi-rx be disabled when using 2020B. This mode is not supported by multi-rx, you will need to manually coordinate the mode with other stations.

# Tools Menu

## Tools - Filter

This section describes features on Tools-Filter.  

Control | Description
 -------------------------- | ------------------------------------------------------------------------ |
Noise Suppression | Enable noise suppression, dereverberation, AGC of mic signal using the Speex pre-processor
700C/700D Auto EQ | Automatic equalisation for FreeDV 700C and FreeDV 700D Codec input audio

Auto EQ (Automatic Equalisation) adjusts the input speech spectrum to best fit the speech codec. It can remove annoying bass artefacts and make the codec speech easier to understand.

* [Blog Post on Auto EQ Part 1](http://www.rowetel.com/?p=6778)
* [Blog Post on Auto EQ Part 2](http://www.rowetel.com/?p=6860)

## Tools - Options

### Modem Options

Control | Description
 ------------------------------ | ----------------------------------------------------------------------------- |
Clipping | Increases the average power. Ensure your transmitter can handle high RMS powers before using!
700C Diversity Combine | Combining of two sets of 700C carriers for better fading channel performance
TX Band Pass Filter | Reduces TX spectrum bandwidth

# Helping Improve FreeDV

If you have an interesting test case, for example:

1. FreeDV working poorly with a particular person or microphone.
1. Poor over the air performance on a fast fading channel.
1. Problems with sync on strong signals.
1. A comparison with SSB.

Please send the developers an off air recording of the signal.  FreeDV can record files from your radio using Tools-Record File from Radio.  A recording of 30 to 60 seconds is most useful.

With a recording we can reproduce your exact problem.  If we can reproduce it we can fix it. Recordings are much more useful than anecdotes or subjective reports like "FreeDV doesn't work", "SSB is better", or "On 23 December it didn't work well on grid location XYZ".  With subjective reports problems are impossible to reproduce, cannot be fixed, and you are unlikely to get the attention of the developers.

# Multiple Panes in GUI window

It is possible to have multiple panes opened within the GUI window for example, to observe both the Waterfall and Spectrum Tabs. New panes may be added above, below, left or right of existing panes.

A new visible pane is created by hovering the cursor over the required Tab, click and hold the left mouse button and drag the Tab to the required position and releasing the mouse button. If currently two panes are stacked vertically a third pane may be added either beside either pane or to the left/right of both panes.  If the Tab is required adjacent to both panes then it must be dragged to the left/right of the junction of the existing Tabs.

As the Tab is dragged into position a faint blue/grey image will show the position to be occupied by the pane. Panes may be relocated back to the menu bar by a similar process.

Tabs can be resized as required by hovering the cursor over the border and clicking and holding the left mouse button and dragging to required size.

The layout is not saved when the program is exited and must be recreated next time the program is started

![Multiple Panes](contrib/multiple_panes.png)

# Advanced/Developer Features

## Stats Window

Located on the lower left hand side of the main screen.

Term | Notes
--- | --- |
Bits | Number of bits demodulated
Errs | Number of bit errors detected
Resyncs | Number of times the demodulator has resynced
ClkOff | Estimated sample clock offset in parts per million
FreqOff | Estimated frequency offset in Hz
Sync | Sync metric (OFDM modes like 700D and 2020)
Var | Speech encoder distortion for 700C/700D (see Auto EQ)

The sample clock offset is the estimated difference between the
modulator (tx) and demodulator (rx) sample clocks.  For example if the
transmit station sound card is sampling at 44000 Hz and the receive
station sound card 44001 Hz, the sample clock offset would be
((44000-44001)/44000)*1E6 = 22.7 ppm.

## Timing Delta Tab

This indicates the symbol timing estimate of the demodulator, in the
range of +/- 0.5 of a symbol.  With off air signals this will have a
sawtooth appearance, as the demod tracks the modulator sample clock.
The steeper the slope, the greater the sample clock offset.

* [FreeDV 1600 Sample Clock Offset Bug](http://www.rowetel.com/?p=6041)
* [Testing a FDMDV Modem](http://www.rowetel.com/?p=2433)

## UDP Messages

When FreeDV syncs on a received signal for 5 seconds, it will send a
"rx sync" UDP message to a port on your machine (localhost).  An
external program or script listening on this port can then take some
action, for example send "spotting" information to a web server or
send an email your phone.

Enable UDP messages on Tools-Options, and test using the "Test"
button.

On Linux you can test reception of messages using netcat:
```
  $ nc -ul 3000
```  
A sample script to email you on FreeDV sync: [send_email_on_sync.py](src/send_email_on_sync.py)

Usage for Gmail:
```
python send_email_on_sync.py --listen_port 3000 --smtp_server smtp.gmail.com \
--smtp_port 587 your@gmail.com your_pass
```

## Sound Card Debug

These features were added for FreeDV 700D, to help diagnose sound card
issues during development.

### Tools - Options dialog:

Debug FIFO and PortAudio counters: used for debugging audio
problems on 700D.  During beta testing there were problems with break
up in the 700D Tx and Rx audio on Windows.

The PortAudio counters (PortAudio1 and PortAudio2) should not
increment when running in Tx or Rx, as this indicates samples are
being lost by the sound driver which will lead to sync problems.

The Fifo counter outempty1 counter should not increment during
Tx, as this indicates FreeDV is not supplying samples fast enough to
the PortAudio drivers.  The results will be resyncs at the receiver.

Check these counters by pressing Start, then Reset them and observe
the counters for 30 seconds.

If the PortAudio counters are incrementing on receive try:

  1. Adjusting framesPerBuffer; try 0, 128, 256, 512, 1024.

  1. Shut down other applications that might be using audio, such as
  Skype or your web browser.

  1. A different sound card rate such as 44.1kHz instead of 48kHz.

  If the outempty1 counter is incrementing on transmit try increasing
  the FifoSize.

  The txThreadPriority checkbox reduces the priority of the main txRx
  thread in FreeDV which may help the sound driver thread process
  samples.

  The txRxDumpTiming check box dumps timing information to a console
  that is used for debugging the rx break up problem on 700D.  Each
  number is how many ms the txRxThread took to run.

  The txRxDumpTiming check box dumps the number of samples free in the
  tx FIFO sending samples to the Tx.  If this hits zero, your tx audio
  will break up and the rx will lose sync.  Tx audio break up will
  also occur if you see "outfifo1" being incremented on the "Fifo"
  line during tx.  Try increasing the FifoSize.

## Test Frame Histogram

This feature was developed for testing FreeDV 700C.  Select the Test
Frame Histogram tab on Front Page

Displays BER of each carrier when in "test frame" mode.  As each QPSK
carrier has 2 bits there are 2*Nc histogram points.

Ideally all carriers will have about the same BER (+/- 20% after 5000
total bit errors), however problems can occur with filtering in the
tx path.  If one carrier has less power, then it will have a higher
BER.  The errors in this carrier will tend to dominate overall
BER. For example if one carrier is attenuated due to SSB filter ripple
in the tx path then the BER on that carrier will be higher.  This is
bad news for DV.

Suggested usage:

1. Transmit FreeDV in test frame mode.  Use a 2nd rx (or
get a friend) to monitor your rx signal with FreeDV in test frame
mode.  

1.  Adjust your rx SNR to get a BER of a few % (e.g. reduce tx
power, use a short antenna for the rx, point your beam away, adjust rx
RF gain).  

1. Monitor the error histogram for a few minutes, until you have say
5000 total bit errors.  You have a problem if the BER of any carrier
is more than 20% different from the rest.

1. A typical issue will be one carrier at 1.0 and the others at 0.5,
indicating the poorer carrier BER is twice the larger.

## Full Duplex Testing with loopback

Tools - Options - Half Duplex check box

FreeDV GUI can operate in full duplex mode which is useful for
development or listening to your own FreeDV signal as only one PC is
required.  Normal operation is half duplex.

Tx and Rx signals can be looped back via an analog connection between
the sound cards.

On Linux, using the Alsa loopback module:
```
  $ sudo modprobe snd-aloop
  $ ./freedv

  In Tools - Audio Config - Receive Tab  - From Radio select -> Loopback: Loopback PCM (hw:1,0)
                          - Transmit Tab - To Radio select   -> Loopback: Loopback PCM (hw:1,1)
```

# Tips

1. The space bar can be used to toggle PTT.
1. You can left click on the main window to adjust tuning, the vertical red line on the frequency scale will show the current centre frequency.  FreeDV will automatically track any drift once it syncs.

# Common Problems

## Overdriving Transmit Level

This is a very common problem for first time FreeDV users.  Adjust your transmit levels so the ALC is just being nudged. More power is not better with FreeDV.  An overdriven signal will have poor SNR at the receiver.  For FreeDV 700D/700E operation with the clipper, make sure your transmitter can sustain high average power levels without damage (e.g. 40W RMS on a 100W PEP radio).

## I can't set up FreeDV, especially the Sound Cards

This can be challenging the first time around:

1. Try a receive only (one audio card) set up first.

1. Ask someone who already runs FreeDV for help.

1. If you don't know anyone local, ask for help on the digital voice
mailing list.  Be specific about the hardware you have and the exact
nature of your problem.

## Hamlib does not work with my Icom radio

The most common issue with Icom radios is that the CI-V address configured
in FreeDV does not match the address configured in the radio. Ensure that
the CI-V address in both FreeDV and on the radio are the same. If "00" is
used on the FreeDV side, ensure that the "CI-V Transceive" option is enabled
on the radio or else the radio will not respond to requests directed to that
address.

On newer radios (e.g. 7300, 7610), you may also need to set "CI-V USB Echo Back" 
to ON as this may be set to OFF by default.

## I need help with my radio or rig interface

There are many radios, many computers, and many sound cards.  It is
impossible to test them all. Many radios have intricate menus with
custom settings.  It is unreasonable to expect the authors of FreeDV to
have special knowledge of your exact hardware.

However someone may have worked through the same problem as you.  Ask
on the digital voice mailing list.

## Can't hear anything on receive

Many FreeDV modes will not play any audio if there is no valid signal.
You may also have squelch set too high.  In some modes the **Analog**
button will let you hear the received signal from the SSB radio.

Try the Test Wave Files above to get a feel for what a FreeDV signal
looks and sounds like.

## The signal is strong but FreeDV won't get sync and decode

Do you have the correct sideband? See USB or LSB section.

Is it a FreeDV signal?  SSTV uses similar frequencies. To understand what FreeDV sounds like, see the Test Wave Files section.

## Trouble getting Sync with 700D

You need to be within +/- 60 Hz on the transmit signal.  It helps if
both the Tx and Rx stations tune to known, exact frequencies such as
exactly 7.177MHz.  On channels with fast fading sync may take a few
seconds.

## PTT doesn't work.  It works with Fldigi and other Hamlib applications.

Many people struggle with initial PTT setup:

1. Read the PTT Configuration section above.

1. Try the Tools - PTT Test function.

1. Check your rig serial settings.  Did you change them from defaults
for another program?

1. Linux version: do you have permissions for the serial port?  Are you a member
of the ```dialout``` group?

1. Ask someone who already uses FreeDV to help.

1. Contact the digital voice mailing list.  Be specific about your
hardware, what you have tried, and the exact nature of the problem.

## I'm on Windows and serial port PTT doesn't work with my USB to serial adapter.

Please verify that you are running the correct drivers for the USB to serial adapter
that you're using. Information and download links for the drivers used by the most
common devices can be found [here](https://www.miklor.com/COM/UV_Drivers.php). 

While it is preferred to use devices that use authorized/original versions of the
various USB to serial chipsets, it is possible to use some cloned devices with 
older drivers. When doing this, you may also need to force Windows to use an older 
version of a driver instead of automatically updating the driver on reboot. See
[here](https://wethegeek.com/how-to-disable-automatic-driver-updates-in-windows-10/)
for instructions on doing so in Windows 10. For Windows 8:

1. Search for "Change device" in the Windows 8 Start menu.
1. Click on where it says "Change device installation settings".
1. Select the "No, let me choose what to do" option.
1. Check the "automatically get the device app" option, then click Save changes to save the settings you just chose.

## FreeDV 2020 mode is greyed out

In order to use FreeDV 2020 mode, you must have one of the following:

1. An Intel based CPU with AVX support. A Microsoft utility called [coreinfo](https://docs.microsoft.com/en-us/sysinternals/downloads/coreinfo)
can be used to determine if your CPU supports AVX.  A * means you have 
AVX, a - means no AVX:

```
AES             -       Supports AES extensions
AVX             *       Supports AVX instruction extensions
FMA             -       Supports FMA extensions using YMM state
```

On Linux, you can check for `avx` in the **flags** section of `/proc/cpuinfo`
or the output of the `lscpu` command:
```
lscpu | grep -o "avx[^ ]*"
```
will display `avx` (or `avx2`) if your CPU supports the instructions.

2. A Mac with an ARM processor (e.g. 2020 Mac Mini or later).

If your system does not meet either (1) or (2), the 2020 option will be grayed out.

## FreeDV 2020 mode is slow on ARM Macs

Preliminary testing on ARM Macs has shown that NEON optimizations in LPCNet are
sufficient to allow 2020 to be whitelisted on those machines. However, this is
definitely experimental. If you are experiencing issues with 2020 mode on these
Macs, please let the development team know so that further investigation can be done.

## I installed a new version and FreeDV stopped working

You may need to clean out the previous configuration.  Try Tools - Restore Defaults.  Set up your sound cards again with Tools - Audio Config.

## FreeDV crashes when I press Start

Have you removed/changed USB audio devices? If you remove/change USB audio devices without pressing Tools - Audio Config, FreeDV may crash.  See Changing Audio Devices above.

## FreeDV can't be opened on OSX because the developer cannot be verified

From January 2020 Apple is enforcing notarization for all OSX applications.  The FreeDV developers do not wish to operate within the Apple ecosystem due to the cost/intrusiveness of this requirement.

![Notarization Error](contrib/osx_notarization1.png)

Security & Privacy shows the Open Anyway option for FreeDV:

![Security and Privacy](contrib/osx_notarization2.png)

![Open FreeDV](contrib/osx_notarization3.png)

Or you can use command line options:

```
xattr -d com.apple.quarantine FreeDV.app
```
or
```
xattr -d -r com.apple.quarantine FreeDV.app
```

# Converting this document to PDF

For the Linux inclined:
```
$ pandoc USER_MANUAL.md -o USER_MANUAL.pdf "-fmarkdown-implicit_figures -o" \
--from=markdown -V geometry:margin=.4in --toc --highlight-style=espresso
```

# Glossary

Term | Notes
------- | ---------------------------------------------------------------------------------------------
AWGN | Additive White Gaussian Noise - a channel with just noise and no fading (like VHF)
FEC | Forward Error Correction - extra bits to we send to protect the speech codec bits
LDPC | Low Density Parity Check Codes - a family of powerful FEC codes

# Release Notes

## TBD TBD 2023

1. Build system:
    * Minimum required Codec2 version bumped up to 1.1.0. (PR #383)
    * Disable libusb support for Hamlib on all platforms, not just Windows. (PR #387)
2. Bugfixes:
    * Fix incorrect assertion causing crash on certain systems without a microphone. (PR #384)
    * Shrink sliders so that the Filter window can fit on a 720p display. (PR #386)
    * Hamlib: use RIG_VFO_CURR if explicit VFO doesn't work. (PR #385)
    * Fix various misspellings in codebase. (PR #392)
3. Enhancements:
    * Add last received SNR to callsign list. (PR #389, #391)
<<<<<<< HEAD
    * Defer sound device checking until Start is pushed. (PR #393)
=======
    * Add ability for Hamlib to use RTS/DTR instead of CAT for PTT. (PR #394)
>>>>>>> 0b976a9a

## V1.8.9 April 2023

1. Enhancements:
    * Add 20% buffer for systems that are marginally able to decode 2020. (PR #355)
    * Enable RTS and DTR for PTT input to provide a voltage source for some footswitches. (PR #354)
    * Show previously received callsigns in main window. (PR #362, #378)
    * Add Record button to the main window to easily allow recording of the incoming signal. (PR #369)
    * Open GitHub releases page if Check For Updates is selected. (PR #382)
2. Bugfixes:
    * Fix typo preventing use of Easy Setup when not having a radio configured. (PR #359)
    * Fix issue preventing Yaesu sound devices from appearing in Easy Setup. (PR #371)
    * Fix crash on Windows after resizing the window to hide the waterfall. (PR #366, #375)
    * Use /dev/cu.* instead of /dev/tty.* on macOS. (PR #377)
    * Hamlib: avoid use of rig_get_vfo() for radios with only one VFO. (PR #376)
    * Prevent status bar text from truncating unless required. (PR #379)
    * Prevent devices from rearranging if one disappears. (PR #381)
    * Remove record completion popups to align with file playback behavior. (PR #380)
3. Build system:
    * GitHub action now uses LLVM MinGW for pull requests. (PR #360)
    * Update Speex/Hamlib build code to avoid unnecessary rebuilds. (PR #361)
    * Upgrade Hamlib to version 4.5.5. (PR #361)
    * Fix typo preventing proper naming of installers for test builds. (PR #363)
    * macOS builds should also not use Hamlib master. (PR #364)
4. Cleanup:
    * Remove 'Split' button from UI. (PR #372)
    * Remove dead code for RX/TX loopback buttons. (PR #372)

## V1.8.8.1 March 2023

1. Bugfixes:
    * Downgrade hamlib for Windows and macOS due to PTT and CAT control bugs on various radios. (PR #357)

## V1.8.8 March 2023

1. Bugfixes:
    * Resolve compile failure in EasySetupDialog on openSUSE. (PR #344)
    * Prevent Mode box from auto-resizing to avoid unexpected movement of other controls. (PR #347)
2. Build system:
    * CPack: Properly handle the case where FREEDV_HASH doesn't exist. (PR #345)
3. Enhancements:
    * Show friendlier error if serial ports can't be opened. (PR #348)
    * Use same VFO retrieval mechanism for PTT as with frequency sync. (PR #350)
    * Tweak PSK Reporter handling to report received callsigns more quickly. (PR #352)
    
## V1.8.7 January 2023

1. Code Cleanup:
    * Remove "force sync" option from Tools->Options (PR #332)
2. Enhancements:
    * Add "Easy Setup" dialog to simplify first time setup. (PR #189)
3. Bugfixes:
    * Add a bit of extra space for the sample rate drop-downs. (PR #336)
    * Add units for SNR gauge to match squelch gauge. (PR #339)
    * Fix compiler errors due to recent samplerate changes. (PR #338)
    * Fix inability to change to certain FreeDV modes for transmit. (PR #340)

## V1.8.6 December 2022

1. Build system:
    * Suppress documentation generation when tagging releases. (PR #314)
    * Simplify build to reduce need for build scripts. (PR #305, #329, #331)
2. Bugfixes:
    * Filter out non-MME devices to match previous behavior. (PR #318)
    * Use 64 bit int for frequency to enable reporting microwave frequencies. (PR #325, #331)
    * Resolves issue with minimum button sizing in the Filter dialog. (PR #326, #331)
    * Update labeling of clipping and BPF options to match actual behavior. (PR #319)
    * Adjusts positioning and spacing of controls in the Options dialog to prevent truncation. (PR #328, #331)
3. Enhancements:
    * Add 2020B to multi-RX feature to enable RX and TX without restarting session. (PR #312)
    * Hide modes not on the SM1000 by default. (PR #313)
    * Increase the default Record From Modulator time to 60 seconds. (PR #321)
4. Code Cleanup:
    * Adjusted function prototypes to use bool instead of int. (PR #316)

## V1.8.5 December 2022

1. Build system:
    * Add checks for .git folder to prevent errors when building from official release tarballs. (PR #294)
    * Simplify PortAudio static build to fix multi-core build issue on macOS. (PR #304, #308)
    * Upgrade bootstrapped wxWidgets to v3.2.1. (PR #302)
    * Upgrade Docker container to Fedora 37. (PR #306)
2. Enhancements:
    * Update FreeDV configuration defaults to improve first-time usability. (PR #293)
3. Bugfixes:
    * Fix issue preventing macOS binaries from running on releases older than 12.0. (PR #301)
    * Fix issue with 2020B not being selected as default on next start (PR #299)
4. Documentation:
    * Update manual to reflect Ubuntu renaming libsndfile-dev to libsnd1file-dev. (PR #297)

## V1.8.4 October 2022

1. Build system:
    * Updates to reflect LPCNet decoupling from Codec2 (PR #274)
2. Bugfixes:
    * Add missed UI disable on startup for 2020B mode. (PR #279)
    * Fixed TX audio dropouts when using different sample rates. (PR #287)
    * Remove sample rates above 48K from audio configuration. (PR #288)
3. Enhancements:
    * Add alternate method of determining 2020 support for non-x86 machines. (PR #280)
    * Remove unnecessary BW and DPSK options from UI. (PR #283)
    * Stats on left hand side of main window now auto-reset after user-configurable time period (default 10s). (PR #262, #286)

## V1.8.3.1 August 2022

1. Build system:
    * Fix issue preventing patch version from being passed to Windows installer. (PR #271)
    
## V1.8.3 August 2022

1. Build system:
    * Build Git version of Hamlib for Windows builds. (PR #261)
    * Remove build date and time from libsox. (PR #267)
    * Refactor CMakeList.txt using newer project format. (PR #268)
1. Enhancements:
    * Update frequency and mode display every 5 sec. (PR #266)
    
## V1.8.2 July 2022

1. Enhancements:
    * Save rig names instead of IDs to prevent Hamlib off by one issues. (PR #256)
2. Bugfixes:
    * Increase plot buffer size to resolve issues with "To Spkr/Headphones" tab (PR #258)
3. Build system:
    * Depend on Codec2 1.0.5. (PR #259)
    
## V1.8.1 July 2022

1. Bugfixes:
    * Disable 2020B unless the installed Codec2 provides it. (PR #257)
2. Build system:
    * Update build scripts to use specific Codec2 and LPCNet versions. (PR #257)
    
## V1.8.0 July 2022

1. Enhancements:
    * PSK Reporter: Encodes callsign regardless of whether the internet is working. (PR #214)
    * PSK Reporter: Sends report upon pushing Stop (vs. simply clearing the report list). (PR #214)
    * PSK Reporter: Performs reporting in background instead of hanging the caller of the PskReporter class. (PR #214)
    * PSK Reporter: Suppress reporting if we're playing back a radio file (to avoid false reports). (PR #214)
    * Filter dialog: Increase length of vertical sliders to simplify fine-tuning. (PR #224)
    * Modem compression (Tools-Options-Modem Clipping checkbox) added to FreeDV 2020 for increased RMS power. (PR #211)
    * Added experimental 2020B mode. (PR #211)
    * Refactored audio handling to use pipeline design pattern. (PR #219)
    * Eliminated requirement to use the same audio sample rate for both mic and speaker devices. (PR #219, #234)
    * 60 meters shows as USB and not LSB for countries where FreeDV usage is legal on that band. (PR #243)
    * Improved audio quality and reduced CPU usage for multi-RX. (PR #246)
2. Build system:
    * Add spell checking of codebase on every Git push. (PR #216)
    * Build Windows build on every Git push. (PR #220)
    * Default branch and repo to the current branch and repo for Docker (or else reasonable defaults). (PR #233)
3. Documentation:
    * Removed obsolete references to required sample rates for voice keyer files. (PR #219)
    * Add troubleshooting instructions for serial port PTT on Windows. (PR #226)
    * Add missing gcc-g++ package to Fedora build instructions. (PR #235)
    * Add missing sox package to Fedora build instructions. (PR #241)
4. Bugfixes:
    * Suppress refresh of the sync indicator if disabled/no change in sync. (PR #230)
    * Clarify location from where to run Docker build script. (PR #231)
    * Change shutdown ordering to prevent hangs on slower systems. (PR #236)
    * Disable PulseAudio suspend failure due to interactions with pipewire. (PR #239)

## V1.7.0 February 2022

1. Bugfixes:
    * Resolves issue with waterfall appearing garbled on some systems. (PR #205)
    * Resolves issue with Restore Defaults restoring previous settings on exit. (PR #207)
    * Resolves issue with some sound valid sound devices causing PortAudio errors during startup checks. (PR #192)
2. Enhancements:
    * Removes requirement to restart FreeDV after using Restore Defaults. (PR #207)
    * Hides frequency display on main window unless PSK Reporter reporting is turned on. (PR #207)
    * Scales per-mode squelch settings when in multi-RX mode to reduce unwanted noise. (PR #186)
    * Single-thread mode is now the default when multi-RX is turned on. (PR #175)
    * Makes multi-RX mode the default. (PR #175)
    * Mic In/Speaker Out volume controls added to Filter window. (PR #208)
    * Cleans up UI for filters and makes the dialog non-modal. (PR #208)
    * Adds optional support for PulseAudio on Linux systems. (PR #194)
3. Documentation:
    * Adds section on creating Windows shortcuts to handle multiple configurations. (PR #204)
    * Resolves issue with PDF image placement. (PR #203)
4. Build System:
    * Uses more portable way of referring to Bash in build scripts. (PR #200)
    * User manual now installed along with executable. (PR #187)
    * macOS app bundle generated by CMake instead of manually. (PR #184)
    * Fail as soon as a step in the build script fails. (PR #183)
    * Have Windows uninstaller clean up Registry. (PR #182)
    * Windows installer now installs sample .wav files. (PR #182)
    
## V1.6.1 September 2021

1. Bugfixes:
    * Uses UTF-8 for device names from PortAudio to resolve display problems on non-English systems. (PR #153)
    * Resolves crash when using click to tune feature on main window. (PR #157)
    * Resolves issue where test plots inside Audio Options dialog hang during test. (PR #154)
    * Disable multi-RX options in Tools->Options when a session is active. (PR #154)
    * Resolves buffer overflow when using mono-only TX sound devices. (PR #169)
2. Enhancements:
    * Updates mode indicator on transition between TX and RX instead of only on start. (PR #158)
    * Updates PSK Reporter feature to use new Codec2 reliable\_text API. (PR #156, #162, #166, #168)
    * Suppress unnecessary rig_init() calls to prevent FreeDV from changing the current VFO. (PR #173)

_Note: The PSK Reporter feature beginning in this release is incompatible with versions older than 1.6.1 due to a change in how callsigns are encoded._

## V1.6.0 August 2021

1. Bugfixes: 
    * Suppressed clipping of TX speech when PTT is released. (PR #123)
    * Added missing mode labels for 800XA and 2400B as a result of implementing multi-RX in 1.5.3. (PR #128)
    * Fixed analog passthrough when using 2400B. (PR #130)
    * Fixed non-responsive scroll controls on macOS. (PR #139)
    * Auto EQ now working for 800XA. (PR #141)
    * Reset scatter plot state when multi-RX switches modes. (PR #146)
    * Use selected sound device sample rates for the equalizer controls. (PR #142)
2. Enhancements:
    * Frequency ticks moved to the top of the waterfall. (PR #115)
    * Optimized rendering code for the waterfall display to improve responsiveness on slower machines. (PR #127, #137)
    * Fixed navigation issues encountered while using screen readers. (PR #121)
    * Allow main window to expand horizontally for shorter displays. (PR #135, #121)
    * Allow autoconversion of voice keyer file to selected TX mode's sample rate. (PR #145)
    * Multi-RX: decode each supported mode on its own thread. (PR #129)
3. New features:
    * Added support for alternative configuration files by specifying -f/--config options. (PR #119, #125)
    * Added support for PTT input, e.g. for foot switches. (PR #136)
4. Build system:
    * Use MacPorts/Homebrew PortAudio for macOS builds. (PR #134, #138)
    * Bootstrapped wxWidgets now uses version 3.1.5. (PR #147)
    * Added support for bootstrapped wxWidgets on Windows builds. (PR #124)
    * Updated Docker container for Windows builds to Fedora 34. (PR #124)
    * Created "make dist" target for easy tarball generation. (PR #152)

## V1.5.3 April 2021

1. Simultaneous decode of 2020, 1600 and 700C/D/E (without needing to push Stop first, change the mode and push Start again).
2. Dynamic switching of the current Tx mode between the aforementioned modes, again without needing to restart the session.
3. A Tx level slider on the right hand side of the main screen to fine-tune transmit output (to more easily avoid clipping ALC and conflicting with other soundcard ham radio applications).

## V1.5.2 January 2021

1. Updates storage for sound card configuration to use device names instead of IDs.
2. Detects changes to computer sound card configuration and notifies user when devices go away.

## V1.5.1 January 2021

1. Experimental support for reporting to [PSK Reporter](https://pskreporter.info) added.
2. Bug fixes with audio configuration to allow mono devices to be used along with stereo ones.
3. Tweaks to user interface and record/playback functionality to improve usability.
4. Bug fixes and tweaks to improve voice keyer support.

## V1.5.0 December 2020

1. FreeDV 700E, better performance than 700D on fast fading channels
1. FreeDV 700D/700E clipper to increase average transmit power by 6dB

## V1.4.3 August 2020

1. Maintenance Release (no major new features)
1. Changes to support wxWidgets 3.1 (but Windows versions built against wxWidgets 3.0)
1. Under the hood - OFDM modem has been refactored, shouldn't affect freedv-gui operation

## V1.4.2 July 2020

1. Maintenance Release (no major new features)
1. Improved squelch/audio pass through on 700D/2020/2400B
1. Under the hood - Codec2 library has been refactored, shouldn't affect freedv-gui operation
1. Removed Project Horus support (now being maintained outside of Codec2/FreeDV)

## V1.4 June-October 2019

1. FreeDV 2020, Project Horus Binary Modes.
1. [Improved OFDM Modem Acquisition](http://www.rowetel.com/?p=6824), this will improve sync time on FreeDV 700D and 2020 on HF fading channels, and can also handle +/- 60 Hz frequency offsets when tuning.
1. Fixed FreeDV 700C frequency offset bug fix, was losing sync at certain frequency offsets.
1. Wide bandwidth phase estimation and DPSK for OFDM modes (700D/2020) for fast fading/QO-100 channels (Tools-Options)
1. Better speech quality on FreeDV 700C/700D with Auto equaliser (Tools-Filter)

## V1.3 May 2018

* FreeDV 700D

# References

* [FreeDV Web site](http://freedv.org)
* [FreeDV Technology Overview](https://github.com/drowe67/codec2/blob/master/README_freedv.md)
* [Digitalvoice mailing list](https://groups.google.com/forum/#!forum/digitalvoice)
 <|MERGE_RESOLUTION|>--- conflicted
+++ resolved
@@ -859,11 +859,8 @@
     * Fix various misspellings in codebase. (PR #392)
 3. Enhancements:
     * Add last received SNR to callsign list. (PR #389, #391)
-<<<<<<< HEAD
     * Defer sound device checking until Start is pushed. (PR #393)
-=======
     * Add ability for Hamlib to use RTS/DTR instead of CAT for PTT. (PR #394)
->>>>>>> 0b976a9a
 
 ## V1.8.9 April 2023
 
