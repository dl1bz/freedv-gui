# Introduction

FreeDV GUI (or just FreeDV) is a GUI program for Linux, Windows, and
OSX for running FreeDV on a desktop PC or laptop.

This is a live document.  Notes on new FreeDV features are being added as they are developed. 

# Getting Started

This section contains instructions to help you get started.

## Sound Card Configuration

For Receive only operation you just need one sound card; this is a
great way to get started.

For Tx/Rx operation you need two sound cards.  One connects to your
radio, and one for the operator.  The sound card connecting to the
radio can be a rig interface device like a Signalink, RIGblaster,
your radio's internal USB sound card, or a home brew rig interface.

The second sound card is often a set of USB headphones or your
computer's internal sound card.

## Receive Only (One Sound Card)

Start with just a receive only station.  You just need the basic sound
hardware in your computer, for example a microphone/speaker on your
computer.

1. Open the *Tools - Audio Config* Dialog
1. At the bottom select *Receive* Tab
1. In *Input To Computer From Radio* select your default sound input device (usually at the top)
1. In the *Output From Computer To Speaker/Headphones* window select your default sound output device (usually at the top)
1. At the bottom select *Transmit* Tab
1. In *Input From Microphone To Computer* window select *none*
1. In *Output From Computer To Radio* window select *none*
1. Press OK to close the dialog

When you press Start FreeDV will start decoding any incoming signals
on the microphone input, playing the decoded audio out of your
speaker.  If no valid FreeDV signals are received, no audio will be
played.

If you connect the microphone input on your computer to your radio
receiver, you can decode off air signals.  If you have a rig
interface, try configuring that as the *From Radio To Computer*
device, with your computer's sound card as the *From Computer To
Speaker/Headphone* device.

If you don't have anyone to transmit FreeDV signals to you, try the
test wave files in the next section.

## Test Wave Files

In the installation are audio files containing off-air FreeDV modem signals. 
There is one file per FreeDV mode and are in the following locations depending 
on platform:

| Platform | Typical Location                                             |
|----------|--------------------------------------------------------------|
| Windows  | C:\\Program Files\\FreeDV [version]\\share\\freedv-gui\\wav  |
| Linux    | /usr/share/freedv-gui/wav or /usr/local/share/freedv-gui/wav |
| macOS    | See https://github.com/drowe67/freedv-gui/tree/master/wav    |

To play these files, first select a FreeDV mode and press Start.  Then 
choose a file using "Tools - Start/Stop Play File From Radio".  You should 
then hear decoded FreeDV speech.

These files will give you a feel for what FreeDV signals sound like,
and for the basic operation of the FreeDV software.

## Transmit/Receive (Two Sound Cards)

For Tx/Rx operation you need to configure two sound cards, by setting
up Tools - Audio Config *Transmit* and *Receive* Tabs.

When receiving, FreeDV off-air signals **from** your radio are decoded
by your computer and sent **to** your speaker/headphones, where you
can listen to them.

When transmitting, FreeDV takes your voice **from** the microphone,
and encodes it to a FreeDV signal in you computer which is sent **to**
your radio for transmission over the air.

Tab | Sound Device | Notes
--------------- | ---------------------------------------------- | ----------------------------------------------
Receive Tab | Input To Computer From Radio | The off air FreeDV signal **from** your radio rig interface to your computer
Receive Tab | Output From Computer To Speaker/Headphones | The decoded audio from your computer to your Speaker/Headphones
Transmit Tab | Input From Microphone To Computer | Your voice from the microphone to your computer
Transmit Tab | Output From Computer To Radio | The FreeDV signal from your computer sent **to** your rig interface for Tx

## Changing Audio Devices

If you change audio devices (e.g. add or remove sound cards, USB hardware), it's a good idea to check the Tools/Audio Config dialog before pressing **Start**, to verify the audio devices are as expected. This is particularly important if any audio devices e.g. Headsets, USB Sound Cards, or Virtual Cables have been disconnected since the last time FreeDV was used.

Hitting **Refresh** in the lower left hand corner of the Tools/Audio Config will normally update the audio devices list. Keeping a screen shot of a known working configuration will be useful for new users. Unexpected audio configuration changes may also occur following a Windows updates.

Another solution is to re-start FreeDV and check Tools/Audio Config again after changing any audio hardware.

If you change/remove USB audio devices without refreshing Tools/Audio Config, FreeDV may crash.

## Sound Card Levels

Sound card levels are generally adjusted in the computer's Control
Panel or Settings, or in some cases via controls on your rig interface
hardware or menus on your radio. In-app adjustments can also be done
by using the 'TX Level' slider at the bottom of the main screen; anything
below 0 dB attenuates the transmit signal.

When FreeDV is running, you can observe the sound card signals in the
main window tabs (From Radio, From Mic, To Speaker).

1. On receive, FreeDV is not very sensitive to the **From Radio**
level, adjust so it is mid-range and not clipping.  FreeDV uses phase
shift keying (PSK) so is not sensitive to amplitude.

1. The transmit level from your computer to your radio is important.
On transmit, adjust your level so that the ALC is **just** being
nudged.  More **is not better** with the FreeDV transmit signal.
Overdriving your transmitter will lead to a distorted transit signal, and
a poor SNR at the receiver.  This is a very common problem.

1. FreeDV 700D and 700E can drive your transmitter at an average power of 40% of its peak power rating.  For example 40W RMS for a 100W PEP radio. Make sure your transmitter can handle continuous power output at these levels, and reduce the power if necessary.

1. Adjust the microphone audio so the peaks are not clipping, and the
average is about half the maximum.

## Audio Processing

FreeDV likes a clean path through your radio.  Turn all audio
processing **OFF** on transmit and receive:

+ On receive, DSP noise reduction should be off.

+ On transmit, speech compression should be off.

+ Keep the receive audio path as "flat" as possible, no special filters.

+ FreeDV will not work any better if you band pass filter the off air
received signals.  It has its own, very tight filters in the
demodulator.

## PTT Configuration

The Tools - PTT dialog supports three different ways to control PTT on
your radio:

+ VOX: sends a tone to the left channel of the Transmit/To Radio sound card
+ Hamlib: support for many different radios via the Hamlib library and a serial port (or via TCP/IP for some devices, e.g. SDRs or FLrig/rigctld).
+ Serial Port: direct access to the serial port pins

You may also optionally configure a second serial port for PTT input.
This can be useful for interfacing devices like foot switches to 
FreeDV. If configured, FreeDV will switch into transmit mode (including
sending the needed Hamlib or serial commands to initiate PTT) when it
detects the configured signal.

Once you have configured PTT, try the **Test** button.

Serial PTT support is complex.  We get many reports that FreeDV
PTT doesn't work on a particular radio, but may work fine with other
programs such as Fldigi.  This is often a mismatch between the serial
parameters Hamlib is using with FreeDV and your radio. For example you
may have changed the default serial rate on your radio. Carefully
check the serial parameters on your radio match those used by FreeDV
in the PTT Dialog.

Also see [Common Problems](#common-problems) section of this manual.

## HamLib

Hamlib comes with a default serial rate for each radio.  If your radio
has a different serial rate change the Serial Rate drop down box to
match your radio.

When **Test** is pressed, the "Serial Params" field is populated and
displayed.  This will help track down any mismatches between Hamlib
and your radio.

If you are really stuck, download Hamlib and test your radio's PTT
using the command line ```rigctl``` program.

## Icom Radio Configuration 

If using an Icom radio, Hamlib will use the radio's default CI-V address
when connecting. If this has been changed, you can specify the correct
address in the "Radio Address" field (valid values are 00 through FF
in hexadecimal). 

Note that "00" is the "wildcard" CI-V address. Your radio must have the 
"CI-V Transceive" option enabled in order for it to respond to commands
to that address. Otherwise, FreeDV must be configured to use the same
CI-V address as configured in the radio. For best results, ensure that
there are no other Icom/CI-V capable devices in the chain if 
"00"/"CI-V Transceive" is used.

## Changing COM Port On Windows

If you change the COM port of a USB-Serial device in Device Manager,
please unplug and plug back in the USB device.  Windows/FreeDV won't
recognise the device on the new COM Port until it has been
unplugged/plugged.

## USB or LSB?

On bands below 10 MHz, LSB is used for FreeDV.  On 10MHz and above, USB is used. After much debate, the FreeDV community has adopted the same conventions as SSB, based on the reasoning that FreeDV is a voice mode.

As an aid to the above, FreeDV will show the current mode on the bottom of the window upon pressing the Start button if Hamlib is enabled and your radio supports retrieving frequency and mode information over CAT. If your radio is using an unexpected mode (e.g. LSB on 20 meters), it will display that mode on the bottom of the window next to the Clear button in red letters. When a session is not active, Hamlib isn't enabled, or if your radio doesn't support retrieving frequency and mode over CAT, it will remain grayed out with "unk" displaying instead of the mode (for "unknown").

# Common Problems

## Overdriving Transmit Level

This is a very common problem for first time FreeDV users.  Adjust your transmit levels so the ALC is just being nudged. More power is not better with FreeDV.  An overdriven signal will have poor SNR at the receiver.  For FreeDV 700D/700E operation with the clipper, make sure your transmitter can sustain high average power levels without damage (e.g. 40W RMS on a 100W PEP radio).

## I can't set up FreeDV, especially the Sound Cards

This can be challenging the first time around:

1. Try a receive only (one audio card) set up first.

1. Ask someone who already runs FreeDV for help.

1. If you don't know anyone local, ask for help on the digital voice
mailing list.  Be specific about the hardware you have and the exact
nature of your problem.

## Hamlib does not work with my Icom radio

The most common issue with Icom radios is that the CI-V address configured
in FreeDV does not match the address configured in the radio. Ensure that
the CI-V address in both FreeDV and on the radio are the same. If "00" is
used on the FreeDV side, ensure that the "CI-V Transceive" option is enabled
on the radio or else the radio will not respond to requests directed to that
address.

On newer radios (e.g. 7300, 7610), you may also need to set "CI-V USB Echo Back" 
to ON as this may be set to OFF by default.

## I need help with my radio or rig interface

There are many radios, many computers, and many sound cards.  It is
impossible to test them all. Many radios have intricate menus with
custom settings.  It is unreasonable to expect the authors of FreeDV to
have special knowledge of your exact hardware.

However someone may have worked through the same problem as you.  Ask
on the digital voice mailing list.

## Can't hear anything on receive

Many FreeDV modes will not play any audio if there is no valid signal.
You may also have squelch set too high.  In some modes the **Analog**
button will let you hear the received signal from the SSB radio.

Try the Test Wave Files above to get a feel for what a FreeDV signal
looks and sounds like.

## The signal is strong but FreeDV won't get sync and decode

Do you have the correct sideband? See USB or LSB section.

Is it a FreeDV signal?  SSTV uses similar frequencies. To understand what FreeDV sounds like, see the Test Wave Files section.

## Trouble getting Sync with 700D

You need to be within +/- 60 Hz on the transmit signal.  It helps if
both the Tx and Rx stations tune to known, exact frequencies such as
exactly 7.177MHz.  On channels with fast fading sync may take a few
seconds.

## PTT doesn't work.  It works with Fldigi and other Hamlib applications.

Many people struggle with initial PTT setup:

1. Read the PTT Configuration section above.

1. Try the Tools - PTT Test function.

1. Check your rig serial settings.  Did you change them from defaults
for another program?

1. Linux version: do you have permissions for the serial port?  Are you a member
of the ```dialout``` group?

1. Ask someone who already uses FreeDV to help.

1. Contact the digital voice mailing list.  Be specific about your
hardware, what you have tried, and the exact nature of the problem.

## I'm on Windows and serial port PTT doesn't work with my USB to serial adapter.

Please verify that you are running the correct drivers for the USB to serial adapter
that you're using. Information and download links for the drivers used by the most
common devices can be found [here](https://www.miklor.com/COM/UV_Drivers.php). 

While it is preferred to use devices that use authorized/original versions of the
various USB to serial chipsets, it is possible to use some cloned devices with 
older drivers. When doing this, you may also need to force Windows to use an older 
version of a driver instead of automatically updating the driver on reboot. See
[here](https://wethegeek.com/how-to-disable-automatic-driver-updates-in-windows-10/)
for instructions on doing so in Windows 10. For Windows 8:

1. Search for "Change device" in the Windows 8 Start menu.
1. Click on where it says "Change device installation settings".
1. Select the "No, let me choose what to do" option.
1. Check the "automatically get the device app" option, then click Save changes to save the settings you just chose.

## FreeDV 2020 mode is greyed out

In order to use FreeDV 2020 mode, you must have one of the following:

1. An Intel based CPU with AVX support. A Microsoft utility called [coreinfo](https://docs.microsoft.com/en-us/sysinternals/downloads/coreinfo)
can be used to determine if your CPU supports AVX.  A * means you have 
AVX, a - means no AVX:

```
AES             -       Supports AES extensions
AVX             *       Supports AVX instruction extensions
FMA             -       Supports FMA extensions using YMM state
```

On Linux, you can check for `avx` in the **flags** section of `/proc/cpuinfo`
or the output of the `lscpu` command:
```
lscpu | grep -o "avx[^ ]*"
```
will display `avx` (or `avx2`) if your CPU supports the instructions.

2. A Mac with an ARM processor (e.g. 2020 Mac Mini or later).

If your system does not meet either (1) or (2), the 2020 option will be grayed out.

## FreeDV 2020 mode is slow on ARM Macs

Preliminary testing on ARM Macs has shown that NEON optimizations in LPCNet are
sufficient to allow 2020 to be whitelisted on those machines. However, this is
definitely experimental. If you are experiencing issues with 2020 mode on these
Macs, please let the development team know so that further investigation can be done.

## I installed a new version and FreeDV stopped working

You may need to clean out the previous configuration.  Try Tools - Restore Defaults.  Set up your sound cards again with Tools - Audio Config.

## FreeDV crashes when I press Start

Have you removed/changed USB audio devices? If you remove/change USB audio devices without pressing Tools - Audio Config, FreeDV may crash.  See Changing Audio Devices above.

## FreeDV can't be opened on OSX because the developer cannot be verified

From January 2020 Apple is enforcing notarization for all OSX applications.  The FreeDV developers do not wish to operate within the Apple ecosystem due to the cost/intrusiveness of this requirement.

![Notarization Error](contrib/osx_notarization1.png)

Security & Privacy shows the Open Anyway option for FreeDV:

![Security and Privacy](contrib/osx_notarization2.png)

![Open FreeDV](contrib/osx_notarization3.png)

Or you can use command line options:

```
xattr -d com.apple.quarantine FreeDV.app
```
or
```
xattr -d -r com.apple.quarantine FreeDV.app
```

# Voice Keyer

The Voice Keyer Button on the front page, and the Options-PTT dialog
puts FreeDV and your radio into transmit, reads a wave file of your
voice to call CQ, and then switches to receive to see if anyone is
replying.  If you press the space bar the voice keyer stops.  If a signal
with a valid sync is received for a few seconds the voice keyer stops.

The Options-PTT dialog can be used to select the wave file, set the Rx
delay, and number of times the tx/rx cycle repeats.

# Multiple Configurations

By default, FreeDV uses the following locations to store configuration:

* Linux: ~/.FreeDV 
* macOS: ~/Library/Preferences/FreeDV\ Preferences
* Windows: Registry (HKEY\_CURRENT\_USER\\SOFTWARE\\CODEC2-Project\\FreeDV)

If you'd like to store the configuration in another location (or store multiple configurations),
FreeDV accepts the -f (or --config) command line arguments to provide an alternate location. An
absolute path is recommended here; however, if only a relative path is provided, it will be relative
to the following locations:

* Linux: ~/
* macOS: ~/Library/Preferences/
* Windows: C:\\Users\\[username]\\AppData\\Roaming

## Executing FreeDV With a Different Configuration (Windows)

On Windows, you can create shortcuts to FreeDV with different file names for the "-f" command line
option as described above. To create a shortcut, right-click on the Desktop or in File Explorer and 
choose New->Shortcut. Click on Browse and navigate to one of the following paths:

* C:\\Program Files\\FreeDV [version]\\bin\\freedv.exe
* C:\\Program Files (x86)\\FreeDV [version]\\bin\\freedv.exe (if the 32 bit version is installed on a 64 bit machine)

Click Next and give the shortcut a unique description (e.g. "FreeDV IC-7300"). Then push Finish to create the shortcut.

Once the shortcut has been created, right-click it and choose Properties. Find the Shortcut tab in the resulting dialog
box and add "-f" followed by the desired filename to the end of the text in the Target field. Do not add any other
quote marks.

For example, to use a file called IC7300.conf stored in the Hamradio directory on the C drive the Target field should 
appear as follows:

"C:\\Program Files\\FreeDV [version]\\bin\\freedv.exe" -f C:\\Hamradio\\IC7300.conf

# PSK Reporter (Experimental)

FreeDV has the ability to send FreeDV signal reports to [PSK Reporter](https://pskreporter.info/)
by enabling the option in Tools-Options and specifying your callsign and grid square. When enabled, this causes
FreeDV to disable the free form **Txt Msg** field and only transmit the **Callsign** field.

FreeDV validates the received information before submitting a position report to PSK Reporter. This is to ensure that FreeDV does not report invalid callsigns to the service (e.g. ones that don't exist or that correspond to real non-FreeDV users). However, all received text will display in the main window even if it has errors.

Reports sent to PSK Reporter will display using the mode "FREEDV" for ease of filtering. The frequency that 
FreeDV reports to PSK Reporter is set by changing the "Report Frequency" text box in the main window. This 
is in kilohertz (kHz) and will turn red if the entered value is invalid. If Hamlib support is also enabled, 
this frequency will automatically update on start/stop as well as when switching between transmit and receive.

# Multiple Mode Support (Experimental)

FreeDV can simultaneously decode the following modes when selected prior to pushing "Start":

* 2020
* 700C/D/E
* 1600

In addition, FreeDV can allow the user to switch between the above modes for transmit without having to push "Stop" first. 
These features can be enabled by going to Tools->Options->Modem and checking the "Simultaneously Decode All HF Modes" option. Note that
this may consume significant additional CPU resources, which can cause decode problems. In addition, these features are automatically
disabled if 800XA or 2400B are selected before pushing "Start" due to the significant additional CPU resources required to decode these
modes.

By default, FreeDV will use as many threads/cores in parallel as required to decode all supported HF modes. On some slower systems, it may be
necessary to enable the "Use single thread for multiple RX operation" option as well. This results in FreeDV decoding each mode in series
and additionally short circuits the list of modes to be checked when in sync.

Additionally, the squelch setting with simultaneous decode enabled is relative to the mode that supports the weakest signals 
(currently 700D).  The squelch for other modes will be set to a value higher than the slider (which is calculated by adding the 
difference between the "Min SNR" of 700D and the mode in question; see "FreeDV Modes" below). For example, the squelch for 700E
when the squelch slider is set to -2.0 becomes 1.0dB. This is designed to reduce undesired pops and clicks due to false decodes.

# FreeDV Modes

The following table is a guide to the different modes, using
analog SSB and Skype as anchors for a rough guide to audio quality:

Mode | Min SNR | Fading | Latency | Speech Bandwidth | Speech Quality
--- | :---: | :---: | :---: | :---: | :---:
SSB | 0 | 8/10 | low | 2600 | 5/10
1600 | 4 | 3/10 | low | 4000 | 4/10
700C | 2  | 6/10 | low |  4000 | 3/10
700D | -2 | 4/10 | high | 4000 | 3/10
700E | 1 | 7/10 | medium | 4000 | 3/10
2020 | 4  | 4/10 | high | 8000 | 7/10
Skype | - |- | medium | 8000 | 8/10

The Min SNR is roughly the SNR where you cannot converse without
repeating yourself.  The numbers above are on channels without fading
(AWGN channels like VHF radio).  For fading channels the minimum SNR
is a few dB higher. The Fading column shows how robust the mode is to
HF Fading channels, higher is more robust.

The more advanced 700D and 2020 modes have a high latency due to the
use of large Forward Error Correction (FEC) codes.  They buffer many
frames of speech, which combined with PC sound card buffering results
in end-to-end latencies of 1-2 seconds.  They may take a few seconds to
sync at the start of an over, especially in fading channels.

## FreeDV 700D

In mid 2018 FreeDV 700D was released, with a new OFDM modem, powerful
Forward Error Correction (FEC) and optional interleaving.  It uses the
same 700 bit/s speech codec at 700C. It operates at SNRs as low as
-2dB, and has good HF channel performance.  It is around 10dB better
than FreeDV 1600 on fading channels, and is competitive with SSB at
low SNRs.  The FEC provides some protection from urban HF noise.

FreeDV 700D is sensitive to tuning.  To obtain sync you must be within
+/- 60Hz of the transmit frequency.  This is straightforward with
modern radios which are generally accurate to +/-1 Hz, but requires
skill and practice when used with older, VFO based radios.

## FreeDV 700E

FreeDV 700E was developed in December 2020 using lessons learned from on air operation of 700C and 700D.  A variant of 700D, it uses a shorter frame size (80ms) to reduce latency and sync time.  It is optimised for fast fading channels channels with up to 4Hz Doppler spread and 6ms delay spread.  FreeDV 7000E uses the same 700 bit/s codec as FreeDV 700C and 700D.  It requires about 3dB more power than 700D, but can operate reliably on fast fading channels.

The 700E release also includes optional compression (clipping) of the 700D and 700E transmit waveforms to reduce the Peak to Average Power Ratio to about 4dB.  For example a 100W PEP transmitter can be driven to about 40W RMS.  This is an improvement of 6dB over previous releases of FreeDV 700D. Before enabling the clipper make sure your transmitter is capable of handling sustained high average power without damage.  

Clipping can be enabled via Tools-Options.

On good channels with high SNR clipping may actually reduce the SNR of the received signal.  This is intentional - we are adding some pre-distortion in order to increase the RMS power.  Forward error correction (FEC) will clean up any errors introduced by clipping, and on poor channels the benefits of increased signal power outweigh the slight reduction in SNR on good channels.

## FreeDV 2020

FreeDV 2020 was developed in 2019.  It uses an experimental codec
based on the LPCNet neural net (deep learning) synthesis engine
developed by Jean-Marc Valin.  It offers 8 kHz audio bandwidth in an
RF bandwidth of just 1600 Hz.  FreeDV 2020 employs the same OFDM modem
and FEC as 700D.

The purpose of FreeDV 2020 is to test neural net speech coding over HF
radio.  It is highly experimental, and possibly the first use of
neural net vocoders in a real world, over the air system.

FreeDV 2020 is designed for slow fading HF channels with a SNR of 10dB
or better.  It is not designed for fast fading or very low SNRs like
700D.  It is designed to be a high quality alternative to SSB in
channels where SSB is already an "arm-chair" copy.  On an AWGN (non-
fading channel), it will deliver reasonable speech quality down to 2dB
SNR.

FreeDV 2020 Tips:

1. It requires a modern (post 2010) Intel CPU with AVX support.  If you
   don't have AVX the FreeDV 2020 mode button will be grayed out.
1. Some voices may sound very rough.  In early testing
   about 90% of speakers tested work well.
1. Like 700D, you must tune within -/+ 60Hz for FreeDV 2020 to sync.
1. With significant fading, sync may take a few seconds.
1. There is a 2 second end-to-end latency.  You are welcome to try tuning
   this (Tools - Options - FIFO size, also see Sound Card Debug
   section below).

## FreeDV 2020B

Experimental mode developed in February 2022.  The goal of this mode is to improve the performance of FreeDV 2020 over HF channels.

Here are the three main innovations, and the theoretical improvements:

1. Compression (clipping) of the 2020x modem waveforms has been added, which is worth about 4dB. This should also improve the original FreeDV 2020 mode.  The Clipping checkbox is located on Tools-Options-Modem.  As per the other warnings in this manual please make sure you transmitter can handle the higher RMS power.
1. 2020B is like 700E to 700D - it works with fast fading but requires a few more dB of SNR. This will make it usable in European Winter (or over the South Pole Argentina to Australia) type channels - if you have enough SNR. The challenge with this mode is squeezing all the information we need (enough pilots symbols for fast fading, LPCNet, FEC bits) into a 2100 Hz channel - we are pushing up again the edges of many SSB filters. It also uses unequal FEC, just the most important 11 bits are protected.

This modes is under development and may change at any time.  If you experience comparability issues with another operator - check your Git Hash values on the Help-about menu to ensure you are running the same versions of LPCNet and codec2.

It is recommended that multi-rx be disabled when using 2020B. This mode is not supported by multi-rx, you will need to manually coordinate the mode with other stations.

# Tools Menu

## Tools - Filter

This section describes features on Tools-Filter.  

Control | Description
 -------------------------- | ------------------------------------------------------------------------ |
Noise Suppression | Enable noise suppression, dereverberation, AGC of mic signal using the Speex pre-processor
700C/700D Auto EQ | Automatic equalisation for FreeDV 700C and FreeDV 700D Codec input audio

Auto EQ (Automatic Equalisation) adjusts the input speech spectrum to best fit the speech codec. It can remove annoying bass artefacts and make the codec speech easier to understand.

* [Blog Post on Auto EQ Part 1](http://www.rowetel.com/?p=6778)
* [Blog Post on Auto EQ Part 2](http://www.rowetel.com/?p=6860)

## Tools - Options

### FreeDV 700 C/D/E Options

Control | Description
 ------------------------------ | ----------------------------------------------------------------------------- |
Clipping | Increases the average power. Ensure your transmitter can handle high RMS powers before using!
700C Diversity Combine | Combining of two sets of 700C carriers for better fading channel performance
Tx Band Pass Filter | Reduces Tx spectrum bandwidth
Manual Unsync | Forces modem to remain in sync, and not drop sync automatically

### OFDM Modem Phase Estimator Options (Experimental)

These options apply to the FreeDV 700D and 2020 modes that use the OFDM modem:

1. The High Bandwidth option gives better performance on channels where the phase changes quickly, for example fast fading HF channels and the Es'Hail 2 satellite. When unchecked, the phase estimator bandwidth is automatically selected.  It starts off high to enable fast sync, then switches to low bandwidth to optimise performance for low SNR HF channels.

1. The DPSK (differential PSK) checkbox has a similar effect - better performance on High SNR channels where the phase changes rapidly.  This option converts the OFDM modem to use differential PSK rather than coherent PSK.  DPSK is used by earlier FreeDV modes such as FreeDV 1600.  It affects the Tx and Rx side, so both sides must select DPSK.

If you have problems with 700D or 2020 sync even though you have a strong signal - try these options.

# Helping Improve FreeDV

If you have an interesting test case, for example:

1. FreeDV working poorly with a particular person or microphone.
1. Poor over the air performance on a fast fading channel.
1. Problems with sync on strong signals.
1. A comparison with SSB.

Please send the developers an off air recording of the signal.  FreeDV can record files from your radio using Tools-Record File from Radio.  A recording of 30 to 60 seconds is most useful.

With a recording we can reproduce your exact problem.  If we can reproduce it we can fix it. Recordings are much more useful than anecdotes or subjective reports like "FreeDV doesn't work", "SSB is better", or "On 23 December it didn't work well on grid location XYZ".  With subjective reports problems are impossible to reproduce, cannot be fixed, and you are unlikely to get the attention of the developers.

# Multiple Panes in GUI window

It is possible to have multiple panes opened within the GUI window for example, to observe both the Waterfall and Spectrum Tabs. New panes may be added above, below, left or right of existing panes.

A new visible pane is created by hovering the cursor over the required Tab, click and hold the left mouse button and drag the Tab to the required position and releasing the mouse button. If currently two panes are stacked vertically a third pane may be added either beside either pane or to the left/right of both panes.  If the Tab is required adjacent to both panes then it must be dragged to the left/right of the junction of the existing Tabs.

As the Tab is dragged into position a faint blue/grey image will show the position to be occupied by the pane. Panes may be relocated back to the menu bar by a similar process.

Tabs can be resized as required by hovering the cursor over the border and clicking and holding the left mouse button and dragging to required size.

The layout is not saved when the program is exited and must be recreated next time the program is started

![Multiple Panes](contrib/multiple_panes.png)

# Advanced/Developer Features

## Stats Window

Located on the lower left hand side of the main screen.

Term | Notes
--- | --- |
Bits | Number of bits demodulated
Errs | Number of bit errors detected
Resyncs | Number of times the demodulator has resynced
ClkOff | Estimated sample clock offset in parts per million
FreqOff | Estimated frequency offset in Hz
Sync | Sync metric (OFDM modes like 700D and 2020)
Var | Speech encoder distortion for 700C/700D (see Auto EQ)

The sample clock offset is the estimated difference between the
modulator (tx) and demodulator (rx) sample clocks.  For example if the
transmit station sound card is sampling at 44000 Hz and the receive
station sound card 44001 Hz, the sample clock offset would be
((44000-44001)/44000)*1E6 = 22.7 ppm.

## Timing Delta Tab

This indicates the symbol timing estimate of the demodulator, in the
range of +/- 0.5 of a symbol.  With off air signals this will have a
sawtooth appearance, as the demod tracks the modulator sample clock.
The steeper the slope, the greater the sample clock offset.

* [FreeDV 1600 Sample Clock Offset Bug](http://www.rowetel.com/?p=6041)
* [Testing a FDMDV Modem](http://www.rowetel.com/?p=2433)

## UDP Messages

When FreeDV syncs on a received signal for 5 seconds, it will send a
"rx sync" UDP message to a port on your machine (localhost).  An
external program or script listening on this port can then take some
action, for example send "spotting" information to a web server or
send an email your phone.

Enable UDP messages on Tools-Options, and test using the "Test"
button.

On Linux you can test reception of messages using netcat:
```
  $ nc -ul 3000
```  
A sample script to email you on FreeDV sync: [send_email_on_sync.py](src/send_email_on_sync.py)

Usage for Gmail:
```
python send_email_on_sync.py --listen_port 3000 --smtp_server smtp.gmail.com \
--smtp_port 587 your@gmail.com your_pass
```

## Sound Card Debug

These features were added for FreeDV 700D, to help diagnose sound card
issues during development.

### Tools - Options dialog:

Debug FIFO and PortAudio counters: used for debugging audio
problems on 700D.  During beta testing there were problems with break
up in the 700D Tx and Rx audio on Windows.

The PortAudio counters (PortAudio1 and PortAudio2) should not
increment when running in Tx or Rx, as this indicates samples are
being lost by the sound driver which will lead to sync problems.

The Fifo counter outempty1 counter should not increment during
Tx, as this indicates FreeDV is not supplying samples fast enough to
the PortAudio drivers.  The results will be resyncs at the receiver.

Check these counters by pressing Start, then Reset them and observe
the counters for 30 seconds.

If the PortAudio counters are incrementing on receive try:

  1. Adjusting framesPerBuffer; try 0, 128, 256, 512, 1024.

  1. Shut down other applications that might be using audio, such as
  Skype or your web browser.

  1. A different sound card rate such as 44.1kHz instead of 48kHz.

  If the outempty1 counter is incrementing on transmit try increasing
  the FifoSize.

  The txThreadPriority checkbox reduces the priority of the main txRx
  thread in FreeDV which may help the sound driver thread process
  samples.

  The txRxDumpTiming check box dumps timing information to a console
  that is used for debugging the rx break up problem on 700D.  Each
  number is how many ms the txRxThread took to run.

  The txRxDumpTiming check box dumps the number of samples free in the
  tx FIFO sending samples to the Tx.  If this hits zero, your tx audio
  will break up and the rx will lose sync.  Tx audio break up will
  also occur if you see "outfifo1" being incremented on the "Fifo"
  line during tx.  Try increasing the FifoSize.

## Test Frame Histogram

This feature was developed for testing FreeDV 700C.  Select the Test
Frame Histogram tab on Front Page

Displays BER of each carrier when in "test frame" mode.  As each QPSK
carrier has 2 bits there are 2*Nc histogram points.

Ideally all carriers will have about the same BER (+/- 20% after 5000
total bit errors), however problems can occur with filtering in the
tx path.  If one carrier has less power, then it will have a higher
BER.  The errors in this carrier will tend to dominate overall
BER. For example if one carrier is attenuated due to SSB filter ripple
in the tx path then the BER on that carrier will be higher.  This is
bad news for DV.

Suggested usage:

1. Transmit FreeDV in test frame mode.  Use a 2nd rx (or
get a friend) to monitor your rx signal with FreeDV in test frame
mode.  

1.  Adjust your rx SNR to get a BER of a few % (e.g. reduce tx
power, use a short antenna for the rx, point your beam away, adjust rx
RF gain).  

1. Monitor the error histogram for a few minutes, until you have say
5000 total bit errors.  You have a problem if the BER of any carrier
is more than 20% different from the rest.

1. A typical issue will be one carrier at 1.0 and the others at 0.5,
indicating the poorer carrier BER is twice the larger.

## Full Duplex Testing with loopback

Tools - Options - Half Duplex check box

FreeDV GUI can operate in full duplex mode which is useful for
development or listening to your own FreeDV signal as only one PC is
required.  Normal operation is half duplex.

Tx and Rx signals can be looped back via an analog connection between
the sound cards.

On Linux, using the Alsa loopback module:
```
  $ sudo modprobe snd-aloop
  $ ./freedv

  In Tools - Audio Config - Receive Tab  - From Radio select -> Loopback: Loopback PCM (hw:1,0)
                          - Transmit Tab - To Radio select   -> Loopback: Loopback PCM (hw:1,1)
```

# Tips

1. The space bar can be used to toggle PTT.
1. You can left click on the main window to adjust tuning, the vertical red line on the frequency scale will show the current centre frequency.  FreeDV will automatically track any drift once it syncs.

# Converting this document to PDF

For the Linux inclined:
```
$ pandoc USER_MANUAL.md -o USER_MANUAL.pdf "-fmarkdown-implicit_figures -o" \
--from=markdown -V geometry:margin=.4in --toc --highlight-style=espresso
```

# Glossary

Term | Notes
------- | ---------------------------------------------------------------------------------------------
AWGN | Additive White Gaussian Noise - a channel with just noise and no fading (like VHF)
FEC | Forward Error Correction - extra bits to we send to protect the speech codec bits
LDPC | Low Density Parity Check Codes - a family of powerful FEC codes

# Release Notes

## TBD TBD 2022

1. Build system:
    * Build Git version of Hamlib for Windows builds. (PR #261)
<<<<<<< HEAD
1. Enhancements:
    * Update frequency and mode display every 15 sec.  (PR #266)
=======
    * Remove build date and time from libsox. (PR #267)
    * Refactor CMakeList.txt using newer project format. (PR #268)
>>>>>>> 26ad0184
    
## V1.8.2 July 2022

1. Enhancements:
    * Save rig names instead of IDs to prevent Hamlib off by one issues. (PR #256)
2. Bugfixes:
    * Increase plot buffer size to resolve issues with "To Spkr/Headphones" tab (PR #258)
3. Build system:
    * Depend on Codec2 1.0.5. (PR #259)
    
## V1.8.1 July 2022

1. Bugfixes:
    * Disable 2020B unless the installed Codec2 provides it. (PR #257)
2. Build system:
    * Update build scripts to use specific Codec2 and LPCNet versions. (PR #257)
    
## V1.8.0 July 2022

1. Enhancements:
    * PSK Reporter: Encodes callsign regardless of whether the internet is working. (PR #214)
    * PSK Reporter: Sends report upon pushing Stop (vs. simply clearing the report list). (PR #214)
    * PSK Reporter: Performs reporting in background instead of hanging the caller of the PskReporter class. (PR #214)
    * PSK Reporter: Suppress reporting if we're playing back a radio file (to avoid false reports). (PR #214)
    * Filter dialog: Increase length of vertical sliders to simplify fine-tuning. (PR #224)
    * Modem compression (Tools-Options-Modem Clipping checkbox) added to FreeDV 2020 for increased RMS power. (PR #211)
    * Added experimental 2020B mode. (PR #211)
    * Refactored audio handling to use pipeline design pattern. (PR #219)
    * Eliminated requirement to use the same audio sample rate for both mic and speaker devices. (PR #219, #234)
    * 60 meters shows as USB and not LSB for countries where FreeDV usage is legal on that band. (PR #243)
    * Improved audio quality and reduced CPU usage for multi-RX. (PR #246)
2. Build system:
    * Add spell checking of codebase on every Git push. (PR #216)
    * Build Windows build on every Git push. (PR #220)
    * Default branch and repo to the current branch and repo for Docker (or else reasonable defaults). (PR #233)
3. Documentation:
    * Removed obsolete references to required sample rates for voice keyer files. (PR #219)
    * Add troubleshooting instructions for serial port PTT on Windows. (PR #226)
    * Add missing gcc-g++ package to Fedora build instructions. (PR #235)
    * Add missing sox package to Fedora build instructions. (PR #241)
4. Bugfixes:
    * Suppress refresh of the sync indicator if disabled/no change in sync. (PR #230)
    * Clarify location from where to run Docker build script. (PR #231)
    * Change shutdown ordering to prevent hangs on slower systems. (PR #236)
    * Disable PulseAudio suspend failure due to interactions with pipewire. (PR #239)

## V1.7.0 February 2022

1. Bugfixes:
    * Resolves issue with waterfall appearing garbled on some systems. (PR #205)
    * Resolves issue with Restore Defaults restoring previous settings on exit. (PR #207)
    * Resolves issue with some sound valid sound devices causing PortAudio errors during startup checks. (PR #192)
2. Enhancements:
    * Removes requirement to restart FreeDV after using Restore Defaults. (PR #207)
    * Hides frequency display on main window unless PSK Reporter reporting is turned on. (PR #207)
    * Scales per-mode squelch settings when in multi-RX mode to reduce unwanted noise. (PR #186)
    * Single-thread mode is now the default when multi-RX is turned on. (PR #175)
    * Makes multi-RX mode the default. (PR #175)
    * Mic In/Speaker Out volume controls added to Filter window. (PR #208)
    * Cleans up UI for filters and makes the dialog non-modal. (PR #208)
    * Adds optional support for PulseAudio on Linux systems. (PR #194)
3. Documentation:
    * Adds section on creating Windows shortcuts to handle multiple configurations. (PR #204)
    * Resolves issue with PDF image placement. (PR #203)
4. Build System:
    * Uses more portable way of referring to Bash in build scripts. (PR #200)
    * User manual now installed along with executable. (PR #187)
    * macOS app bundle generated by CMake instead of manually. (PR #184)
    * Fail as soon as a step in the build script fails. (PR #183)
    * Have Windows uninstaller clean up Registry. (PR #182)
    * Windows installer now installs sample .wav files. (PR #182)
    
## V1.6.1 September 2021

1. Bugfixes:
    * Uses UTF-8 for device names from PortAudio to resolve display problems on non-English systems. (PR #153)
    * Resolves crash when using click to tune feature on main window. (PR #157)
    * Resolves issue where test plots inside Audio Options dialog hang during test. (PR #154)
    * Disable multi-RX options in Tools->Options when a session is active. (PR #154)
    * Resolves buffer overflow when using mono-only TX sound devices. (PR #169)
2. Enhancements:
    * Updates mode indicator on transition between TX and RX instead of only on start. (PR #158)
    * Updates PSK Reporter feature to use new Codec2 reliable\_text API. (PR #156, #162, #166, #168)
    * Suppress unnecessary rig_init() calls to prevent FreeDV from changing the current VFO. (PR #173)

_Note: The PSK Reporter feature beginning in this release is incompatible with versions older than 1.6.1 due to a change in how callsigns are encoded._

## V1.6.0 August 2021

1. Bugfixes: 
    * Suppressed clipping of TX speech when PTT is released. (PR #123)
    * Added missing mode labels for 800XA and 2400B as a result of implementing multi-RX in 1.5.3. (PR #128)
    * Fixed analog passthrough when using 2400B. (PR #130)
    * Fixed non-responsive scroll controls on macOS. (PR #139)
    * Auto EQ now working for 800XA. (PR #141)
    * Reset scatter plot state when multi-RX switches modes. (PR #146)
    * Use selected sound device sample rates for the equalizer controls. (PR #142)
2. Enhancements:
    * Frequency ticks moved to the top of the waterfall. (PR #115)
    * Optimized rendering code for the waterfall display to improve responsiveness on slower machines. (PR #127, #137)
    * Fixed navigation issues encountered while using screen readers. (PR #121)
    * Allow main window to expand horizontally for shorter displays. (PR #135, #121)
    * Allow autoconversion of voice keyer file to selected TX mode's sample rate. (PR #145)
    * Multi-RX: decode each supported mode on its own thread. (PR #129)
3. New features:
    * Added support for alternative configuration files by specifying -f/--config options. (PR #119, #125)
    * Added support for PTT input, e.g. for foot switches. (PR #136)
4. Build system:
    * Use MacPorts/Homebrew PortAudio for macOS builds. (PR #134, #138)
    * Bootstrapped wxWidgets now uses version 3.1.5. (PR #147)
    * Added support for bootstrapped wxWidgets on Windows builds. (PR #124)
    * Updated Docker container for Windows builds to Fedora 34. (PR #124)
    * Created "make dist" target for easy tarball generation. (PR #152)

## V1.5.3 April 2021

1. Simultaneous decode of 2020, 1600 and 700C/D/E (without needing to push Stop first, change the mode and push Start again).
2. Dynamic switching of the current Tx mode between the aforementioned modes, again without needing to restart the session.
3. A Tx level slider on the right hand side of the main screen to fine-tune transmit output (to more easily avoid clipping ALC and conflicting with other soundcard ham radio applications).

## V1.5.2 January 2021

1. Updates storage for sound card configuration to use device names instead of IDs.
2. Detects changes to computer sound card configuration and notifies user when devices go away.

## V1.5.1 January 2021

1. Experimental support for reporting to [PSK Reporter](https://pskreporter.info) added.
2. Bug fixes with audio configuration to allow mono devices to be used along with stereo ones.
3. Tweaks to user interface and record/playback functionality to improve usability.
4. Bug fixes and tweaks to improve voice keyer support.

## V1.5.0 December 2020

1. FreeDV 700E, better performance than 700D on fast fading channels
1. FreeDV 700D/700E clipper to increase average transmit power by 6dB

## V1.4.3 August 2020

1. Maintenance Release (no major new features)
1. Changes to support wxWidgets 3.1 (but Windows versions built against wxWidgets 3.0)
1. Under the hood - OFDM modem has been refactored, shouldn't affect freedv-gui operation

## V1.4.2 July 2020

1. Maintenance Release (no major new features)
1. Improved squelch/audio pass through on 700D/2020/2400B
1. Under the hood - Codec2 library has been refactored, shouldn't affect freedv-gui operation
1. Removed Project Horus support (now being maintained outside of Codec2/FreeDV)

## V1.4 June-October 2019

1. FreeDV 2020, Project Horus Binary Modes.
1. [Improved OFDM Modem Acquisition](http://www.rowetel.com/?p=6824), this will improve sync time on FreeDV 700D and 2020 on HF fading channels, and can also handle +/- 60 Hz frequency offsets when tuning.
1. Fixed FreeDV 700C frequency offset bug fix, was losing sync at certain frequency offsets.
1. Wide bandwidth phase estimation and DPSK for OFDM modes (700D/2020) for fast fading/QO-100 channels (Tools-Options)
1. Better speech quality on FreeDV 700C/700D with Auto equaliser (Tools-Filter)

## V1.3 May 2018

* FreeDV 700D

# References

* [FreeDV Web site](http://freedv.org)
* [FreeDV Technology Overview](https://github.com/drowe67/codec2/blob/master/README_freedv.md)
* [Digitalvoice mailing list](https://groups.google.com/forum/#!forum/digitalvoice)
 <|MERGE_RESOLUTION|>--- conflicted
+++ resolved
@@ -795,13 +795,10 @@
 
 1. Build system:
     * Build Git version of Hamlib for Windows builds. (PR #261)
-<<<<<<< HEAD
-1. Enhancements:
-    * Update frequency and mode display every 15 sec.  (PR #266)
-=======
     * Remove build date and time from libsox. (PR #267)
     * Refactor CMakeList.txt using newer project format. (PR #268)
->>>>>>> 26ad0184
+1. Enhancements:
+    * Update frequency and mode display every 15 sec. (PR #266)
     
 ## V1.8.2 July 2022
 
