# Introduction

FreeDV GUI (or just FreeDV) is a GUI program for Linux, Windows, and
OSX for running FreeDV on a desktop PC or laptop.

This is a live document.  Notes on new FreeDV features are being added as they are developed. 

# Getting Started

FreeDV GUI can be challenging to set up.  The easiest way is to find a friend who has set up FreeDV and get them to help. This section contains instructions to help you get started.

## Sound Card Configuration

For Receive only operation you just need one sound card; this is a
great way to get started.

For Tx/Rx operation you need two sound cards.  One connects to your
radio, and one for the operator.  The sound card connecting to the
radio can be a rig interface device like a Signalink, RIGblaster,
your radio's internal USB sound card, or a home brew rig interface.

The second sound card is often a set of USB headphones or your
computer's internal sound card.

## Receive Only (One Sound Card)

Start with just a receive only station.  You just need the basic sound
hardware in your computer, for example a microphone/speaker on your
computer.

1. Open the *Tools - Audio Config* Dialog
1. At the bottom select *Receive* Tab
1. In *Input To Computer From Radio* select your default sound input device (usually at the top)
1. In the *Output From Computer To Speaker/Headphones* window select your default sound output device (usually at the top)
1. At the bottom select *Transmit* Tab
1. In *Input From Microphone To Computer* window select *none*
1. In *Output From Computer To Radio* window select *none*
1. Press OK to close the dialog

When you press Start FreeDV will start decoding any incoming signals
on the microphone input, playing the decoded audio out of your
speaker.  If no valid FreeDV signals are received, no audio will be
played.

If you connect the microphone input on your computer to your radio
receiver, you can decode off air signals.  If you have a rig
interface, try configuring that as the *From Radio To Computer*
device, with your computer's sound card as the *From Computer To
Speaker/Headphone* device.

If you don't have anyone to transmit FreeDV signals to you, try the
test wave files in the next section.

## Test Wave Files

In the
[wav](https://github.com/drowe67/freedv-gui/tree/master/wav)
directory are audio files containing off-air FreeDV modem
signals. There is one for each FreeDV mode.  Select a FreeDV mode and
press Start.  Choose a file using "Tools - Start/Stop Play File From
Radio".  You should hear decoded FreeDV speech.

These files will give you a feel for what FreeDV signals sound like,
and for the basic operation of the FreeDV software.

## Transmit/Receive (Two Sound Cards)

For Tx/Rx operation you need to configure two sound cards, by setting
up Tools - Audio Config *Transmit* and *Receive* Tabs.

When receiving, FreeDV off-air signals **from** your radio are decoded
by your computer and sent **to** your speaker/headphones, where you
can listen to them.

When transmitting, FreeDV takes your voice **from** the microphone,
and encodes it to a FreeDV signal in you computer which is sent **to**
your radio for transmission over the air.

Tab | Sound Device | Notes
--------------- | ---------------------------------------------- | ----------------------------------------------
Receive Tab | Input To Computer From Radio | The off air FreeDV signal **from** your radio rig interface to your computer
Receive Tab | Output From Computer To Speaker/Headphones | The decoded audio from your computer to your Speaker/Headphones
Transmit Tab | Input From Microphone To Computer | Your voice from the microphone to your computer
Transmit Tab | Output From Computer To Radio | The FreeDV signal from your computer sent **to** your rig interface for Tx

## Changing Audio Devices

If you change audio devices (e.g. add or remove sound cards, USB hardware), it's a good idea to check the Tools/Audio Config dialog before pressing **Start**, to verify the audio devices are as expected. This is particularly important if any audio devices e.g. Headsets, USB Sound Cards, or Virtual Cables have been disconnected since the last time FreeDV was used.

Hitting **Refresh** in the lower left hand corner of the Tools/Audio Config will normally update the audio devices list. Keeping a screen shot of a known working configuration will be useful for new users. Unexpected audio configuration changes may also occur following a Windows updates.

Another solution is to re-start FreeDV and check Tools/Audio Config again after changing any audio hardware.

If you change/remove USB audio devices without refreshing Tools/Audio Config, FreeDV may crash.

## Sound Card Levels

Sound card levels are generally adjusted in the computer's Control
Panel or Settings, or in some cases via controls on your rig interface
hardware or menus on your radio.

When FreeDV is running, you can observe the sound card signals in the
main window tabs (From Radio, From Mic, To Speaker).

1. On receive, FreeDV is not very sensitive to the **From Radio**
level, adjust so it is mid-range and not clipping.  FreeDV uses phase
shift keying (PSK) so is not sensitive to amplitude.

1. The transmit level from your computer to your radio is important.
On transmit, adjust your level so that the ALC is **just** being
nudged.  More **is not better** with the FreeDV transmit signal.
Overdriving your transmitter will lead to a distorted transit signal, and
a poor SNR at the receiver.  This is a very common problem.

1. FreeDV 700D and 700E can drive your transmitter at an average power of 40% of it's peak power rating.  For example 40W RMS for a 100W PEP radio. Make sure your transmitter can handle continuous power output at these levels, and reduce the power if necessary.

1. Adjust the microphone audio so the peaks are not clipping, and the
average is about half the maximum.

## Audio Processing

FreeDV likes a clean path through your radio.  Turn all audio
processing **OFF** on transmit and receive:

+ On receive, DSP noise reduction should be off.

+ On transmit, speech compression should be off.

+ Keep the receive audio path as "flat" as possible, no special filters.

+ FreeDV will not work any better if you band pass filter the off air
received signals.  It has its own, very tight filters in the
demodulator.

## PTT Configuration

The Tools - PTT dialog supports three different ways to control PTT on
your radio:

+ VOX: sends a tone to the left channel of the Transmit/To Radio sound card
+ Hamlib: support for many different radios via the Hamlib library and a serial port
+ Serial Port: direct access to the serial port pins

Once you have configured PTT, try the **Test** button.

Serial PTT support is complex.  We get many reports that FreeDV
PTT doesn't work on a particular radio, but may work fine with other
programs such as Fldigi.  This is often a mis-match between the serial
parameters Hamlib is using with FreeDV and your radio. For example you
may have changed the default serial rate on your radio. Carefully
check the serial parameters on your radio match those used by FreeDV
in the PTT Dialog.

Also see [Common Problems](#common-problems) section of this manual.

## HamLib

Hamlib comes with a default serial rate for each radio.  If your radio
has a different serial rate change the Serial Rate drop down box to
match your radio.

When **Test** is pressed, the "Serial Params" field is populated and
displayed.  This will help track down any mismatches between Hamlib
and your radio.

If you are really stuck, download Hamlib and test your radio's PTT
using the command line ```rigctl``` program.

## Icom Radio Configuration

If using an Icom radio, Hamlib will use the radio's default CI-V address
when connecting. If this has been changed, you can specify the correct
address in the "Radio Address" field (valid values are 00 through FF
in hexadecimal). 

Note that "00" is the "wildcard" CI-V address. Your radio must have the 
"CI-V Transceive" option enabled in order for it to respond to commands
to that address. Otherwise, FreeDV must be configured to use the same
CI-V address as configured in the radio. For best results, ensure that
there are no other Icom/CI-V capable devices in the chain if 
"00"/"CI-V Transceive" is used.

## Changing COM Port On Windows

If you change the COM port of a USB-Serial device in Device Manager,
please unplug and plug back in the USB device.  Windows/FreeDV won't
recognise the device on the new COM Port until it has been
unplugged/plugged.

## USB or LSB?

On bands below 10 MHz, LSB is used for FreeDV.  On 10MHz and above, USB is used. After much debate, the FreeDV community has adopted the same conventions as SSB, based on the reasoning that FreeDV is a voice mode.

As an aid to the above, FreeDV will show the current mode on the bottom of the window upon pressing the Start button if Hamlib is enabled and your radio supports retrieving frequency and mode information over CAT. If your radio is using an unexpected mode (e.g. LSB on 20 meters), it will display that mode on the bottom of the window next to the Clear button in red letters. When a session is not active, Hamlib isn't enabled, or if your radio doesn't support retrieving frequency and mode over CAT, it will remain grayed out with "unk" displaying instead of the mode (for "unknown").

# Common Problems

## Overdriving Transmit Level

This is a very common problem for first time FreeDV users.  Adjust your transmit levels so the ALC is just being nudged. More power is not better with FreeDV.  An overdriven signal will have poor SNR at the receiver.  For FreeDV 700D/700E operation with the clipper, make sure your transmitter can sustain high average power levels without damage (e.g. 40W RMS on a 100W PEP radio).

## I can't set up FreeDV, especially the Sound Cards

This can be challenging the first time around:

1. Try a receive only (one audio card) set up first.

1. Ask someone who already runs FreeDV for help.

1. If you don't know anyone local, ask for help on the digital voice
mailing list.  Be specific about the hardware you have and the exact
nature of your problem.

## Hamlib does not work with my Icom radio

The most common issue with Icom radios is that the CI-V address configured
in FreeDV does not match the address configured in the radio. Ensure that
the CI-V address in both FreeDV and on the radio are the same. If "00" is
used on the FreeDV side, ensure that the "CI-V Transceive" option is enabled
on the radio or else the radio will not respond to requests directed to that
address.

## I need help with my radio or rig interface

There are many radios, many computers, and many sound cards.  It is
impossible to test them all. Many radios have intricate menus with
custom settings.  It is unreasonable to expect the authors of FreeDV to
have special knowledge of your exact hardware.

However someone may have worked through the same problem as you.  Ask
on the digital voice mailing list.

## Can't hear anything on receive

Many FreeDV modes will not play any audio if there is no valid signal.
You may also have squelch set too high.  In some modes the **Analog**
button will let you hear the received signal from the SSB radio.

Try the Test Wave Files above to get a feel for what a FreeDV signal
looks and sounds like.

## Trouble getting Sync with 700D

You need to be within +/- 60 Hz on the transmit signal.  It helps if
both the Tx and Rx stations tune to known, exact frequencies such as
exactly 7.177MHz.  On channels with fast fading sync may take a few
seconds.

## PTT doesn't work.  It works with Fldigi and other Hamlib applications.

Many people struggle with initial PTT setup:

1. Read the PTT Configuration section above.

1. Try the Tools - PTT Test function.

1. Check your rig serial settings.  Did you change them from defaults
for another program?

1. Linux version: do you have permissions for the serial port?  Are you a member
of the ```dialout``` group?

1. Ask someone who already uses FreeDV to help.

1. Contact the digital voice mailing list.  Be specific about your
hardware, what you have tried, and the exact nature of the problem.

## FreeDV 2020 mode is greyed out

You must have a modern CPU with AVX support to run FreeDV 2020.  If
you do not have AVX the FreeDV 2020 mode button will be greyed out.
A Microsoft utlity called [coreinfo](https://docs.microsoft.com/en-us/sysinternals/downloads/coreinfo)
can be also used to determine if your CPU supports AVX.  A * means
you have AVX, a - means no AVX:
```
AES             -       Supports AES extensions
AVX             *       Supports AVX intruction extensions
FMA             -       Supports FMA extensions using YMM state
```

On Linux, you can check for `avx` in the **flags** section of `/proc/cpuinfo`
or the output of the `lscpu` command:
```
lscpu | grep -o "avx[^ ]*"
```
will display `avx` (or `avx2`) if your CPU supports the instructions.

## FreeDV 2020 mode is slow on ARM Macs

Preliminary testing on ARM Macs has shown that NEON optimizations in LPCNet are
sufficient to allow 2020 to be whitelisted on those machines. However, this is
definitely experimental. If you are experiencing issues with 2020 mode on these
Macs, please let the development team know so that further investigation can be done.

## I installed a new version and FreeDV stopped working

You may need to clean out the previous configuration.  Try
Tools-Restore Defaults.

## FreeDV crashes when I press Start

Have you removed/changed USB audio devices? If you remove/change USB audio devices without pressing Tools/Audio Config, FreeDV may crash.  See Changing Audio Devices above.

## FreeDV can't be opened on OSX because the developer cannot be verified

From January 2020 Apple is enforcing notarization for all OSX applications.  The FreeDV developers do not wish to operate within the Apple ecosystem due to the cost/intrusiveness of this requirement.

![notarization](contrib/osx_notarization1.png)

Security & Privacy shows the Open Anyway option for FreeDV:

![notarization](contrib/osx_notarization2.png)

![notarization](contrib/osx_notarization3.png)

Or you can use command line options:

```
xattr -d com.apple.quarantine FreeDV.app
```
or
```
xattr -d -r com.apple.quarantine FreeDV.app
```

# Voice Keyer

The Voice Keyer Button on the front page, and the Options-PTT dialog
puts FreeDV and your radio into transmit, reads a wave file of your
voice to call CQ, and then switches to receive to see if anyone is
replying.  If you press the space bar the voice keyer stops.  If a signal
with a valid sync is received for a few seconds the voice keyer stops.

The Options-PTT dialog can be used to select the wave file, set the Rx
delay, and number of times the tx/rx cycle repeats.

The wave file for the voice keyer should be in 8kHz mono 16 bit sample
form (16 kHz for 2020).  Use a free application such as Audacity to convert a file you
have recorded to this format.

# PSK Reporter (Experimental)

FreeDV has the ability to send FreeDV signal reports to [PSK Reporter](https://pskreporter.info/)
by enabling the option in Tools-Options and specifying your callsign and grid square. When enabled, this causes
FreeDV to disable the free form **Txt Msg** field and only transmit the **Callsign** field.

FreeDV validates the received information before submitting a position report to PSK Reporter. This is to ensure that FreeDV does not report invalid callsigns to the service (e.g. ones that don't exist or that correspond to real non-FreeDV users). However, all received text will display in the main window even if it has errors.

Reports sent to PSK Reporter will display using the mode "FREEDV" for ease of filtering. The user's 
current mode (e.g. 700D, 1600, etc.) will also appear in the "Using" field when hovering over or 
clicking on a reception report.

Note that Hamlib must be enabled so PSK Reporter can read your radio's frequency. A message will appear on pushing Start if this is not the case.

# FreeDV Modes

The following table is a guide to the different modes, using
analog SSB and Skype as anchors for a rough guide to audio quality:

Mode | Min SNR | Fading | Latency | Speech Bandwidth | Speech Quality
--- | :---: | :---: | :---: | :---: | :---:
SSB | 0 | 8/10 | low | 2600 | 5/10
1600 | 4 | 3/10 | low | 4000 | 4/10
700C | 2  | 6/10 | low |  4000 | 3/10
700D | -2 | 4/10 | high | 4000 | 3/10
700E | 1 | 7/10 | medium | 4000 | 3/10
2020 | 4  | 4/10 | high | 8000 | 7/10
Skype | - |- | medium | 8000 | 8/10

The Min SNR is roughly the SNR where you cannot converse without
repeating yourself.  The numbers above are on channels without fading
(AWGN channels like VHF radio).  For fading channels the minimum SNR
is a few dB higher. The Fading column shows how robust the mode is to
HF Fading channels, higher is more robust.

The more advanced 700D and 2020 modes have a high latency due to the
use of large Forward Error Correction (FEC) codes.  They buffer many
frames of speech, which combined with PC sound card buffering results
in end-to-end latencies of 1-2 seconds.  They may take a few seconds to
sync at the start of an over, especially in fading channels.

## FreeDV 700D

In mid 2018 FreeDV 700D was released, with a new OFDM modem, powerful
Forward Error Correction (FEC) and optional interleaving.  It uses the
same 700 bit/s speech codec at 700C. It operates at SNRs as low as
-2dB, and has good HF channel performance.  It is around 10dB better
than FreeDV 1600 on fading channels, and is competitive with SSB at
low SNRs.  The FEC provides some protection from urban HF noise.

FreeDV 700D is sensitive to tuning.  To obtain sync you must be within
+/- 60Hz of the transmit frequency.  This is straightforward with
modern radios which are generally accurate to +/-1 Hz, but requires
skill and practice when used with older, VFO based radios.

## FreeDV 700E

FreeDV 700E was developed in December 2020 using lessons learned from on air operation of 700C and 700D.  A variant of 700D, it uses a shorter frame size (80ms) to reduce latency and sync time.  It is optimised for fast fading channels channels with up to 4Hz Doppler spread and 6ms delay spread.  FreeDV 7000E uses the same 700 bit/s codec as FreeDV 700C and 700D.  It requires about 3dB more power than 700D, but can operate reliably on fast fading channels.

The 700E release also includes optional compression (clipping) of the 700D and 700E transmit waveforms to reduce the Peak to Average Power Ratio to about 4dB.  For example a 100W PEP transmitter can be driven to about 40W RMS.  This is an improvement of 6dB over previous releases of FreeDV 700D. Before enabling the clipper make sure your transmitter is capable of handling sustained high average power without damage.  

Clipping can be enabled via Tools-Options.

On good channels with high SNR clipping may actually reduce the SNR of the received signal.  This is intentional - we are adding some pre-distortion in order to increase the RMS power.  Forward error correction (FEC) will clean up any errors introduced by clipping, and on poor channels the benefits of increased signal power outweigh the slight reduction in SNR on good channels.

## FreeDV 2020

FreeDV 2020 was developed in 2019.  It uses an experimental codec
based on the LPCNet neural net (deep learning) synthesis engine
developed by Jean-Marc Valin.  It offers 8 kHz audio bandwidth in an
RF bandwidth of just 1600 Hz.  FreeDV 2020 employs the same OFDM modem
and FEC as 700D.

The purpose of FreeDV 2020 is to test neural net speech coding over HF
radio.  It is highly experimental, and possibly the first use of
neural net vocoders in a real world, over the air system.

FreeDV 2020 is designed for slow fading HF channels with a SNR of 10dB
or better.  It is not designed for fast fading or very low SNRs like
700D.  It is designed to be a high quality alternative to SSB in
channels where SSB is already an "arm-chair" copy.  On an AWGN (non-
fading channel), it will deliver reasonable speech quality down to 2dB
SNR.

FreeDV 2020 Tips:

1. It requires a modern (post 2010) Intel CPU with AVX support.  If you
   don't have AVX the FreeDV 2020 mode button will be grayed out.
1. Some voices may sound very rough.  In early testing
   about 90% of speakers tested work well.
1. Like 700D, you must tune within -/+ 60Hz for FreeDV 2020 to sync.
1. With significant fading, sync may take a few seconds.
1. There is a 2 second end-to-end latency.  You are welcome to try tuning
   this (Tools - Options - FIFO size, also see Sound Card Debug
   section below).
1. The voice keyer file must be 16 kHz mono 16 bit sample format.

# Tools Menu

## Tools - Filter

This section describes features on Tools-Filter.  

Control | Description
 -------------------------- | ------------------------------------------------------------------------ |
Noise Supression | Enable noise supression, dereverberation, AGC of mic signal using the Speex pre-processor
700C/700D Auto EQ | Automatic equalisation for FreeDV 700C and FreeDV 700D Codec input audio

Auto EQ (Automatic Equalisation) adjusts the input speech spectrum to best fit the speech codec. It can remove annoying bass artefacts and make the codec speech easier to understand.

* [Blog Post on Auto EQ Part 1](http://www.rowetel.com/?p=6778)
* [Blog Post on Auto EQ Part 2](http://www.rowetel.com/?p=6860)

## Tools - Options

### FreeDV 700 C/D/E Options

Control | Description
 ------------------------------ | ----------------------------------------------------------------------------- |
Clipping | Increases the average power. Ensure your transmitter can handle high RMS powers before using!
700C Diversity Combine | Combining of two sets of 700C carriers for better fading channel performance
Tx Band Pass Filter | Reduces Tx spectrum bandwidth
Manual Unsync | Forces modem to remain in sync, and not drop sync automatically

### OFDM Modem Phase Estimator Options (Experimental)

These options apply to the FreeDV 700D and 2020 modes that use the OFDM modem:

1. The High Bandwidth option gives better performance on channels where the phase changes quickly, for example fast fading HF channels and the Es'Hail 2 satellite. When unchecked, the phase estimator bandwidth is automatically selected.  It starts off high to enable fast sync, then switches to low bandwidth to optimise performance for low SNR HF channels.

1. The DPSK (differential PSK) checkbox has a similar effect - better performance on High SNR channels where the phase changes rapidly.  This option converts the OFDM modem to use differential PSK rather than coherent PSK.  DPSK is used by earlier FreeDV modes such as FreeDV 1600.  It affects the Tx and Rx side, so both sides must select DPSK.

If you have problems with 700D or 2020 sync even though you have a strong signal - try these options.

# Helping Improve FreeDV

If you have an interesting test case, for example:

1. FreeDV working poorly with a particular person or microphone.
1. Poor over the air performance on a fast fading channel.
1. Problems with sync on strong signals.
1. A comparison with SSB.

Please send the developers an off air recording of the signal.  FreeDV can record files from your radio using Tools-Record File from Radio.  A recording of 30 to 60 seconds is most useful.

With a recording we can reproduce your exact problem.  If we can reproduce it we can fix it. Recordings are much more useful than anecdotes or subjective reports like "FreeDV doesn't work", "SSB is better", or "On 23 December it didn't work well on grid location XYZ".  With subjective reports problems are impossible to reproduce, cannot be fixed, and you are unlikely to get the attention of the developers.

# Advanced/Developer Features

## Stats Window

Located on the lower left hand side of the main screen.

Term | Notes
--- | --- |
Bits | Number of bits demodulated
Errs | Number of bit errors detected
Resyncs | Number of times the demodulator has resynced
ClkOff | Estimated sample clock offset in parts per million
FreqOff | Estimated frequency offset in Hz
Sync | Sync metric (OFDM modes like 700D and 2020)
Var | Speech encoder distortion for 700C/700D (see Auto EQ)

The sample clock offset is the estimated difference between the
modulator (tx) and demodulator (rx) sample clocks.  For example if the
transmit station sound card is sampling at 44000 Hz and the receive
station sound card 44001 Hz, the sample clock offset would be
((44000-44001)/44000)*1E6 = 22.7 ppm.

## Timing Delta Tab

This indicates the symbol timing estimate of the demodulator, in the
range of +/- 0.5 of a symbol.  With off air signals this will have a
sawtooth appearance, as the demod tracks the modulator sample clock.
The steeper the slope, the greater the sample clock offset.

* [FreeDV 1600 Sample Clock Offset Bug](http://www.rowetel.com/?p=6041)
* [Testing a FDMDV Modem](http://www.rowetel.com/?p=2433)

## UDP Messages

When FreeDV syncs on a received signal for 5 seconds, it will send a
"rx sync" UDP message to a port on your machine (localhost).  An
external program or script listening on this port can then take some
action, for example send "spotting" information to a web server or
send an email your phone.

Enable UDP messages on Tools-Options, and test using the "Test"
button.

On Linux you can test reception of messages using netcat:
```
  $ nc -ul 3000
```  
A sample script to email you on FreeDV sync: [send_email_on_sync.py](src/send_email_on_sync.py)

Usage for Gmail:
```
python send_email_on_sync.py --listen_port 3000 --smtp_server smtp.gmail.com \
--smtp_port 587 your@gmail.com your_pass
```

## Sound Card Debug

These features were added for FreeDV 700D, to help diagnose sound card
issues during development.

### Tools - Options dialog:

Debug FIFO and PortAudio counters: used for debugging audio
problems on 700D.  During beta testing there were problems with break
up in the 700D Tx and Rx audio on Windows.

The PortAudio counters (PortAudio1 and PortAudio2) should not
increment when running in Tx or Rx, as this indicates samples are
being lost by the sound driver which will lead to sync problems.

The Fifo counter outempty1 counter should not increment during
Tx, as this indicates FreeDV is not supplying samples fast enough to
the PortAudio drivers.  The results will be resyncs at the receiver.

Check these counters by pressing Start, then Reset them and observe
the counters for 30 seconds.

If the PortAudio counters are incrementing on receive try:

  1. Adjusting framesPerBuffer; try 0, 128, 256, 512, 1024.

  1. Shut down other applications that might be using audio, such as
  Skype or your web browser.

  1. A different sound card rate such as 44.1kHz instead of 48kHz.

  If the outempty1 counter is incrementing on transmit try increasing
  the FifoSize.

  The txThreadPriority checkbox reduces the priority of the main txRx
  thread in FreeDV which may help the sound driver thread process
  samples.

  The txRxDumpTiming check box dumps timing information to a console
  that is used for debugging the rx break up problem on 700D.  Each
  number is how many ms the txRxThread took to run.

  The txRxDumpTiming check box dumps the number of samples free in the
  tx FIFO sending samples to the Tx.  If this hits zero, your tx audio
  will break up and the rx will lose sync.  Tx audio break up will
  also occur if you see "outfifo1" being incremented on the "Fifo"
  line during tx.  Try increasing the FifoSize.

## Test Frame Histogram

This feature was developed for testing FreeDV 700C.  Select the Test
Frame Histogram tab on Front Page

Displays BER of each carrier when in "test frame" mode.  As each QPSK
carrier has 2 bits there are 2*Nc histogram points.

Ideally all carriers will have about the same BER (+/- 20% after 5000
total bit errors), however problems can occur with filtering in the
tx path.  If one carrier has less power, then it will have a higher
BER.  The errors in this carrier will tend to dominate overall
BER. For example if one carrier is attenuated due to SSB filter ripple
in the tx path then the BER on that carrier will be higher.  This is
bad news for DV.

Suggested usage:

1. Transmit FreeDV in test frame mode.  Use a 2nd rx (or
get a friend) to monitor your rx signal with FreeDV in test frame
mode.  

1.  Adjust your rx SNR to get a BER of a few % (e.g. reduce tx
power, use a short antenna for the rx, point your beam away, adjust rx
RF gain).  

1. Monitor the error histogram for a few minutes, until you have say
5000 total bit errors.  You have a problem if the BER of any carrier
is more than 20% different from the rest.

1. A typical issue will be one carrier at 1.0 and the others at 0.5,
indicating the poorer carrier BER is twice the larger.

## Full Duplex Testing with loopback

Tools - Options - Half Duplex check box

FreeDV GUI can operate in full duplex mode which is useful for
development or listening to your own FreeDV signal as only one PC is
required.  Normal operation is half duplex.

Tx and Rx signals can be looped back via an analog connection between
the sound cards.

On Linux, using the Alsa loopback module:
```
  $ sudo modprobe snd-aloop
  $ ./freedv

  In Tools - Audio Config - Receive Tab  - From Radio select -> Loopback: Loopback PCM (hw:1,0)
                          - Transmit Tab - To Radio select   -> Loopback: Loopback PCM (hw:1,1)
```

# Tips

1. The space bar can be used to toggle PTT.
1. You can left click on the main window to adjust tuning, the vertical red line on the frequency scale will show the current centre frequency.  FreeDV will automatically track any drift once it syncs.

# Converting this document to PDF

For the Linux inclined:
```
$ pandoc USER_MANUAL.md -o USER_MANUAL.pdf "-fmarkdown-implicit_figures -o" \
--from=markdown -V geometry:margin=.4in --toc --highlight-style=espresso
```

# Glossary

Term | Notes
------- | ---------------------------------------------------------------------------------------------
AWGN | Additive White Gaussian Noise - a channel with just noise and no fading (like VHF)
FEC | Forward Error Correction - extra bits to we send to protect the speech codec bits
LDPC | Low Density Parity Check Codes - a family of powerful FEC codes

# Release Notes

<<<<<<< HEAD
## V1.5.0 December 2020
=======
### V1.5.1 January 2021

1. Experimental support for reporting to [PSK Reporter](https://pskreporter.info) added.
2. Bug fixes with audio configuration to allow mono devices to be used along with stereo ones.
3. Tweaks to user interface and record/playback functionality to improve usability.
4. Bug fixes and tweaks to improve voice keyer support.

### V1.5.0 December 2020
>>>>>>> 460a787f

1. FreeDV 700E, better performance than 700D on fast fading channels
1. FreeDV 700D/700E clipper to increase average transmit power by 6dB

## V1.4.3 August 2020

1. Maintenance Release (no major new features)
1. Changes to support wxWidgets 3.1 (but Windows versions built against wxWidgets 3.0)
1. Under the hood - OFDM modem has been refactored, shouldn't affect freedv-gui operation

## V1.4.2 July 2020

1. Maintenance Release (no major new features)
1. Improved squelch/audio pass through on 700D/2020/2400B
1. Under the hood - Codec2 library has been refactored, shouldn't affect freedv-gui operation
1. Removed Project Horus support (now being maintained outside of Codec2/FreeDV)

## V1.4 June-October 2019

1. FreeDV 2020, Project Horus Binary Modes.
1. [Improved OFDM Modem Acquisition](http://www.rowetel.com/?p=6824), this will improve sync time on FreeDV 700D and 2020 on HF fading channels, and can also handle +/- 60 Hz frequency offsets when tuning.
1. Fixed FreeDV 700C frequency offset bug fix, was losing sync at certain frequency offsets.
1. Wide bandwidth phase estimation and DPSK for OFDM modes (700D/2020) for fast fading/QO-100 channels (Tools-Options)
1. Better speech quality on FreeDV 700C/700D with Auto equaliser (Tools-Filter)

## V1.3 May 2018

* FreeDV 700D

# References

* [FreeDV Web site](http://freedv.org)
* [FreeDV Technology Overview](https://github.com/drowe67/codec2/blob/master/README_freedv.md)
* [Digitalvoice mailing list](https://groups.google.com/forum/#!forum/digitalvoice)<|MERGE_RESOLUTION|>--- conflicted
+++ resolved
@@ -664,9 +664,6 @@
 
 # Release Notes
 
-<<<<<<< HEAD
-## V1.5.0 December 2020
-=======
 ### V1.5.1 January 2021
 
 1. Experimental support for reporting to [PSK Reporter](https://pskreporter.info) added.
@@ -675,7 +672,6 @@
 4. Bug fixes and tweaks to improve voice keyer support.
 
 ### V1.5.0 December 2020
->>>>>>> 460a787f
 
 1. FreeDV 700E, better performance than 700D on fast fading channels
 1. FreeDV 700D/700E clipper to increase average transmit power by 6dB
