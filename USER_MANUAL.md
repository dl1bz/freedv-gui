--- conflicted
+++ resolved
@@ -788,13 +788,10 @@
 2. Enhancements:
     * Update FreeDV configuration defaults to improve first-time usability. (PR #293)
 3. Bugfixes:
-<<<<<<< HEAD
     * Fix issue preventing macOS binaries from running on releases older than 12.0. (PR #301)
-=======
     * Fix issue with 2020B not being selected as default on next start (PR #299)
 4. Documentation:
     * Update manual to reflect Ubuntu renaming libsndfile-dev to libsnd1file-dev. (PR #297)
->>>>>>> 1a9a87e6
 
 ## V1.8.4 October 2022
 
