# Introduction

FreeDV GUI (or just FreeDV) is a GUI program for Linux, Windows, and
OSX for running FreeDV on a desktop PC or laptop.

This is a live document.  Notes on new FreeDV features are being added as they are developed. 

# Getting Started

This section contains instructions to help you get started.

## Sound Card Configuration

For Receive only operation you just need one sound card; this is a
great way to get started.

For Tx/Rx operation you need two sound cards.  One connects to your
radio, and one for the operator.  The sound card connecting to the
radio can be a rig interface device like a Signalink, RIGblaster,
your radio's internal USB sound card, or a home brew rig interface.

The second sound card is often a set of USB headphones or your
computer's internal sound card.

## Receive Only (One Sound Card)

Start with just a receive only station.  You just need the basic sound
hardware in your computer, for example a microphone/speaker on your
computer.

1. Open the *Tools - Audio Config* Dialog
1. At the bottom select *Receive* Tab
1. In *Input To Computer From Radio* select your default sound input device (usually at the top)
1. In the *Output From Computer To Speaker/Headphones* window select your default sound output device (usually at the top)
1. At the bottom select *Transmit* Tab
1. In *Input From Microphone To Computer* window select *none*
1. In *Output From Computer To Radio* window select *none*
1. Press OK to close the dialog

When you press Start FreeDV will start decoding any incoming signals
on the microphone input, playing the decoded audio out of your
speaker.  If no valid FreeDV signals are received, no audio will be
played.

If you connect the microphone input on your computer to your radio
receiver, you can decode off air signals.  If you have a rig
interface, try configuring that as the *From Radio To Computer*
device, with your computer's sound card as the *From Computer To
Speaker/Headphone* device.

If you don't have anyone to transmit FreeDV signals to you, try the
test wave files in the next section.

## Test Wave Files

In the installation are audio files containing off-air FreeDV modem signals. 
There is one file per FreeDV mode and are in the following locations depending 
on platform:

| Platform | Typical Location                                             |
|----------|--------------------------------------------------------------|
| Windows  | C:\\Program Files\\FreeDV [version]\\share\\freedv-gui\\wav  |
| Linux    | /usr/share/freedv-gui/wav or /usr/local/share/freedv-gui/wav |
| macOS    | See https://github.com/drowe67/freedv-gui/tree/master/wav    |

To play these files, first select a FreeDV mode and press Start.  Then 
choose a file using "Tools - Start/Stop Play File From Radio".  You should 
then hear decoded FreeDV speech.

These files will give you a feel for what FreeDV signals sound like,
and for the basic operation of the FreeDV software.

## Transmit/Receive (Two Sound Cards)

For Tx/Rx operation you need to configure two sound cards, by setting
up Tools - Audio Config *Transmit* and *Receive* Tabs.

When receiving, FreeDV off-air signals **from** your radio are decoded
by your computer and sent **to** your speaker/headphones, where you
can listen to them.

When transmitting, FreeDV takes your voice **from** the microphone,
and encodes it to a FreeDV signal in you computer which is sent **to**
your radio for transmission over the air.

Tab | Sound Device | Notes
--------------- | ---------------------------------------------- | ----------------------------------------------
Receive Tab | Input To Computer From Radio | The off air FreeDV signal **from** your radio rig interface to your computer
Receive Tab | Output From Computer To Speaker/Headphones | The decoded audio from your computer to your Speaker/Headphones
Transmit Tab | Input From Microphone To Computer | Your voice from the microphone to your computer
Transmit Tab | Output From Computer To Radio | The FreeDV signal from your computer sent **to** your rig interface for Tx

## Changing Audio Devices

If you change audio devices (e.g. add or remove sound cards, USB hardware), it's a good idea to check the Tools/Audio Config dialog before pressing **Start**, to verify the audio devices are as expected. This is particularly important if any audio devices e.g. Headsets, USB Sound Cards, or Virtual Cables have been disconnected since the last time FreeDV was used.

Hitting **Refresh** in the lower left hand corner of the Tools/Audio Config will normally update the audio devices list. Keeping a screen shot of a known working configuration will be useful for new users. Unexpected audio configuration changes may also occur following a Windows updates.

Another solution is to re-start FreeDV and check Tools/Audio Config again after changing any audio hardware.

If you change/remove USB audio devices without refreshing Tools/Audio Config, FreeDV may crash.

## Sound Card Levels

Sound card levels are generally adjusted in the computer's Control
Panel or Settings, or in some cases via controls on your rig interface
hardware or menus on your radio. In-app adjustments can also be done
by using the 'TX Level' slider at the bottom of the main screen; anything
below 0 dB attenuates the transmit signal.

When FreeDV is running, you can observe the sound card signals in the
main window tabs (From Radio, From Mic, To Speaker).

1. On receive, FreeDV is not very sensitive to the **From Radio**
level, adjust so it is mid-range and not clipping.  FreeDV uses phase
shift keying (PSK) so is not sensitive to amplitude.

1. The transmit level from your computer to your radio is important.
On transmit, adjust your level so that the ALC is **just** being
nudged.  More **is not better** with the FreeDV transmit signal.
Overdriving your transmitter will lead to a distorted transit signal, and
a poor SNR at the receiver.  This is a very common problem.

1. FreeDV 700D and 700E can drive your transmitter at an average power of 40% of its peak power rating.  For example 40W RMS for a 100W PEP radio. Make sure your transmitter can handle continuous power output at these levels, and reduce the power if necessary.

1. Adjust the microphone audio so the peaks are not clipping, and the
average is about half the maximum.

## Audio Processing

FreeDV likes a clean path through your radio.  Turn all audio
processing **OFF** on transmit and receive:

+ On receive, DSP noise reduction should be off.

+ On transmit, speech compression should be off.

+ Keep the receive audio path as "flat" as possible, no special filters.

+ FreeDV will not work any better if you band pass filter the off air
received signals.  It has its own, very tight filters in the
demodulator.

## PTT Configuration

The Tools - PTT dialog supports three different ways to control PTT on
your radio:

+ VOX: sends a tone to the left channel of the Transmit/To Radio sound card
+ Hamlib: support for many different radios via the Hamlib library and a serial port (or via TCP/IP for some devices, e.g. SDRs or FLrig/rigctld).
+ Serial Port: direct access to the serial port pins

You may also optionally configure a second serial port for PTT input.
This can be useful for interfacing devices like foot switches to 
FreeDV. If configured, FreeDV will switch into transmit mode (including
sending the needed Hamlib or serial commands to initiate PTT) when it
detects the configured signal.

Once you have configured PTT, try the **Test** button.

Serial PTT support is complex.  We get many reports that FreeDV
PTT doesn't work on a particular radio, but may work fine with other
programs such as Fldigi.  This is often a mismatch between the serial
parameters Hamlib is using with FreeDV and your radio. For example you
may have changed the default serial rate on your radio. Carefully
check the serial parameters on your radio match those used by FreeDV
in the PTT Dialog.

Also see [Common Problems](#common-problems) section of this manual.

## HamLib

Hamlib comes with a default serial rate for each radio.  If your radio
has a different serial rate change the Serial Rate drop down box to
match your radio.

When **Test** is pressed, the "Serial Params" field is populated and
displayed.  This will help track down any mismatches between Hamlib
and your radio.

If you are really stuck, download Hamlib and test your radio's PTT
using the command line ```rigctl``` program.

## Icom Radio Configuration 

If using an Icom radio, Hamlib will use the radio's default CI-V address
when connecting. If this has been changed, you can specify the correct
address in the "Radio Address" field (valid values are 00 through FF
in hexadecimal). 

Note that "00" is the "wildcard" CI-V address. Your radio must have the 
"CI-V Transceive" option enabled in order for it to respond to commands
to that address. Otherwise, FreeDV must be configured to use the same
CI-V address as configured in the radio. For best results, ensure that
there are no other Icom/CI-V capable devices in the chain if 
"00"/"CI-V Transceive" is used.

## Changing COM Port On Windows

If you change the COM port of a USB-Serial device in Device Manager,
please unplug and plug back in the USB device.  Windows/FreeDV won't
recognise the device on the new COM Port until it has been
unplugged/plugged.

## USB or LSB?

On bands below 10 MHz, LSB is used for FreeDV.  On 10MHz and above, USB is used. After much debate, the FreeDV community has adopted the same conventions as SSB, based on the reasoning that FreeDV is a voice mode.

As an aid to the above, FreeDV will show the current mode on the bottom of the window upon pressing the Start button if Hamlib is enabled and your radio supports retrieving frequency and mode information over CAT. If your radio is using an unexpected mode (e.g. LSB on 20 meters), it will display that mode on the bottom of the window next to the Clear button in red letters. When a session is not active, Hamlib isn't enabled, or if your radio doesn't support retrieving frequency and mode over CAT, it will remain grayed out with "unk" displaying instead of the mode (for "unknown").

# Common Problems

## Overdriving Transmit Level

This is a very common problem for first time FreeDV users.  Adjust your transmit levels so the ALC is just being nudged. More power is not better with FreeDV.  An overdriven signal will have poor SNR at the receiver.  For FreeDV 700D/700E operation with the clipper, make sure your transmitter can sustain high average power levels without damage (e.g. 40W RMS on a 100W PEP radio).

## I can't set up FreeDV, especially the Sound Cards

This can be challenging the first time around:

1. Try a receive only (one audio card) set up first.

1. Ask someone who already runs FreeDV for help.

1. If you don't know anyone local, ask for help on the digital voice
mailing list.  Be specific about the hardware you have and the exact
nature of your problem.

## Hamlib does not work with my Icom radio

The most common issue with Icom radios is that the CI-V address configured
in FreeDV does not match the address configured in the radio. Ensure that
the CI-V address in both FreeDV and on the radio are the same. If "00" is
used on the FreeDV side, ensure that the "CI-V Transceive" option is enabled
on the radio or else the radio will not respond to requests directed to that
address.

On newer radios (e.g. 7300, 7610), you may also need to set "CI-V USB Echo Back" 
to ON as this may be set to OFF by default.

## I need help with my radio or rig interface

There are many radios, many computers, and many sound cards.  It is
impossible to test them all. Many radios have intricate menus with
custom settings.  It is unreasonable to expect the authors of FreeDV to
have special knowledge of your exact hardware.

However someone may have worked through the same problem as you.  Ask
on the digital voice mailing list.

## Can't hear anything on receive

Many FreeDV modes will not play any audio if there is no valid signal.
You may also have squelch set too high.  In some modes the **Analog**
button will let you hear the received signal from the SSB radio.

Try the Test Wave Files above to get a feel for what a FreeDV signal
looks and sounds like.

## The signal is strong but FreeDV won't get sync and decode

Do you have the correct sideband? See USB or LSB section.

Is it a FreeDV signal?  SSTV uses similar frequencies. To understand what FreeDV sounds like, see the Test Wave Files section.

## Trouble getting Sync with 700D

You need to be within +/- 60 Hz on the transmit signal.  It helps if
both the Tx and Rx stations tune to known, exact frequencies such as
exactly 7.177MHz.  On channels with fast fading sync may take a few
seconds.

## PTT doesn't work.  It works with Fldigi and other Hamlib applications.

Many people struggle with initial PTT setup:

1. Read the PTT Configuration section above.

1. Try the Tools - PTT Test function.

1. Check your rig serial settings.  Did you change them from defaults
for another program?

1. Linux version: do you have permissions for the serial port?  Are you a member
of the ```dialout``` group?

1. Ask someone who already uses FreeDV to help.

1. Contact the digital voice mailing list.  Be specific about your
hardware, what you have tried, and the exact nature of the problem.

## I'm on Windows and serial port PTT doesn't work with my USB to serial adapter.

Please verify that you are running the correct drivers for the USB to serial adapter
that you're using. Information and download links for the drivers used by the most
common devices can be found [here](https://www.miklor.com/COM/UV_Drivers.php). 

While it is preferred to use devices that use authorized/original versions of the
various USB to serial chipsets, it is possible to use some cloned devices with 
older drivers. When doing this, you may also need to force Windows to use an older 
version of a driver instead of automatically updating the driver on reboot. See
[here](https://wethegeek.com/how-to-disable-automatic-driver-updates-in-windows-10/)
for instructions on doing so in Windows 10. For Windows 8:

1. Search for "Change device" in the Windows 8 Start menu.
1. Click on where it says "Change device installation settings".
1. Select the "No, let me choose what to do" option.
1. Check the "automatically get the device app" option, then click Save changes to save the settings you just chose.

## FreeDV 2020 mode is greyed out

In order to use FreeDV 2020 mode, you must have one of the following:

1. An Intel based CPU with AVX support. A Microsoft utility called [coreinfo](https://docs.microsoft.com/en-us/sysinternals/downloads/coreinfo)
can be used to determine if your CPU supports AVX.  A * means you have 
AVX, a - means no AVX:

```
AES             -       Supports AES extensions
AVX             *       Supports AVX instruction extensions
FMA             -       Supports FMA extensions using YMM state
```

On Linux, you can check for `avx` in the **flags** section of `/proc/cpuinfo`
or the output of the `lscpu` command:
```
lscpu | grep -o "avx[^ ]*"
```
will display `avx` (or `avx2`) if your CPU supports the instructions.

2. A Mac with an ARM processor (e.g. 2020 Mac Mini or later).

If your system does not meet either (1) or (2), the 2020 option will be grayed out.

## FreeDV 2020 mode is slow on ARM Macs

Preliminary testing on ARM Macs has shown that NEON optimizations in LPCNet are
sufficient to allow 2020 to be whitelisted on those machines. However, this is
definitely experimental. If you are experiencing issues with 2020 mode on these
Macs, please let the development team know so that further investigation can be done.

## I installed a new version and FreeDV stopped working

You may need to clean out the previous configuration.  Try Tools - Restore Defaults.  Set up your sound cards again with Tools - Audio Config.

## FreeDV crashes when I press Start

Have you removed/changed USB audio devices? If you remove/change USB audio devices without pressing Tools - Audio Config, FreeDV may crash.  See Changing Audio Devices above.

## FreeDV can't be opened on OSX because the developer cannot be verified

From January 2020 Apple is enforcing notarization for all OSX applications.  The FreeDV developers do not wish to operate within the Apple ecosystem due to the cost/intrusiveness of this requirement.

![Notarization Error](contrib/osx_notarization1.png)

Security & Privacy shows the Open Anyway option for FreeDV:

![Security and Privacy](contrib/osx_notarization2.png)

![Open FreeDV](contrib/osx_notarization3.png)

Or you can use command line options:

```
xattr -d com.apple.quarantine FreeDV.app
```
or
```
xattr -d -r com.apple.quarantine FreeDV.app
```

# Voice Keyer

The Voice Keyer Button on the front page, and the Options-PTT dialog
puts FreeDV and your radio into transmit, reads a wave file of your
voice to call CQ, and then switches to receive to see if anyone is
replying.  If you press the space bar the voice keyer stops.  If a signal
with a valid sync is received for a few seconds the voice keyer stops.

The Options-PTT dialog can be used to select the wave file, set the Rx
delay, and number of times the tx/rx cycle repeats.

# Multiple Configurations

By default, FreeDV uses the following locations to store configuration:

* Linux: ~/.FreeDV 
* macOS: ~/Library/Preferences/FreeDV\ Preferences
* Windows: Registry (HKEY\_CURRENT\_USER\\SOFTWARE\\CODEC2-Project\\FreeDV)

If you'd like to store the configuration in another location (or store multiple configurations),
FreeDV accepts the -f (or --config) command line arguments to provide an alternate location. An
absolute path is recommended here; however, if only a relative path is provided, it will be relative
to the following locations:

* Linux: ~/
* macOS: ~/Library/Preferences/
* Windows: C:\\Users\\[username]\\AppData\\Roaming

## Executing FreeDV With a Different Configuration (Windows)

On Windows, you can create shortcuts to FreeDV with different file names for the "-f" command line
option as described above. To create a shortcut, right-click on the Desktop or in File Explorer and 
choose New->Shortcut. Click on Browse and navigate to one of the following paths:

* C:\\Program Files\\FreeDV [version]\\bin\\freedv.exe
* C:\\Program Files (x86)\\FreeDV [version]\\bin\\freedv.exe (if the 32 bit version is installed on a 64 bit machine)

Click Next and give the shortcut a unique description (e.g. "FreeDV IC-7300"). Then push Finish to create the shortcut.

Once the shortcut has been created, right-click it and choose Properties. Find the Shortcut tab in the resulting dialog
box and add "-f" followed by the desired filename to the end of the text in the Target field. Do not add any other
quote marks.

For example, to use a file called IC7300.conf stored in the Hamradio directory on the C drive the Target field should 
appear as follows:

"C:\\Program Files\\FreeDV [version]\\bin\\freedv.exe" -f C:\\Hamradio\\IC7300.conf

# PSK Reporter (Experimental)

FreeDV has the ability to send FreeDV signal reports to [PSK Reporter](https://pskreporter.info/)
by enabling the option in Tools-Options and specifying your callsign and grid square. When enabled, this causes
FreeDV to disable the free form **Txt Msg** field and only transmit the **Callsign** field.

FreeDV validates the received information before submitting a position report to PSK Reporter. This is to ensure that FreeDV does not report invalid callsigns to the service (e.g. ones that don't exist or that correspond to real non-FreeDV users). However, all received text will display in the main window even if it has errors.

Reports sent to PSK Reporter will display using the mode "FREEDV" for ease of filtering. The frequency that 
FreeDV reports to PSK Reporter is set by changing the "Report Frequency" text box in the main window. This 
is in kilohertz (kHz) and will turn red if the entered value is invalid. If Hamlib support is also enabled, 
this frequency will automatically update on start/stop as well as when switching between transmit and receive.

# Multiple Mode Support (Experimental)

FreeDV can simultaneously decode the following modes when selected prior to pushing "Start":

* 2020
* 700C/D/E
* 1600

In addition, FreeDV can allow the user to switch between the above modes for transmit without having to push "Stop" first. 
These features can be enabled by going to Tools->Options->Modem and checking the "Simultaneously Decode All HF Modes" option. Note that
this may consume significant additional CPU resources, which can cause decode problems. In addition, these features are automatically
disabled if 800XA or 2400B are selected before pushing "Start" due to the significant additional CPU resources required to decode these
modes.

By default, FreeDV will use as many threads/cores in parallel as required to decode all supported HF modes. On some slower systems, it may be
necessary to enable the "Use single thread for multiple RX operation" option as well. This results in FreeDV decoding each mode in series
and additionally short circuits the list of modes to be checked when in sync.

Additionally, the squelch setting with simultaneous decode enabled is relative to the mode that supports the weakest signals 
(currently 700D).  The squelch for other modes will be set to a value higher than the slider (which is calculated by adding the 
difference between the "Min SNR" of 700D and the mode in question; see "FreeDV Modes" below). For example, the squelch for 700E
when the squelch slider is set to -2.0 becomes 1.0dB. This is designed to reduce undesired pops and clicks due to false decodes.

# FreeDV Modes

The following table is a guide to the different modes, using
analog SSB and Skype as anchors for a rough guide to audio quality:

Mode | Min SNR | Fading | Latency | Speech Bandwidth | Speech Quality
--- | :---: | :---: | :---: | :---: | :---:
SSB | 0 | 8/10 | low | 2600 | 5/10
1600 | 4 | 3/10 | low | 4000 | 4/10
700C | 2  | 6/10 | low |  4000 | 3/10
700D | -2 | 4/10 | high | 4000 | 3/10
700E | 1 | 7/10 | medium | 4000 | 3/10
2020 | 4  | 4/10 | high | 8000 | 7/10
Skype | - |- | medium | 8000 | 8/10

The Min SNR is roughly the SNR where you cannot converse without
repeating yourself.  The numbers above are on channels without fading
(AWGN channels like VHF radio).  For fading channels the minimum SNR
is a few dB higher. The Fading column shows how robust the mode is to
HF Fading channels, higher is more robust.

The more advanced 700D and 2020 modes have a high latency due to the
use of large Forward Error Correction (FEC) codes.  They buffer many
frames of speech, which combined with PC sound card buffering results
in end-to-end latencies of 1-2 seconds.  They may take a few seconds to
sync at the start of an over, especially in fading channels.

## FreeDV 700D

In mid 2018 FreeDV 700D was released, with a new OFDM modem, powerful
Forward Error Correction (FEC) and optional interleaving.  It uses the
same 700 bit/s speech codec at 700C. It operates at SNRs as low as
-2dB, and has good HF channel performance.  It is around 10dB better
than FreeDV 1600 on fading channels, and is competitive with SSB at
low SNRs.  The FEC provides some protection from urban HF noise.

FreeDV 700D is sensitive to tuning.  To obtain sync you must be within
+/- 60Hz of the transmit frequency.  This is straightforward with
modern radios which are generally accurate to +/-1 Hz, but requires
skill and practice when used with older, VFO based radios.

## FreeDV 700E

FreeDV 700E was developed in December 2020 using lessons learned from on air operation of 700C and 700D.  A variant of 700D, it uses a shorter frame size (80ms) to reduce latency and sync time.  It is optimised for fast fading channels channels with up to 4Hz Doppler spread and 6ms delay spread.  FreeDV 7000E uses the same 700 bit/s codec as FreeDV 700C and 700D.  It requires about 3dB more power than 700D, but can operate reliably on fast fading channels.

The 700E release also includes optional compression (clipping) of the 700D and 700E transmit waveforms to reduce the Peak to Average Power Ratio to about 4dB.  For example a 100W PEP transmitter can be driven to about 40W RMS.  This is an improvement of 6dB over previous releases of FreeDV 700D. Before enabling the clipper make sure your transmitter is capable of handling sustained high average power without damage.  

Clipping can be enabled via Tools-Options.

On good channels with high SNR clipping may actually reduce the SNR of the received signal.  This is intentional - we are adding some pre-distortion in order to increase the RMS power.  Forward error correction (FEC) will clean up any errors introduced by clipping, and on poor channels the benefits of increased signal power outweigh the slight reduction in SNR on good channels.

## FreeDV 2020

FreeDV 2020 was developed in 2019.  It uses an experimental codec
based on the LPCNet neural net (deep learning) synthesis engine
developed by Jean-Marc Valin.  It offers 8 kHz audio bandwidth in an
RF bandwidth of just 1600 Hz.  FreeDV 2020 employs the same OFDM modem
and FEC as 700D.

The purpose of FreeDV 2020 is to test neural net speech coding over HF
radio.  It is highly experimental, and possibly the first use of
neural net vocoders in a real world, over the air system.

FreeDV 2020 is designed for slow fading HF channels with a SNR of 10dB
or better.  It is not designed for fast fading or very low SNRs like
700D.  It is designed to be a high quality alternative to SSB in
channels where SSB is already an "arm-chair" copy.  On an AWGN (non-
fading channel), it will deliver reasonable speech quality down to 2dB
SNR.

FreeDV 2020 Tips:

1. It requires a modern (post 2010) Intel CPU with AVX support.  If you
   don't have AVX the FreeDV 2020 mode button will be grayed out.
1. Some voices may sound very rough.  In early testing
   about 90% of speakers tested work well.
1. Like 700D, you must tune within -/+ 60Hz for FreeDV 2020 to sync.
1. With significant fading, sync may take a few seconds.
1. There is a 2 second end-to-end latency.  You are welcome to try tuning
   this (Tools - Options - FIFO size, also see Sound Card Debug
   section below).

## FreeDV 2020B

Experimental mode developed in February 2022.  The goal of this mode is to improve the performance of FreeDV 2020 over HF channels.

Here are the three main innovations, and the theoretical improvements:

1. Compression (clipping) of the 2020x modem waveforms has been added, which is worth about 4dB. This should also improve the original FreeDV 2020 mode.  The Clipping checkbox is located on Tools-Options-Modem.  As per the other warnings in this manual please make sure you transmitter can handle the higher RMS power.
1. 2020B is like 700E to 700D - it works with fast fading but requires a few more dB of SNR. This will make it usable in European Winter (or over the South Pole Argentina to Australia) type channels - if you have enough SNR. The challenge with this mode is squeezing all the information we need (enough pilots symbols for fast fading, LPCNet, FEC bits) into a 2100 Hz channel - we are pushing up again the edges of many SSB filters. It also uses unequal FEC, just the most important 11 bits are protected.

This modes is under development and may change at any time.  If you experience comparability issues with another operator - check your Git Hash values on the Help-about menu to ensure you are running the same versions of LPCNet and codec2.

It is recommended that multi-rx be disabled when using 2020B. This mode is not supported by multi-rx, you will need to manually coordinate the mode with other stations.

# Tools Menu

## Tools - Filter

This section describes features on Tools-Filter.  

Control | Description
 -------------------------- | ------------------------------------------------------------------------ |
Noise Suppression | Enable noise suppression, dereverberation, AGC of mic signal using the Speex pre-processor
700C/700D Auto EQ | Automatic equalisation for FreeDV 700C and FreeDV 700D Codec input audio

Auto EQ (Automatic Equalisation) adjusts the input speech spectrum to best fit the speech codec. It can remove annoying bass artefacts and make the codec speech easier to understand.

* [Blog Post on Auto EQ Part 1](http://www.rowetel.com/?p=6778)
* [Blog Post on Auto EQ Part 2](http://www.rowetel.com/?p=6860)

## Tools - Options

### FreeDV 700 C/D/E Options

Control | Description
 ------------------------------ | ----------------------------------------------------------------------------- |
Clipping | Increases the average power. Ensure your transmitter can handle high RMS powers before using!
700C Diversity Combine | Combining of two sets of 700C carriers for better fading channel performance
Tx Band Pass Filter | Reduces Tx spectrum bandwidth
Manual Unsync | Forces modem to remain in sync, and not drop sync automatically

# Helping Improve FreeDV

If you have an interesting test case, for example:

1. FreeDV working poorly with a particular person or microphone.
1. Poor over the air performance on a fast fading channel.
1. Problems with sync on strong signals.
1. A comparison with SSB.

Please send the developers an off air recording of the signal.  FreeDV can record files from your radio using Tools-Record File from Radio.  A recording of 30 to 60 seconds is most useful.

With a recording we can reproduce your exact problem.  If we can reproduce it we can fix it. Recordings are much more useful than anecdotes or subjective reports like "FreeDV doesn't work", "SSB is better", or "On 23 December it didn't work well on grid location XYZ".  With subjective reports problems are impossible to reproduce, cannot be fixed, and you are unlikely to get the attention of the developers.

# Multiple Panes in GUI window

It is possible to have multiple panes opened within the GUI window for example, to observe both the Waterfall and Spectrum Tabs. New panes may be added above, below, left or right of existing panes.

A new visible pane is created by hovering the cursor over the required Tab, click and hold the left mouse button and drag the Tab to the required position and releasing the mouse button. If currently two panes are stacked vertically a third pane may be added either beside either pane or to the left/right of both panes.  If the Tab is required adjacent to both panes then it must be dragged to the left/right of the junction of the existing Tabs.

As the Tab is dragged into position a faint blue/grey image will show the position to be occupied by the pane. Panes may be relocated back to the menu bar by a similar process.

Tabs can be resized as required by hovering the cursor over the border and clicking and holding the left mouse button and dragging to required size.

The layout is not saved when the program is exited and must be recreated next time the program is started

![Multiple Panes](contrib/multiple_panes.png)

# Advanced/Developer Features

## Stats Window

Located on the lower left hand side of the main screen.

Term | Notes
--- | --- |
Bits | Number of bits demodulated
Errs | Number of bit errors detected
Resyncs | Number of times the demodulator has resynced
ClkOff | Estimated sample clock offset in parts per million
FreqOff | Estimated frequency offset in Hz
Sync | Sync metric (OFDM modes like 700D and 2020)
Var | Speech encoder distortion for 700C/700D (see Auto EQ)

The sample clock offset is the estimated difference between the
modulator (tx) and demodulator (rx) sample clocks.  For example if the
transmit station sound card is sampling at 44000 Hz and the receive
station sound card 44001 Hz, the sample clock offset would be
((44000-44001)/44000)*1E6 = 22.7 ppm.

## Timing Delta Tab

This indicates the symbol timing estimate of the demodulator, in the
range of +/- 0.5 of a symbol.  With off air signals this will have a
sawtooth appearance, as the demod tracks the modulator sample clock.
The steeper the slope, the greater the sample clock offset.

* [FreeDV 1600 Sample Clock Offset Bug](http://www.rowetel.com/?p=6041)
* [Testing a FDMDV Modem](http://www.rowetel.com/?p=2433)

## UDP Messages

When FreeDV syncs on a received signal for 5 seconds, it will send a
"rx sync" UDP message to a port on your machine (localhost).  An
external program or script listening on this port can then take some
action, for example send "spotting" information to a web server or
send an email your phone.

Enable UDP messages on Tools-Options, and test using the "Test"
button.

On Linux you can test reception of messages using netcat:
```
  $ nc -ul 3000
```  
A sample script to email you on FreeDV sync: [send_email_on_sync.py](src/send_email_on_sync.py)

Usage for Gmail:
```
python send_email_on_sync.py --listen_port 3000 --smtp_server smtp.gmail.com \
--smtp_port 587 your@gmail.com your_pass
```

## Sound Card Debug

These features were added for FreeDV 700D, to help diagnose sound card
issues during development.

### Tools - Options dialog:

Debug FIFO and PortAudio counters: used for debugging audio
problems on 700D.  During beta testing there were problems with break
up in the 700D Tx and Rx audio on Windows.

The PortAudio counters (PortAudio1 and PortAudio2) should not
increment when running in Tx or Rx, as this indicates samples are
being lost by the sound driver which will lead to sync problems.

The Fifo counter outempty1 counter should not increment during
Tx, as this indicates FreeDV is not supplying samples fast enough to
the PortAudio drivers.  The results will be resyncs at the receiver.

Check these counters by pressing Start, then Reset them and observe
the counters for 30 seconds.

If the PortAudio counters are incrementing on receive try:

  1. Adjusting framesPerBuffer; try 0, 128, 256, 512, 1024.

  1. Shut down other applications that might be using audio, such as
  Skype or your web browser.

  1. A different sound card rate such as 44.1kHz instead of 48kHz.

  If the outempty1 counter is incrementing on transmit try increasing
  the FifoSize.

  The txThreadPriority checkbox reduces the priority of the main txRx
  thread in FreeDV which may help the sound driver thread process
  samples.

  The txRxDumpTiming check box dumps timing information to a console
  that is used for debugging the rx break up problem on 700D.  Each
  number is how many ms the txRxThread took to run.

  The txRxDumpTiming check box dumps the number of samples free in the
  tx FIFO sending samples to the Tx.  If this hits zero, your tx audio
  will break up and the rx will lose sync.  Tx audio break up will
  also occur if you see "outfifo1" being incremented on the "Fifo"
  line during tx.  Try increasing the FifoSize.

## Test Frame Histogram

This feature was developed for testing FreeDV 700C.  Select the Test
Frame Histogram tab on Front Page

Displays BER of each carrier when in "test frame" mode.  As each QPSK
carrier has 2 bits there are 2*Nc histogram points.

Ideally all carriers will have about the same BER (+/- 20% after 5000
total bit errors), however problems can occur with filtering in the
tx path.  If one carrier has less power, then it will have a higher
BER.  The errors in this carrier will tend to dominate overall
BER. For example if one carrier is attenuated due to SSB filter ripple
in the tx path then the BER on that carrier will be higher.  This is
bad news for DV.

Suggested usage:

1. Transmit FreeDV in test frame mode.  Use a 2nd rx (or
get a friend) to monitor your rx signal with FreeDV in test frame
mode.  

1.  Adjust your rx SNR to get a BER of a few % (e.g. reduce tx
power, use a short antenna for the rx, point your beam away, adjust rx
RF gain).  

1. Monitor the error histogram for a few minutes, until you have say
5000 total bit errors.  You have a problem if the BER of any carrier
is more than 20% different from the rest.

1. A typical issue will be one carrier at 1.0 and the others at 0.5,
indicating the poorer carrier BER is twice the larger.

## Full Duplex Testing with loopback

Tools - Options - Half Duplex check box

FreeDV GUI can operate in full duplex mode which is useful for
development or listening to your own FreeDV signal as only one PC is
required.  Normal operation is half duplex.

Tx and Rx signals can be looped back via an analog connection between
the sound cards.

On Linux, using the Alsa loopback module:
```
  $ sudo modprobe snd-aloop
  $ ./freedv

  In Tools - Audio Config - Receive Tab  - From Radio select -> Loopback: Loopback PCM (hw:1,0)
                          - Transmit Tab - To Radio select   -> Loopback: Loopback PCM (hw:1,1)
```

# Tips

1. The space bar can be used to toggle PTT.
1. You can left click on the main window to adjust tuning, the vertical red line on the frequency scale will show the current centre frequency.  FreeDV will automatically track any drift once it syncs.

# Converting this document to PDF

For the Linux inclined:
```
$ pandoc USER_MANUAL.md -o USER_MANUAL.pdf "-fmarkdown-implicit_figures -o" \
--from=markdown -V geometry:margin=.4in --toc --highlight-style=espresso
```

# Glossary

Term | Notes
------- | ---------------------------------------------------------------------------------------------
AWGN | Additive White Gaussian Noise - a channel with just noise and no fading (like VHF)
FEC | Forward Error Correction - extra bits to we send to protect the speech codec bits
LDPC | Low Density Parity Check Codes - a family of powerful FEC codes

# Release Notes

<<<<<<< HEAD
## TBD TBD 2023

1. Enhancements:
    * Add 2020B to multi-RX feature to enable RX and TX without restarting session. (PR #312)
=======
## TBD TBD TBD

1. Build system:
    * Suppress documentation generation when tagging releases. (PR #314)
>>>>>>> 823e5b90

## V1.8.5 December 2022

1. Build system:
    * Add checks for .git folder to prevent errors when building from official release tarballs. (PR #294)
    * Simplify PortAudio static build to fix multi-core build issue on macOS. (PR #304, #308)
    * Upgrade bootstrapped wxWidgets to v3.2.1. (PR #302)
    * Upgrade Docker container to Fedora 37. (PR #306)
2. Enhancements:
    * Update FreeDV configuration defaults to improve first-time usability. (PR #293)
3. Bugfixes:
    * Fix issue preventing macOS binaries from running on releases older than 12.0. (PR #301)
    * Fix issue with 2020B not being selected as default on next start (PR #299)
4. Documentation:
    * Update manual to reflect Ubuntu renaming libsndfile-dev to libsnd1file-dev. (PR #297)

## V1.8.4 October 2022

1. Build system:
    * Updates to reflect LPCNet decoupling from Codec2 (PR #274)
2. Bugfixes:
    * Add missed UI disable on startup for 2020B mode. (PR #279)
    * Fixed TX audio dropouts when using different sample rates. (PR #287)
    * Remove sample rates above 48K from audio configuration. (PR #288)
3. Enhancements:
    * Add alternate method of determining 2020 support for non-x86 machines. (PR #280)
    * Remove unnecessary BW and DPSK options from UI. (PR #283)
    * Stats on left hand side of main window now auto-reset after user-configurable time period (default 10s). (PR #262, #286)

## V1.8.3.1 August 2022

1. Build system:
    * Fix issue preventing patch version from being passed to Windows installer. (PR #271)
    
## V1.8.3 August 2022

1. Build system:
    * Build Git version of Hamlib for Windows builds. (PR #261)
    * Remove build date and time from libsox. (PR #267)
    * Refactor CMakeList.txt using newer project format. (PR #268)
1. Enhancements:
    * Update frequency and mode display every 5 sec. (PR #266)
    
## V1.8.2 July 2022

1. Enhancements:
    * Save rig names instead of IDs to prevent Hamlib off by one issues. (PR #256)
2. Bugfixes:
    * Increase plot buffer size to resolve issues with "To Spkr/Headphones" tab (PR #258)
3. Build system:
    * Depend on Codec2 1.0.5. (PR #259)
    
## V1.8.1 July 2022

1. Bugfixes:
    * Disable 2020B unless the installed Codec2 provides it. (PR #257)
2. Build system:
    * Update build scripts to use specific Codec2 and LPCNet versions. (PR #257)
    
## V1.8.0 July 2022

1. Enhancements:
    * PSK Reporter: Encodes callsign regardless of whether the internet is working. (PR #214)
    * PSK Reporter: Sends report upon pushing Stop (vs. simply clearing the report list). (PR #214)
    * PSK Reporter: Performs reporting in background instead of hanging the caller of the PskReporter class. (PR #214)
    * PSK Reporter: Suppress reporting if we're playing back a radio file (to avoid false reports). (PR #214)
    * Filter dialog: Increase length of vertical sliders to simplify fine-tuning. (PR #224)
    * Modem compression (Tools-Options-Modem Clipping checkbox) added to FreeDV 2020 for increased RMS power. (PR #211)
    * Added experimental 2020B mode. (PR #211)
    * Refactored audio handling to use pipeline design pattern. (PR #219)
    * Eliminated requirement to use the same audio sample rate for both mic and speaker devices. (PR #219, #234)
    * 60 meters shows as USB and not LSB for countries where FreeDV usage is legal on that band. (PR #243)
    * Improved audio quality and reduced CPU usage for multi-RX. (PR #246)
2. Build system:
    * Add spell checking of codebase on every Git push. (PR #216)
    * Build Windows build on every Git push. (PR #220)
    * Default branch and repo to the current branch and repo for Docker (or else reasonable defaults). (PR #233)
3. Documentation:
    * Removed obsolete references to required sample rates for voice keyer files. (PR #219)
    * Add troubleshooting instructions for serial port PTT on Windows. (PR #226)
    * Add missing gcc-g++ package to Fedora build instructions. (PR #235)
    * Add missing sox package to Fedora build instructions. (PR #241)
4. Bugfixes:
    * Suppress refresh of the sync indicator if disabled/no change in sync. (PR #230)
    * Clarify location from where to run Docker build script. (PR #231)
    * Change shutdown ordering to prevent hangs on slower systems. (PR #236)
    * Disable PulseAudio suspend failure due to interactions with pipewire. (PR #239)

## V1.7.0 February 2022

1. Bugfixes:
    * Resolves issue with waterfall appearing garbled on some systems. (PR #205)
    * Resolves issue with Restore Defaults restoring previous settings on exit. (PR #207)
    * Resolves issue with some sound valid sound devices causing PortAudio errors during startup checks. (PR #192)
2. Enhancements:
    * Removes requirement to restart FreeDV after using Restore Defaults. (PR #207)
    * Hides frequency display on main window unless PSK Reporter reporting is turned on. (PR #207)
    * Scales per-mode squelch settings when in multi-RX mode to reduce unwanted noise. (PR #186)
    * Single-thread mode is now the default when multi-RX is turned on. (PR #175)
    * Makes multi-RX mode the default. (PR #175)
    * Mic In/Speaker Out volume controls added to Filter window. (PR #208)
    * Cleans up UI for filters and makes the dialog non-modal. (PR #208)
    * Adds optional support for PulseAudio on Linux systems. (PR #194)
3. Documentation:
    * Adds section on creating Windows shortcuts to handle multiple configurations. (PR #204)
    * Resolves issue with PDF image placement. (PR #203)
4. Build System:
    * Uses more portable way of referring to Bash in build scripts. (PR #200)
    * User manual now installed along with executable. (PR #187)
    * macOS app bundle generated by CMake instead of manually. (PR #184)
    * Fail as soon as a step in the build script fails. (PR #183)
    * Have Windows uninstaller clean up Registry. (PR #182)
    * Windows installer now installs sample .wav files. (PR #182)
    
## V1.6.1 September 2021

1. Bugfixes:
    * Uses UTF-8 for device names from PortAudio to resolve display problems on non-English systems. (PR #153)
    * Resolves crash when using click to tune feature on main window. (PR #157)
    * Resolves issue where test plots inside Audio Options dialog hang during test. (PR #154)
    * Disable multi-RX options in Tools->Options when a session is active. (PR #154)
    * Resolves buffer overflow when using mono-only TX sound devices. (PR #169)
2. Enhancements:
    * Updates mode indicator on transition between TX and RX instead of only on start. (PR #158)
    * Updates PSK Reporter feature to use new Codec2 reliable\_text API. (PR #156, #162, #166, #168)
    * Suppress unnecessary rig_init() calls to prevent FreeDV from changing the current VFO. (PR #173)

_Note: The PSK Reporter feature beginning in this release is incompatible with versions older than 1.6.1 due to a change in how callsigns are encoded._

## V1.6.0 August 2021

1. Bugfixes: 
    * Suppressed clipping of TX speech when PTT is released. (PR #123)
    * Added missing mode labels for 800XA and 2400B as a result of implementing multi-RX in 1.5.3. (PR #128)
    * Fixed analog passthrough when using 2400B. (PR #130)
    * Fixed non-responsive scroll controls on macOS. (PR #139)
    * Auto EQ now working for 800XA. (PR #141)
    * Reset scatter plot state when multi-RX switches modes. (PR #146)
    * Use selected sound device sample rates for the equalizer controls. (PR #142)
2. Enhancements:
    * Frequency ticks moved to the top of the waterfall. (PR #115)
    * Optimized rendering code for the waterfall display to improve responsiveness on slower machines. (PR #127, #137)
    * Fixed navigation issues encountered while using screen readers. (PR #121)
    * Allow main window to expand horizontally for shorter displays. (PR #135, #121)
    * Allow autoconversion of voice keyer file to selected TX mode's sample rate. (PR #145)
    * Multi-RX: decode each supported mode on its own thread. (PR #129)
3. New features:
    * Added support for alternative configuration files by specifying -f/--config options. (PR #119, #125)
    * Added support for PTT input, e.g. for foot switches. (PR #136)
4. Build system:
    * Use MacPorts/Homebrew PortAudio for macOS builds. (PR #134, #138)
    * Bootstrapped wxWidgets now uses version 3.1.5. (PR #147)
    * Added support for bootstrapped wxWidgets on Windows builds. (PR #124)
    * Updated Docker container for Windows builds to Fedora 34. (PR #124)
    * Created "make dist" target for easy tarball generation. (PR #152)

## V1.5.3 April 2021

1. Simultaneous decode of 2020, 1600 and 700C/D/E (without needing to push Stop first, change the mode and push Start again).
2. Dynamic switching of the current Tx mode between the aforementioned modes, again without needing to restart the session.
3. A Tx level slider on the right hand side of the main screen to fine-tune transmit output (to more easily avoid clipping ALC and conflicting with other soundcard ham radio applications).

## V1.5.2 January 2021

1. Updates storage for sound card configuration to use device names instead of IDs.
2. Detects changes to computer sound card configuration and notifies user when devices go away.

## V1.5.1 January 2021

1. Experimental support for reporting to [PSK Reporter](https://pskreporter.info) added.
2. Bug fixes with audio configuration to allow mono devices to be used along with stereo ones.
3. Tweaks to user interface and record/playback functionality to improve usability.
4. Bug fixes and tweaks to improve voice keyer support.

## V1.5.0 December 2020

1. FreeDV 700E, better performance than 700D on fast fading channels
1. FreeDV 700D/700E clipper to increase average transmit power by 6dB

## V1.4.3 August 2020

1. Maintenance Release (no major new features)
1. Changes to support wxWidgets 3.1 (but Windows versions built against wxWidgets 3.0)
1. Under the hood - OFDM modem has been refactored, shouldn't affect freedv-gui operation

## V1.4.2 July 2020

1. Maintenance Release (no major new features)
1. Improved squelch/audio pass through on 700D/2020/2400B
1. Under the hood - Codec2 library has been refactored, shouldn't affect freedv-gui operation
1. Removed Project Horus support (now being maintained outside of Codec2/FreeDV)

## V1.4 June-October 2019

1. FreeDV 2020, Project Horus Binary Modes.
1. [Improved OFDM Modem Acquisition](http://www.rowetel.com/?p=6824), this will improve sync time on FreeDV 700D and 2020 on HF fading channels, and can also handle +/- 60 Hz frequency offsets when tuning.
1. Fixed FreeDV 700C frequency offset bug fix, was losing sync at certain frequency offsets.
1. Wide bandwidth phase estimation and DPSK for OFDM modes (700D/2020) for fast fading/QO-100 channels (Tools-Options)
1. Better speech quality on FreeDV 700C/700D with Auto equaliser (Tools-Filter)

## V1.3 May 2018

* FreeDV 700D

# References

* [FreeDV Web site](http://freedv.org)
* [FreeDV Technology Overview](https://github.com/drowe67/codec2/blob/master/README_freedv.md)
* [Digitalvoice mailing list](https://groups.google.com/forum/#!forum/digitalvoice)
 <|MERGE_RESOLUTION|>--- conflicted
+++ resolved
@@ -781,17 +781,12 @@
 
 # Release Notes
 
-<<<<<<< HEAD
-## TBD TBD 2023
-
-1. Enhancements:
-    * Add 2020B to multi-RX feature to enable RX and TX without restarting session. (PR #312)
-=======
 ## TBD TBD TBD
 
 1. Build system:
     * Suppress documentation generation when tagging releases. (PR #314)
->>>>>>> 823e5b90
+2. Enhancements:
+    * Add 2020B to multi-RX feature to enable RX and TX without restarting session. (PR #312)
 
 ## V1.8.5 December 2022
 
