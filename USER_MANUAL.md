--- conflicted
+++ resolved
@@ -785,14 +785,11 @@
 
 1. Build system:
     * Suppress documentation generation when tagging releases. (PR #314)
-<<<<<<< HEAD
 2. Bugfixes:
     * Filter out non-MME devices to match previous behavior. (PR #318)
-=======
-2. Enhancements:
+3. Enhancements:
     * Add 2020B to multi-RX feature to enable RX and TX without restarting session. (PR #312)
     * Hide modes not on the SM1000 by default. (PR #313)
->>>>>>> dbbf45b3
 
 ## V1.8.5 December 2022
 
