--- conflicted
+++ resolved
@@ -871,14 +871,10 @@
     * Fix bug causing the PTT button to stay red after the voice keyer finishes TX. (PR #440)
     * Fix FreeDV Reporter crash when sending RX record. (PR #443)
     * Hamlib: set mode before frequency to avoid accidental offsetting. (PR #442)
-<<<<<<< HEAD
 2. Enhancements:
     * Display 'Digital' on button when Analog mode is active. (PR #447)
+    * Set minimum size for Mode box to 250px. (PR #446)
 3. Build system:
-=======
-    * Set minimum size for Mode box to 250px. (PR #446)
-2. Build system:
->>>>>>> 6c3c1ffa
     * Bump Codec2 version to v1.1.1. (PR #437)
 
 ## V1.8.11 June 2023
