# Introduction

FreeDV GUI (or just FreeDV) is a GUI program for Linux, Windows, and
OSX for running FreeDV on a desktop PC or laptop.

This is a live document.  Notes on new FreeDV features are being added as they are developed. 

# Getting Started

This section contains instructions to help you get started.

## Easy Setup

Upon starting FreeDV for the first time, the Easy Setup dialog will appear. This
is a streamlined setup process for FreeDV optimized for hardware commonly used
by amateur radio operators and is divided into three sections:

1. Sound card configuration,
2. CAT/PTT control, and
3. Reporting.

These sections are shown below:

![Easy Setup dialog](contrib/easy_setup.png)

Note that you can always return to this dialog by going to *Tools - Easy Setup*.

### Sound Card Configuration

To configure your sound card(s) using Easy Setup, simply select the sound device 
associated with your radio and the microphone and speaker devices you wish to use
to hear decoded audio as well as to transmit audio. If you're setting up a receive-only
station, you can choose "None" for the transmit audio device.

Additionally, if you are using a Flex 6000 series radio on the Windows platform, 
FreeDV will automatically select the DAX TX sound device. It is necessary only to 
select the correct "slice" for the radio sound device and the two devices to use for 
analog receive and transmit (e.g. your computer's built in microphone and speaker devices).

Note that some configurations (for example, SDR setups involving multiple radio sound
devices) may not be able to be configured with Easy Setup. For those, you can choose
the "Advanced" button and proceed to "Advanced Setup" below.

### CAT/PTT control

Easy Setup supports three methods of radio control:

1. No radio control (e.g. using a VOX audio device such as SignaLink),
2. Hamlib CAT control, and
3. Serial port PTT control.

Simply select the option that matches your radio setup and the required fields will
appear. For Hamlib, these are typically the type of radio you're using as well as the
serial port it's connected to (or TCP/IP hostname:port). Serial port PTT control requires 
the serial port your radio is using as well as whether your radio's PTT is triggered
via the RTS or DTR pin (and the required polarity for either).

If required, the "Advanced" button in this section will allow you to configure PTT input
(e.g. for a footswitch) and additional VOX related options. The "Test" button will
emit a constant carrier on the selected radio sound device as well as enable PTT to allow
you to adjust your radio sound levels (see "Sound Card Levels" below).

### Reporting

While not required, it is recommended to enable reporting so that others
can see who is currently receiving them. Both sides of a contact must have this enabled
in order for this feature to work. To configure reporting, simply enable
the feature here and enter your callsign and current grid square.

For more information about the reporting feature, see the "FreeDV Reporting" section below.

## Advanced Setup

### Sound Card Configuration

#### Receive Only (One Sound Card)

For this setup, you just need the basic sound hardware in your computer, 
for example a microphone/speaker on your computer.

1. Open the *Tools - Audio Config* Dialog
1. At the bottom select *Receive* Tab
1. In *Input To Computer From Radio* select your default sound input device (usually at the top)
1. In the *Output From Computer To Speaker/Headphones* window select your default sound output device (usually at the top)
1. At the bottom select *Transmit* Tab
1. In *Input From Microphone To Computer* window select *none*
1. In *Output From Computer To Radio* window select *none*
1. Press OK to close the dialog

When you press Start FreeDV will start decoding any incoming signals
on the microphone input, playing the decoded audio out of your
speaker.  If no valid FreeDV signals are received, no audio will be
played.

If you connect the microphone input on your computer to your radio
receiver, you can decode off air signals.  If you have a rig
interface, try configuring that as the *From Radio To Computer*
device, with your computer's sound card as the *From Computer To
Speaker/Headphone* device.

If you don't have anyone to transmit FreeDV signals to you, try the
test wave files in the next section.

#### Transmit/Receive (Two Sound Cards)

For Tx/Rx operation you need to configure two sound cards, by setting
up Tools - Audio Config *Transmit* and *Receive* Tabs.

When receiving, FreeDV off-air signals **from** your radio are decoded
by your computer and sent **to** your speaker/headphones, where you
can listen to them.

When transmitting, FreeDV takes your voice **from** the microphone,
and encodes it to a FreeDV signal in you computer which is sent **to**
your radio for transmission over the air.

Tab | Sound Device | Notes
--------------- | ---------------------------------------------- | ----------------------------------------------
Receive Tab | Input To Computer From Radio | The off air FreeDV signal **from** your radio rig interface to your computer
Receive Tab | Output From Computer To Speaker/Headphones | The decoded audio from your computer to your Speaker/Headphones
Transmit Tab | Input From Microphone To Computer | Your voice from the microphone to your computer
Transmit Tab | Output From Computer To Radio | The FreeDV signal from your computer sent **to** your rig interface for Tx

#### Changing Audio Devices

If you change audio devices (e.g. add or remove sound cards, USB hardware), it's a good idea to check the Tools/Audio Config dialog before pressing **Start**, to verify the audio devices are as expected. This is particularly important if any audio devices e.g. Headsets, USB Sound Cards, or Virtual Cables have been disconnected since the last time FreeDV was used.

Hitting **Refresh** in the lower left hand corner of the Tools/Audio Config will normally update the audio devices list. Keeping a screen shot of a known working configuration will be useful for new users. Unexpected audio configuration changes may also occur following a Windows updates.

Another solution is to re-start FreeDV and check Tools/Audio Config again after changing any audio hardware.

### PTT Configuration

The Tools - PTT dialog supports three different ways to control PTT on
your radio:

+ VOX: sends a tone to the left channel of the Transmit/To Radio sound card
+ Hamlib: support for many different radios via the Hamlib library and a serial port (or via TCP/IP for some devices, e.g. SDRs or FLrig/rigctld).
+ Serial Port: direct access to the serial port pins

You may also optionally configure a second serial port for PTT input.
This can be useful for interfacing devices like foot switches to 
FreeDV. If configured, FreeDV will switch into transmit mode (including
sending the needed Hamlib or serial commands to initiate PTT) when it
detects the configured signal.

Once you have configured PTT, try the **Test** button.

Serial PTT support is complex.  We get many reports that FreeDV
PTT doesn't work on a particular radio, but may work fine with other
programs such as Fldigi.  This is often a mismatch between the serial
parameters Hamlib is using with FreeDV and your radio. For example you
may have changed the default serial rate on your radio. Carefully
check the serial parameters on your radio match those used by FreeDV
in the PTT Dialog.

Also see [Common Problems](#common-problems) section of this manual.

#### HamLib

Hamlib comes with a default serial rate for each radio.  If your radio
has a different serial rate change the Serial Rate drop down box to
match your radio.

When **Test** is pressed, the "Serial Params" field is populated and
displayed.  This will help track down any mismatches between Hamlib
and your radio.

If you are really stuck, download Hamlib and test your radio's PTT
using the command line ```rigctl``` program.

#### Icom Radio Configuration 

If using an Icom radio, Hamlib will use the radio's default CI-V address
when connecting. If this has been changed, you can specify the correct
address in the "Radio Address" field (valid values are 00 through FF
in hexadecimal). 

Note that "00" is the "wildcard" CI-V address. Your radio must have the 
"CI-V Transceive" option enabled in order for it to respond to commands
to that address. Otherwise, FreeDV must be configured to use the same
CI-V address as configured in the radio. For best results, ensure that
there are no other Icom/CI-V capable devices in the chain if 
"00"/"CI-V Transceive" is used.

#### Changing COM Port On Windows

If you change the COM port of a USB-Serial device in Device Manager,
please unplug and plug back in the USB device.  Windows/FreeDV won't
recognise the device on the new COM Port until it has been
unplugged/plugged.

## Test Wave Files

In the installation are audio files containing off-air FreeDV modem signals. 
There is one file per FreeDV mode and are in the following locations depending 
on platform:

| Platform | Typical Location                                             |
|----------|--------------------------------------------------------------|
| Windows  | C:\\Program Files\\FreeDV [version]\\share\\freedv-gui\\wav  |
| Linux    | /usr/share/freedv-gui/wav or /usr/local/share/freedv-gui/wav |
| macOS    | See https://github.com/drowe67/freedv-gui/tree/master/wav    |

To play these files, first select a FreeDV mode and press Start.  Then 
choose a file using "Tools - Start/Stop Play File From Radio".  You should 
then hear decoded FreeDV speech.

These files will give you a feel for what FreeDV signals sound like,
and for the basic operation of the FreeDV software.

## Sound Card Levels

Sound card levels are generally adjusted in the computer's Control
Panel or Settings, or in some cases via controls on your rig interface
hardware or menus on your radio. In-app adjustments can also be done
by using the 'TX Level' slider at the bottom of the main screen; anything
below 0 dB attenuates the transmit signal.

When FreeDV is running, you can observe the sound card signals in the
main window tabs (From Radio, From Mic, To Speaker).

1. On receive, FreeDV is not very sensitive to the **From Radio**
level, adjust so it is mid-range and not clipping.  FreeDV uses phase
shift keying (PSK) so is not sensitive to amplitude.

1. The transmit level from your computer to your radio is important.
On transmit, adjust your level so that the ALC is **just** being
nudged.  More **is not better** with the FreeDV transmit signal.
Overdriving your transmitter will lead to a distorted transit signal, and
a poor SNR at the receiver.  This is a very common problem.

1. FreeDV 700D and 700E can drive your transmitter at an average power of 40% of its peak power rating.  For example 40W RMS for a 100W PEP radio. Make sure your transmitter can handle continuous power output at these levels, and reduce the power if necessary.

1. Adjust the microphone audio so the peaks are not clipping, and the
average is about half the maximum.

## Audio Processing

FreeDV likes a clean path through your radio.  Turn all audio
processing **OFF** on transmit and receive:

+ On receive, DSP noise reduction should be off.

+ On transmit, speech compression should be off.

+ Keep the receive audio path as "flat" as possible, no special filters.

+ FreeDV will not work any better if you band pass filter the off air
received signals.  It has its own, very tight filters in the
demodulator.

## USB or LSB?

On bands below 10 MHz, LSB is used for FreeDV.  On 10MHz and above, USB is used. After much debate, the FreeDV community has adopted the same conventions as SSB, based on the reasoning that FreeDV is a voice mode.

As an aid to the above, FreeDV will show the current mode on the bottom of the window upon pressing the Start button if Hamlib is enabled and your radio supports retrieving frequency and mode information over CAT. If your radio is using an unexpected mode (e.g. LSB on 20 meters), it will display that mode on the bottom of the window next to the Clear button in red letters. When a session is not active, Hamlib isn't enabled, or if your radio doesn't support retrieving frequency and mode over CAT, it will remain grayed out with "unk" displaying instead of the mode (for "unknown").

## Transceiver Filters

For most FreeDV use, your radio's receive and transmit filters should be set to the widest possible (typically around 3 KHz). 
This allows easy switching between analog mode as well as the various FreeDV modes. Depending on your individual circumstances, 
narrower receive filters may help with reception of FreeDV, but there has not been any testing to definitively confirm this or 
under what circumatances (if any) where this would be the case. Additionally, FreeDV already performs its own transmit filtering,
so using additional narrow filtering on the radio will likely have little benefit (again, untested).

For reference, the channel widths of the currently supported modes are below:

| Mode | Width (KHz) |
| --- | --- |
| 1600 | 1.125 |
| 700C | 1.500 |
| 700D | 1.000 |
| 700E | 1.500 |
| 2020 | 1.600 |
| 2020B | 2.100 |

# Voice Keyer

The Voice Keyer Button on the front page puts FreeDV and your radio into 
transmit, reads a wave file of your voice to call CQ, and then switches to 
receive to see if anyone is replying.  If you press the space bar or click
the PTT button, the voice keyer stops.  If a signal with a valid sync is 
received for a few seconds the voice keyer also stops.

The Audio tab inside Tools-Options can be used to select the wave file, set 
the Rx delay, and number of times the tx/rx cycle repeats.

# Quick Record

To quickly record incoming signals from the radio, a 'Record' button is provided
in the main window. Clicking this button will create a file beginning with the
name "FreeDV_FromRadio" and containing the current date and time. Clicking 'Record'
again will stop recording.

The Audio tab inside Tools-Options allows control of where these recordings are
saved. By default, this is inside the current user's Documents folder.

# Multiple Configurations

By default, FreeDV uses the following locations to store configuration:

* Linux: ~/.FreeDV 
* macOS: ~/Library/Preferences/FreeDV\ Preferences
* Windows: Registry (HKEY\_CURRENT\_USER\\SOFTWARE\\CODEC2-Project\\FreeDV)

If you'd like to store the configuration in another location (or store multiple configurations),
FreeDV accepts the -f (or --config) command line arguments to provide an alternate location. An
absolute path is recommended here; however, if only a relative path is provided, it will be relative
to the following locations:

* Linux: ~/
* macOS: ~/Library/Preferences/
* Windows: C:\\Users\\[username]\\AppData\\Roaming

## Executing FreeDV With a Different Configuration (Windows)

On Windows, you can create shortcuts to FreeDV with different file names for the "-f" command line
option as described above. To create a shortcut, right-click on the Desktop or in File Explorer and 
choose New->Shortcut. Click on Browse and navigate to one of the following paths:

* C:\\Program Files\\FreeDV [version]\\bin\\freedv.exe
* C:\\Program Files (x86)\\FreeDV [version]\\bin\\freedv.exe (if the 32 bit version is installed on a 64 bit machine)

Click Next and give the shortcut a unique description (e.g. "FreeDV IC-7300"). Then push Finish to create the shortcut.

Once the shortcut has been created, right-click it and choose Properties. Find the Shortcut tab in the resulting dialog
box and add "-f" followed by the desired filename to the end of the text in the Target field. Do not add any other
quote marks.

For example, to use a file called IC7300.conf stored in the Hamradio directory on the C drive the Target field should 
appear as follows:

"C:\\Program Files\\FreeDV [version]\\bin\\freedv.exe" -f C:\\Hamradio\\IC7300.conf

# FreeDV Reporting

FreeDV has the ability to send FreeDV signal reports to various online spotting services
by enabling the option in Tools-Options (in the Reporting tab) and specifying your callsign 
and Maidenhead grid square. When enabled, this causes FreeDV to disable the free form **Txt Msg** 
field and only transmit the **Callsign** field. As this uses a different encoding format 
from the free-form text field, both sides of the contact must have this enabled for the 
contact to be reported.

FreeDV validates the received information before submitting a position report. This 
is to ensure that FreeDV does not report invalid callsigns to the service (e.g. ones that don't exist 
or that correspond to real non-FreeDV users). However, if the reporting function is disabled,
all received text will display in the main window even if it has errors.

The following services are currently supported and can be individually enabled or disabled
along with the reporting feature as a whole:

* [PSK Reporter](https://pskreporter.info/) (using the "FREEDV" mode)
* [FreeDV Reporter](https://freedv-reporter.k6aq.net/)

The frequency that FreeDV reports is set by changing the "Report Frequency" drop down box in the main window. This 
is in kilohertz (kHz) and will turn red if the entered value is invalid. If Hamlib support is also enabled, 
this frequency will automatically remain in sync with the current VFO on the radio (i.e. if the frequency is changed
in the application, the radio will also change its frequency).

*Note: in some setups (such as when using ALE), it is not preferred to have the reporting frequency automatically be 
in sync with the radio. For example, in the case of ALE, the radio's frequency changes multiple times per second while
waiting for a contact, which is faster than FreeDV can pull the latest from the radio (every five seconds). This can 
be disabled by enabling "Manual Frequency Reporting" in Tools->Options.*

FreeDV will also show the callsigns of previously received signals. To view those, click on the arrow
next to the last received callsign at the bottom of the window. These are in descending order by time
of receipt (i.e. the most recently received callsign will appear at the top of the list).

# Multiple Mode Support

FreeDV can simultaneously decode the following modes when selected prior to pushing "Start":

* 2020/2020B
* 700C/D/E
* 1600

In addition, FreeDV can allow the user to switch between the above modes for transmit without having to push "Stop" first. 
These features can be enabled by going to Tools->Options->Modem and checking the "Simultaneously Decode All HF Modes" option. Note that
this may consume significant additional CPU resources, which can cause decode problems. In addition, these features are automatically
disabled if 800XA or 2400B are selected before pushing "Start" due to the significant additional CPU resources required to decode these
modes.

By default, FreeDV will use as many threads/cores in parallel as required to decode all supported HF modes. On some slower systems, it may be
necessary to enable the "Use single thread for multiple RX operation" option as well. This results in FreeDV decoding each mode in series
and additionally short circuits the list of modes to be checked when in sync.

Additionally, the squelch setting with simultaneous decode enabled is relative to the mode that supports the weakest signals 
(currently 700D).  The squelch for other modes will be set to a value higher than the slider (which is calculated by adding the 
difference between the "Min SNR" of 700D and the mode in question; see "FreeDV Modes" below). For example, the squelch for 700E
when the squelch slider is set to -2.0 becomes 1.0dB. This is designed to reduce undesired pops and clicks due to false decodes.

# FreeDV Modes

The following table is a guide to the different modes, using
analog SSB and Skype as anchors for a rough guide to audio quality:

Mode | Min SNR | Fading | Latency | Speech Bandwidth | Speech Quality
--- | :---: | :---: | :---: | :---: | :---:
SSB | 0 | 8/10 | low | 2600 | 5/10
1600 | 4 | 3/10 | low | 4000 | 4/10
700C | 2  | 6/10 | low |  4000 | 3/10
700D | -2 | 4/10 | high | 4000 | 3/10
700E | 1 | 7/10 | medium | 4000 | 3/10
2020 | 4  | 4/10 | high | 8000 | 7/10
Skype | - |- | medium | 8000 | 8/10

The Min SNR is roughly the SNR where you cannot converse without
repeating yourself.  The numbers above are on channels without fading
(AWGN channels like VHF radio).  For fading channels the minimum SNR
is a few dB higher. The Fading column shows how robust the mode is to
HF Fading channels, higher is more robust.

The more advanced 700D and 2020 modes have a high latency due to the
use of large Forward Error Correction (FEC) codes.  They buffer many
frames of speech, which combined with PC sound card buffering results
in end-to-end latencies of 1-2 seconds.  They may take a few seconds to
sync at the start of an over, especially in fading channels.

## FreeDV 700D

In mid 2018 FreeDV 700D was released, with a new OFDM modem, powerful
Forward Error Correction (FEC) and optional interleaving.  It uses the
same 700 bit/s speech codec at 700C. It operates at SNRs as low as
-2dB, and has good HF channel performance.  It is around 10dB better
than FreeDV 1600 on fading channels, and is competitive with SSB at
low SNRs.  The FEC provides some protection from urban HF noise.

FreeDV 700D is sensitive to tuning.  To obtain sync you must be within
+/- 60Hz of the transmit frequency.  This is straightforward with
modern radios which are generally accurate to +/-1 Hz, but requires
skill and practice when used with older, VFO based radios.

## FreeDV 700E

FreeDV 700E was developed in December 2020 using lessons learned from on air operation of 700C and 700D.  A variant of 700D, it uses a shorter frame size (80ms) to reduce latency and sync time.  It is optimised for fast fading channels channels with up to 4Hz Doppler spread and 6ms delay spread.  FreeDV 7000E uses the same 700 bit/s codec as FreeDV 700C and 700D.  It requires about 3dB more power than 700D, but can operate reliably on fast fading channels.

The 700E release also includes optional compression (clipping) of the 700D and 700E transmit waveforms to reduce the Peak to Average Power Ratio to about 4dB.  For example a 100W PEP transmitter can be driven to about 40W RMS.  This is an improvement of 6dB over previous releases of FreeDV 700D. Before enabling the clipper make sure your transmitter is capable of handling sustained high average power without damage.  

Clipping can be enabled via Tools-Options.

On good channels with high SNR clipping may actually reduce the SNR of the received signal.  This is intentional - we are adding some pre-distortion in order to increase the RMS power.  Forward error correction (FEC) will clean up any errors introduced by clipping, and on poor channels the benefits of increased signal power outweigh the slight reduction in SNR on good channels.

## FreeDV 2020

FreeDV 2020 was developed in 2019.  It uses an experimental codec
based on the LPCNet neural net (deep learning) synthesis engine
developed by Jean-Marc Valin.  It offers 8 kHz audio bandwidth in an
RF bandwidth of just 1600 Hz.  FreeDV 2020 employs the same OFDM modem
and FEC as 700D.

The purpose of FreeDV 2020 is to test neural net speech coding over HF
radio.  It is highly experimental, and possibly the first use of
neural net vocoders in a real world, over the air system.

FreeDV 2020 is designed for slow fading HF channels with a SNR of 10dB
or better.  It is not designed for fast fading or very low SNRs like
700D.  It is designed to be a high quality alternative to SSB in
channels where SSB is already an "arm-chair" copy.  On an AWGN (non-
fading channel), it will deliver reasonable speech quality down to 2dB
SNR.

FreeDV 2020 Tips:

1. It requires a modern (post 2010) Intel CPU with AVX support.  If you
   don't have AVX the FreeDV 2020 mode button will be grayed out.
1. Some voices may sound very rough.  In early testing
   about 90% of speakers tested work well.
1. Like 700D, you must tune within -/+ 60Hz for FreeDV 2020 to sync.
1. With significant fading, sync may take a few seconds.
1. There is a 2 second end-to-end latency.  You are welcome to try tuning
   this (Tools - Options - FIFO size, also see Sound Card Debug
   section below).

## FreeDV 2020B

Experimental mode developed in February 2022.  The goal of this mode is to improve the performance of FreeDV 2020 over HF channels.

Here are the three main innovations, and the theoretical improvements:

1. Compression (clipping) of the 2020x modem waveforms has been added, which is worth about 4dB. This should also improve the original FreeDV 2020 mode.  The Clipping checkbox is located on Tools-Options-Modem.  As per the other warnings in this manual please make sure you transmitter can handle the higher RMS power.
1. 2020B is like 700E to 700D - it works with fast fading but requires a few more dB of SNR. This will make it usable in European Winter (or over the South Pole Argentina to Australia) type channels - if you have enough SNR. The challenge with this mode is squeezing all the information we need (enough pilots symbols for fast fading, LPCNet, FEC bits) into a 2100 Hz channel - we are pushing up again the edges of many SSB filters. It also uses unequal FEC, just the most important 11 bits are protected.

This modes is under development and may change at any time.  If you experience comparability issues with another operator - check your Git Hash values on the Help-about menu to ensure you are running the same versions of LPCNet and codec2.

It is recommended that multi-rx be disabled when using 2020B. This mode is not supported by multi-rx, you will need to manually coordinate the mode with other stations.

# Tools Menu

## Tools - Filter

This section describes features on Tools-Filter.  

Control | Description
 -------------------------- | ------------------------------------------------------------------------ |
Noise Suppression | Enable noise suppression, dereverberation, AGC of mic signal using the Speex pre-processor
700C/700D Auto EQ | Automatic equalisation for FreeDV 700C and FreeDV 700D Codec input audio

Auto EQ (Automatic Equalisation) adjusts the input speech spectrum to best fit the speech codec. It can remove annoying bass artefacts and make the codec speech easier to understand.

* [Blog Post on Auto EQ Part 1](http://www.rowetel.com/?p=6778)
* [Blog Post on Auto EQ Part 2](http://www.rowetel.com/?p=6860)

## Tools - Options

### Modem Options

Control | Description
 ------------------------------ | ----------------------------------------------------------------------------- |
Clipping | Increases the average power. Ensure your transmitter can handle high RMS powers before using!
700C Diversity Combine | Combining of two sets of 700C carriers for better fading channel performance
TX Band Pass Filter | Reduces TX spectrum bandwidth

# Helping Improve FreeDV

If you have an interesting test case, for example:

1. FreeDV working poorly with a particular person or microphone.
1. Poor over the air performance on a fast fading channel.
1. Problems with sync on strong signals.
1. A comparison with SSB.

Please send the developers an off air recording of the signal.  FreeDV can record files from your radio using Tools-Record File from Radio.  A recording of 30 to 60 seconds is most useful.

With a recording we can reproduce your exact problem.  If we can reproduce it we can fix it. Recordings are much more useful than anecdotes or subjective reports like "FreeDV doesn't work", "SSB is better", or "On 23 December it didn't work well on grid location XYZ".  With subjective reports problems are impossible to reproduce, cannot be fixed, and you are unlikely to get the attention of the developers.

# Multiple Panes in GUI window

It is possible to have multiple panes opened within the GUI window for example, to observe both the Waterfall and Spectrum Tabs. New panes may be added above, below, left or right of existing panes.

A new visible pane is created by hovering the cursor over the required Tab, click and hold the left mouse button and drag the Tab to the required position and releasing the mouse button. If currently two panes are stacked vertically a third pane may be added either beside either pane or to the left/right of both panes.  If the Tab is required adjacent to both panes then it must be dragged to the left/right of the junction of the existing Tabs.

As the Tab is dragged into position a faint blue/grey image will show the position to be occupied by the pane. Panes may be relocated back to the menu bar by a similar process.

Tabs can be resized as required by hovering the cursor over the border and clicking and holding the left mouse button and dragging to required size.

The layout is not saved when the program is exited and must be recreated next time the program is started

![Multiple Panes](contrib/multiple_panes.png)

# Advanced/Developer Features

## Stats Window

Located on the lower left hand side of the main screen.

Term | Notes
--- | --- |
Bits | Number of bits demodulated
Errs | Number of bit errors detected
Resyncs | Number of times the demodulator has resynced
ClkOff | Estimated sample clock offset in parts per million
FreqOff | Estimated frequency offset in Hz
Sync | Sync metric (OFDM modes like 700D and 2020)
Var | Speech encoder distortion for 700C/700D (see Auto EQ)

The sample clock offset is the estimated difference between the
modulator (tx) and demodulator (rx) sample clocks.  For example if the
transmit station sound card is sampling at 44000 Hz and the receive
station sound card 44001 Hz, the sample clock offset would be
((44000-44001)/44000)*1E6 = 22.7 ppm.

## Timing Delta Tab

This indicates the symbol timing estimate of the demodulator, in the
range of +/- 0.5 of a symbol.  With off air signals this will have a
sawtooth appearance, as the demod tracks the modulator sample clock.
The steeper the slope, the greater the sample clock offset.

* [FreeDV 1600 Sample Clock Offset Bug](http://www.rowetel.com/?p=6041)
* [Testing a FDMDV Modem](http://www.rowetel.com/?p=2433)

## UDP Messages

When FreeDV syncs on a received signal for 5 seconds, it will send a
"rx sync" UDP message to a port on your machine (localhost).  An
external program or script listening on this port can then take some
action, for example send "spotting" information to a web server or
send an email your phone.

Enable UDP messages on Tools-Options, and test using the "Test"
button.

On Linux you can test reception of messages using netcat:
```
  $ nc -ul 3000
```  
A sample script to email you on FreeDV sync: [send_email_on_sync.py](src/send_email_on_sync.py)

Usage for Gmail:
```
python send_email_on_sync.py --listen_port 3000 --smtp_server smtp.gmail.com \
--smtp_port 587 your@gmail.com your_pass
```

## Sound Card Debug

These features were added for FreeDV 700D, to help diagnose sound card
issues during development.

### Tools - Options dialog:

Debug FIFO and PortAudio counters: used for debugging audio
problems on 700D.  During beta testing there were problems with break
up in the 700D Tx and Rx audio on Windows.

The PortAudio counters (PortAudio1 and PortAudio2) should not
increment when running in Tx or Rx, as this indicates samples are
being lost by the sound driver which will lead to sync problems.

The Fifo counter outempty1 counter should not increment during
Tx, as this indicates FreeDV is not supplying samples fast enough to
the PortAudio drivers.  The results will be resyncs at the receiver.

Check these counters by pressing Start, then Reset them and observe
the counters for 30 seconds.

If the PortAudio counters are incrementing on receive try:

  1. Adjusting framesPerBuffer; try 0, 128, 256, 512, 1024.

  1. Shut down other applications that might be using audio, such as
  Skype or your web browser.

  1. A different sound card rate such as 44.1kHz instead of 48kHz.

  If the outempty1 counter is incrementing on transmit try increasing
  the FifoSize.

  The txThreadPriority checkbox reduces the priority of the main txRx
  thread in FreeDV which may help the sound driver thread process
  samples.

  The txRxDumpTiming check box dumps timing information to a console
  that is used for debugging the rx break up problem on 700D.  Each
  number is how many ms the txRxThread took to run.

  The txRxDumpTiming check box dumps the number of samples free in the
  tx FIFO sending samples to the Tx.  If this hits zero, your tx audio
  will break up and the rx will lose sync.  Tx audio break up will
  also occur if you see "outfifo1" being incremented on the "Fifo"
  line during tx.  Try increasing the FifoSize.

## Test Frame Histogram

This feature was developed for testing FreeDV 700C.  Select the Test
Frame Histogram tab on Front Page

Displays BER of each carrier when in "test frame" mode.  As each QPSK
carrier has 2 bits there are 2*Nc histogram points.

Ideally all carriers will have about the same BER (+/- 20% after 5000
total bit errors), however problems can occur with filtering in the
tx path.  If one carrier has less power, then it will have a higher
BER.  The errors in this carrier will tend to dominate overall
BER. For example if one carrier is attenuated due to SSB filter ripple
in the tx path then the BER on that carrier will be higher.  This is
bad news for DV.

Suggested usage:

1. Transmit FreeDV in test frame mode.  Use a 2nd rx (or
get a friend) to monitor your rx signal with FreeDV in test frame
mode.  

1.  Adjust your rx SNR to get a BER of a few % (e.g. reduce tx
power, use a short antenna for the rx, point your beam away, adjust rx
RF gain).  

1. Monitor the error histogram for a few minutes, until you have say
5000 total bit errors.  You have a problem if the BER of any carrier
is more than 20% different from the rest.

1. A typical issue will be one carrier at 1.0 and the others at 0.5,
indicating the poorer carrier BER is twice the larger.

## Full Duplex Testing with loopback

Tools - Options - Half Duplex check box

FreeDV GUI can operate in full duplex mode which is useful for
development or listening to your own FreeDV signal as only one PC is
required.  Normal operation is half duplex.

Tx and Rx signals can be looped back via an analog connection between
the sound cards.

On Linux, using the Alsa loopback module:
```
  $ sudo modprobe snd-aloop
  $ ./freedv

  In Tools - Audio Config - Receive Tab  - From Radio select -> Loopback: Loopback PCM (hw:1,0)
                          - Transmit Tab - To Radio select   -> Loopback: Loopback PCM (hw:1,1)
```

# Tips

1. The space bar can be used to toggle PTT.
1. You can left click on the main window to adjust tuning, the vertical red line on the frequency scale will show the current centre frequency.  FreeDV will automatically track any drift once it syncs.

# Common Problems

## FreeDV Sets Radio To Wrong Mode

By default, FreeDV attempts to set the radio's mode to DIGU/USB-D (or LSB equivalent for 40 meters and below). Some radios
do not support data modes and only have USB and LSB. For these, you can go to Tools->Options->Rig Control and check the
"Use USB/LSB instead of DIGU/DIGL" option. This will cause FreeDV to use the standard USB and LSB modes for rig control instead.

Note that for best results, your radio should have all processing disabled if you're using the standard USB/LSB modes. This
disabling of processing typically takes place when using data mode.

## Overdriving Transmit Level

This is a very common problem for first time FreeDV users.  Adjust your transmit levels so the ALC is just being nudged. More power is not better with FreeDV.  An overdriven signal will have poor SNR at the receiver.  For FreeDV 700D/700E operation with the clipper, make sure your transmitter can sustain high average power levels without damage (e.g. 40W RMS on a 100W PEP radio).

## I can't set up FreeDV, especially the Sound Cards

This can be challenging the first time around:

1. Try a receive only (one audio card) set up first.

1. Ask someone who already runs FreeDV for help.

1. If you don't know anyone local, ask for help on the digital voice
mailing list.  Be specific about the hardware you have and the exact
nature of your problem.

## Hamlib does not work with my Icom radio

The most common issue with Icom radios is that the CI-V address configured
in FreeDV does not match the address configured in the radio. Ensure that
the CI-V address in both FreeDV and on the radio are the same. If "00" is
used on the FreeDV side, ensure that the "CI-V Transceive" option is enabled
on the radio or else the radio will not respond to requests directed to that
address.

On newer radios (e.g. 7300, 7610), you may also need to set "CI-V USB Echo Back" 
to ON as this may be set to OFF by default.

## I need help with my radio or rig interface

There are many radios, many computers, and many sound cards.  It is
impossible to test them all. Many radios have intricate menus with
custom settings.  It is unreasonable to expect the authors of FreeDV to
have special knowledge of your exact hardware.

However someone may have worked through the same problem as you.  Ask
on the digital voice mailing list.

## Can't hear anything on receive

Many FreeDV modes will not play any audio if there is no valid signal.
You may also have squelch set too high.  In some modes the **Analog**
button will let you hear the received signal from the SSB radio.

Try the Test Wave Files above to get a feel for what a FreeDV signal
looks and sounds like.

## The signal is strong but FreeDV won't get sync and decode

Do you have the correct sideband? See USB or LSB section.

Is it a FreeDV signal?  SSTV uses similar frequencies. To understand what FreeDV sounds like, see the Test Wave Files section.

## Trouble getting Sync with 700D

You need to be within +/- 60 Hz on the transmit signal.  It helps if
both the Tx and Rx stations tune to known, exact frequencies such as
exactly 7.177MHz.  On channels with fast fading sync may take a few
seconds.

## PTT doesn't work.  It works with Fldigi and other Hamlib applications.

Many people struggle with initial PTT setup:

1. Read the PTT Configuration section above.

1. Try the Tools - PTT Test function.

1. Check your rig serial settings.  Did you change them from defaults
for another program?

1. Linux version: do you have permissions for the serial port?  Are you a member
of the ```dialout``` group?

1. Ask someone who already uses FreeDV to help.

1. Contact the digital voice mailing list.  Be specific about your
hardware, what you have tried, and the exact nature of the problem.

## I'm on Windows and serial port PTT doesn't work with my USB to serial adapter.

Please verify that you are running the correct drivers for the USB to serial adapter
that you're using. Information and download links for the drivers used by the most
common devices can be found [here](https://www.miklor.com/COM/UV_Drivers.php). 

While it is preferred to use devices that use authorized/original versions of the
various USB to serial chipsets, it is possible to use some cloned devices with 
older drivers. When doing this, you may also need to force Windows to use an older 
version of a driver instead of automatically updating the driver on reboot. See
[here](https://wethegeek.com/how-to-disable-automatic-driver-updates-in-windows-10/)
for instructions on doing so in Windows 10. For Windows 8:

1. Search for "Change device" in the Windows 8 Start menu.
1. Click on where it says "Change device installation settings".
1. Select the "No, let me choose what to do" option.
1. Check the "automatically get the device app" option, then click Save changes to save the settings you just chose.

## FreeDV 2020 mode is greyed out

In order to use FreeDV 2020 mode, you must have one of the following:

1. An Intel based CPU with AVX support. A Microsoft utility called [coreinfo](https://docs.microsoft.com/en-us/sysinternals/downloads/coreinfo)
can be used to determine if your CPU supports AVX.  A * means you have 
AVX, a - means no AVX:

```
AES             -       Supports AES extensions
AVX             *       Supports AVX instruction extensions
FMA             -       Supports FMA extensions using YMM state
```

On Linux, you can check for `avx` in the **flags** section of `/proc/cpuinfo`
or the output of the `lscpu` command:
```
lscpu | grep -o "avx[^ ]*"
```
will display `avx` (or `avx2`) if your CPU supports the instructions.

2. A Mac with an ARM processor (e.g. 2020 Mac Mini or later).

If your system does not meet either (1) or (2), the 2020 option will be grayed out.

## FreeDV 2020 mode is slow on ARM Macs

Preliminary testing on ARM Macs has shown that NEON optimizations in LPCNet are
sufficient to allow 2020 to be whitelisted on those machines. However, this is
definitely experimental. If you are experiencing issues with 2020 mode on these
Macs, please let the development team know so that further investigation can be done.

## I installed a new version and FreeDV stopped working

You may need to clean out the previous configuration.  Try Tools - Restore Defaults.  Set up your sound cards again with Tools - Audio Config.

## FreeDV crashes when I press Start

Have you removed/changed USB audio devices? If you remove/change USB audio devices without pressing Tools - Audio Config, FreeDV may crash.  See Changing Audio Devices above.

## FreeDV can't be opened on OSX because the developer cannot be verified

From January 2020 Apple is enforcing notarization for all OSX applications.  The FreeDV developers do not wish to operate within the Apple ecosystem due to the cost/intrusiveness of this requirement.

![Notarization Error](contrib/osx_notarization1.png)

Security & Privacy shows the Open Anyway option for FreeDV:

![Security and Privacy](contrib/osx_notarization2.png)

![Open FreeDV](contrib/osx_notarization3.png)

Or you can use command line options:

```
xattr -d com.apple.quarantine FreeDV.app
```
or
```
xattr -d -r com.apple.quarantine FreeDV.app
```

# Converting this document to PDF

For the Linux inclined:
```
$ pandoc USER_MANUAL.md -o USER_MANUAL.pdf "-fmarkdown-implicit_figures -o" \
--from=markdown -V geometry:margin=.4in --toc --highlight-style=espresso
```

# Glossary

Term | Notes
------- | ---------------------------------------------------------------------------------------------
AWGN | Additive White Gaussian Noise - a channel with just noise and no fading (like VHF)
FEC | Forward Error Correction - extra bits to we send to protect the speech codec bits
LDPC | Low Density Parity Check Codes - a family of powerful FEC codes

# Release Notes

## V1.8.12 TBD 2023

1. Bugfixes:
    * Clear audio plots when recording or playback starts. (PR #439)
    * Clear button now clears the callsign list. (PR #436)
    * Fix bug causing the PTT button to stay red after the voice keyer finishes TX. (PR #440)
    * Fix FreeDV Reporter crash when sending RX record. (PR #443)
    * Hamlib: set mode before frequency to avoid accidental offsetting. (PR #442, #452)
    * Fix audio dialog plot display and lockup issues. (PR #450)
    * Disable PTT and Voice Keyer buttons if only RX devices are configured. (PR #449)
    * Fix Linux display bugs when switching between dark and light mode. (PR #454)
2. Enhancements:
    * Add the ability to request that another FreeDV Reporter user QSY. (PR #434, #453, #456, #458, #459, #467)
    * Display 'Digital' on button when Analog mode is active. (PR #447)
    * Set minimum size for Mode box to 250px. (PR #446)
    * Notify FreeDV Reporter if only capable of RX. (PR #449)
    * Hamlib: allow frequency and mode changes during TX. (PR #455)
    * Auto-size columns in Audio Options to improve readability. (PR #461)
    * Add support for modifying the drop down frequency list. (PR #460)
    * Preserve size and position of Audio Configuration dialog. (PR #466)
    * Add ability to suppress automatic frequency reporting on radio changes. (PR #469)
3. Build system:
    * Bump Codec2 version to v1.1.1. (PR #437)
<<<<<<< HEAD
4. Documentation
    * Add RF bandwidth information to user manual. (PR #444)
5. Miscallenous::
=======
    * Generate PDF/HTML docs only on PR merge. (PR #471)
4. Cleanup:
    * Refactor configuration handling in the codebase. (PR #457)
4. Miscellaneous:
>>>>>>> 2deea412
    * Set default FreeDV Reporter hostname to qso.freedv.org. (PR #448)

*Note for Windows users: you may receive a one-time error message on startup 
after upgrading indicating that certain Registry keys have incorrect types.
This is expected as the formats of some configuration parameters have changed.*

## V1.8.11 June 2023

1. Bugfixes:
    * Add missed captures for pavucontrol related handlers. (PR #420)
    * Fix issue causing intermittent failures to report the current frequency to FreeDV Reporter. (PR #421)
    * Set initial audio device count on startup. (PR #422)
    * Make sure focus isn't on the Report Frequency text box immediately after starting. (PR #430)
2. Enhancements:
    * Add option to enable/disable Hamlib frequency/mode control. (PR #424, #427)
    * Add option to enable/disable Space key for PTT. (PR #425)
    * Turn PTT button red when transmitting. (PR #423)

## V1.8.10.1 June 2023

1. Bugfixes:
    * Fix bug with FreeDV Reporter going out of sync with radio. (PR #408)
    * Allow frequency to be changed even if mode change fails. (PR #408)
    * Only change mode, not frequency, when going in/out of Analog mode. (PR #414)
    * Fix crash when repeatedly switching in and out of Analog mode. (PR #413)

## V1.8.10 June 2023

1. Build system:
    * Minimum required Codec2 version bumped up to 1.1.0. (PR #383)
    * Disable libusb support for Hamlib on all platforms, not just Windows. (PR #387)
    * Build Hamlib as a dynamic library on Windows and macOS. (PR #395)
2. Bugfixes:
    * Fix incorrect assertion causing crash on certain systems without a microphone. (PR #384)
    * Shrink sliders so that the Filter window can fit on a 720p display. (PR #386, #396)
    * Hamlib: use RIG_VFO_CURR if explicit VFO doesn't work. (PR #385, #400)
    * Fix various misspellings in codebase. (PR #392)
    * Prevent Start/Stop button from being pressed twice in a row during shutdown. (PR #399)
3. Enhancements:
    * Add last received SNR to callsign list. (PR #389, #391)
    * Add support for FreeDV Reporter web-based tool. (PR #390, #402, #404)
    * Defer sound device checking until Start is pushed. (PR #393)
    * Add ability for Hamlib to use RTS/DTR instead of CAT for PTT. (PR #394)
    * Automatically change radio frequency if the reporting frequency changes. (PR #405)

## V1.8.9 April 2023

1. Enhancements:
    * Add 20% buffer for systems that are marginally able to decode 2020. (PR #355)
    * Enable RTS and DTR for PTT input to provide a voltage source for some footswitches. (PR #354)
    * Show previously received callsigns in main window. (PR #362, #378)
    * Add Record button to the main window to easily allow recording of the incoming signal. (PR #369)
    * Open GitHub releases page if Check For Updates is selected. (PR #382)
2. Bugfixes:
    * Fix typo preventing use of Easy Setup when not having a radio configured. (PR #359)
    * Fix issue preventing Yaesu sound devices from appearing in Easy Setup. (PR #371)
    * Fix crash on Windows after resizing the window to hide the waterfall. (PR #366, #375)
    * Use /dev/cu.* instead of /dev/tty.* on macOS. (PR #377)
    * Hamlib: avoid use of rig_get_vfo() for radios with only one VFO. (PR #376)
    * Prevent status bar text from truncating unless required. (PR #379)
    * Prevent devices from rearranging if one disappears. (PR #381)
    * Remove record completion popups to align with file playback behavior. (PR #380)
3. Build system:
    * GitHub action now uses LLVM MinGW for pull requests. (PR #360)
    * Update Speex/Hamlib build code to avoid unnecessary rebuilds. (PR #361)
    * Upgrade Hamlib to version 4.5.5. (PR #361)
    * Fix typo preventing proper naming of installers for test builds. (PR #363)
    * macOS builds should also not use Hamlib master. (PR #364)
4. Cleanup:
    * Remove 'Split' button from UI. (PR #372)
    * Remove dead code for RX/TX loopback buttons. (PR #372)

## V1.8.8.1 March 2023

1. Bugfixes:
    * Downgrade hamlib for Windows and macOS due to PTT and CAT control bugs on various radios. (PR #357)

## V1.8.8 March 2023

1. Bugfixes:
    * Resolve compile failure in EasySetupDialog on openSUSE. (PR #344)
    * Prevent Mode box from auto-resizing to avoid unexpected movement of other controls. (PR #347)
2. Build system:
    * CPack: Properly handle the case where FREEDV_HASH doesn't exist. (PR #345)
3. Enhancements:
    * Show friendlier error if serial ports can't be opened. (PR #348)
    * Use same VFO retrieval mechanism for PTT as with frequency sync. (PR #350)
    * Tweak PSK Reporter handling to report received callsigns more quickly. (PR #352)
    
## V1.8.7 January 2023

1. Code Cleanup:
    * Remove "force sync" option from Tools->Options (PR #332)
2. Enhancements:
    * Add "Easy Setup" dialog to simplify first time setup. (PR #189)
3. Bugfixes:
    * Add a bit of extra space for the sample rate drop-downs. (PR #336)
    * Add units for SNR gauge to match squelch gauge. (PR #339)
    * Fix compiler errors due to recent samplerate changes. (PR #338)
    * Fix inability to change to certain FreeDV modes for transmit. (PR #340)

## V1.8.6 December 2022

1. Build system:
    * Suppress documentation generation when tagging releases. (PR #314)
    * Simplify build to reduce need for build scripts. (PR #305, #329, #331)
2. Bugfixes:
    * Filter out non-MME devices to match previous behavior. (PR #318)
    * Use 64 bit int for frequency to enable reporting microwave frequencies. (PR #325, #331)
    * Resolves issue with minimum button sizing in the Filter dialog. (PR #326, #331)
    * Update labeling of clipping and BPF options to match actual behavior. (PR #319)
    * Adjusts positioning and spacing of controls in the Options dialog to prevent truncation. (PR #328, #331)
3. Enhancements:
    * Add 2020B to multi-RX feature to enable RX and TX without restarting session. (PR #312)
    * Hide modes not on the SM1000 by default. (PR #313)
    * Increase the default Record From Modulator time to 60 seconds. (PR #321)
4. Code Cleanup:
    * Adjusted function prototypes to use bool instead of int. (PR #316)

## V1.8.5 December 2022

1. Build system:
    * Add checks for .git folder to prevent errors when building from official release tarballs. (PR #294)
    * Simplify PortAudio static build to fix multi-core build issue on macOS. (PR #304, #308)
    * Upgrade bootstrapped wxWidgets to v3.2.1. (PR #302)
    * Upgrade Docker container to Fedora 37. (PR #306)
2. Enhancements:
    * Update FreeDV configuration defaults to improve first-time usability. (PR #293)
3. Bugfixes:
    * Fix issue preventing macOS binaries from running on releases older than 12.0. (PR #301)
    * Fix issue with 2020B not being selected as default on next start (PR #299)
4. Documentation:
    * Update manual to reflect Ubuntu renaming libsndfile-dev to libsnd1file-dev. (PR #297)

## V1.8.4 October 2022

1. Build system:
    * Updates to reflect LPCNet decoupling from Codec2 (PR #274)
2. Bugfixes:
    * Add missed UI disable on startup for 2020B mode. (PR #279)
    * Fixed TX audio dropouts when using different sample rates. (PR #287)
    * Remove sample rates above 48K from audio configuration. (PR #288)
3. Enhancements:
    * Add alternate method of determining 2020 support for non-x86 machines. (PR #280)
    * Remove unnecessary BW and DPSK options from UI. (PR #283)
    * Stats on left hand side of main window now auto-reset after user-configurable time period (default 10s). (PR #262, #286)

## V1.8.3.1 August 2022

1. Build system:
    * Fix issue preventing patch version from being passed to Windows installer. (PR #271)
    
## V1.8.3 August 2022

1. Build system:
    * Build Git version of Hamlib for Windows builds. (PR #261)
    * Remove build date and time from libsox. (PR #267)
    * Refactor CMakeList.txt using newer project format. (PR #268)
1. Enhancements:
    * Update frequency and mode display every 5 sec. (PR #266)
    
## V1.8.2 July 2022

1. Enhancements:
    * Save rig names instead of IDs to prevent Hamlib off by one issues. (PR #256)
2. Bugfixes:
    * Increase plot buffer size to resolve issues with "To Spkr/Headphones" tab (PR #258)
3. Build system:
    * Depend on Codec2 1.0.5. (PR #259)
    
## V1.8.1 July 2022

1. Bugfixes:
    * Disable 2020B unless the installed Codec2 provides it. (PR #257)
2. Build system:
    * Update build scripts to use specific Codec2 and LPCNet versions. (PR #257)
    
## V1.8.0 July 2022

1. Enhancements:
    * PSK Reporter: Encodes callsign regardless of whether the internet is working. (PR #214)
    * PSK Reporter: Sends report upon pushing Stop (vs. simply clearing the report list). (PR #214)
    * PSK Reporter: Performs reporting in background instead of hanging the caller of the PskReporter class. (PR #214)
    * PSK Reporter: Suppress reporting if we're playing back a radio file (to avoid false reports). (PR #214)
    * Filter dialog: Increase length of vertical sliders to simplify fine-tuning. (PR #224)
    * Modem compression (Tools-Options-Modem Clipping checkbox) added to FreeDV 2020 for increased RMS power. (PR #211)
    * Added experimental 2020B mode. (PR #211)
    * Refactored audio handling to use pipeline design pattern. (PR #219)
    * Eliminated requirement to use the same audio sample rate for both mic and speaker devices. (PR #219, #234)
    * 60 meters shows as USB and not LSB for countries where FreeDV usage is legal on that band. (PR #243)
    * Improved audio quality and reduced CPU usage for multi-RX. (PR #246)
2. Build system:
    * Add spell checking of codebase on every Git push. (PR #216)
    * Build Windows build on every Git push. (PR #220)
    * Default branch and repo to the current branch and repo for Docker (or else reasonable defaults). (PR #233)
3. Documentation:
    * Removed obsolete references to required sample rates for voice keyer files. (PR #219)
    * Add troubleshooting instructions for serial port PTT on Windows. (PR #226)
    * Add missing gcc-g++ package to Fedora build instructions. (PR #235)
    * Add missing sox package to Fedora build instructions. (PR #241)
4. Bugfixes:
    * Suppress refresh of the sync indicator if disabled/no change in sync. (PR #230)
    * Clarify location from where to run Docker build script. (PR #231)
    * Change shutdown ordering to prevent hangs on slower systems. (PR #236)
    * Disable PulseAudio suspend failure due to interactions with pipewire. (PR #239)

## V1.7.0 February 2022

1. Bugfixes:
    * Resolves issue with waterfall appearing garbled on some systems. (PR #205)
    * Resolves issue with Restore Defaults restoring previous settings on exit. (PR #207)
    * Resolves issue with some sound valid sound devices causing PortAudio errors during startup checks. (PR #192)
2. Enhancements:
    * Removes requirement to restart FreeDV after using Restore Defaults. (PR #207)
    * Hides frequency display on main window unless PSK Reporter reporting is turned on. (PR #207)
    * Scales per-mode squelch settings when in multi-RX mode to reduce unwanted noise. (PR #186)
    * Single-thread mode is now the default when multi-RX is turned on. (PR #175)
    * Makes multi-RX mode the default. (PR #175)
    * Mic In/Speaker Out volume controls added to Filter window. (PR #208)
    * Cleans up UI for filters and makes the dialog non-modal. (PR #208)
    * Adds optional support for PulseAudio on Linux systems. (PR #194)
3. Documentation:
    * Adds section on creating Windows shortcuts to handle multiple configurations. (PR #204)
    * Resolves issue with PDF image placement. (PR #203)
4. Build System:
    * Uses more portable way of referring to Bash in build scripts. (PR #200)
    * User manual now installed along with executable. (PR #187)
    * macOS app bundle generated by CMake instead of manually. (PR #184)
    * Fail as soon as a step in the build script fails. (PR #183)
    * Have Windows uninstaller clean up Registry. (PR #182)
    * Windows installer now installs sample .wav files. (PR #182)
    
## V1.6.1 September 2021

1. Bugfixes:
    * Uses UTF-8 for device names from PortAudio to resolve display problems on non-English systems. (PR #153)
    * Resolves crash when using click to tune feature on main window. (PR #157)
    * Resolves issue where test plots inside Audio Options dialog hang during test. (PR #154)
    * Disable multi-RX options in Tools->Options when a session is active. (PR #154)
    * Resolves buffer overflow when using mono-only TX sound devices. (PR #169)
2. Enhancements:
    * Updates mode indicator on transition between TX and RX instead of only on start. (PR #158)
    * Updates PSK Reporter feature to use new Codec2 reliable\_text API. (PR #156, #162, #166, #168)
    * Suppress unnecessary rig_init() calls to prevent FreeDV from changing the current VFO. (PR #173)

_Note: The PSK Reporter feature beginning in this release is incompatible with versions older than 1.6.1 due to a change in how callsigns are encoded._

## V1.6.0 August 2021

1. Bugfixes: 
    * Suppressed clipping of TX speech when PTT is released. (PR #123)
    * Added missing mode labels for 800XA and 2400B as a result of implementing multi-RX in 1.5.3. (PR #128)
    * Fixed analog passthrough when using 2400B. (PR #130)
    * Fixed non-responsive scroll controls on macOS. (PR #139)
    * Auto EQ now working for 800XA. (PR #141)
    * Reset scatter plot state when multi-RX switches modes. (PR #146)
    * Use selected sound device sample rates for the equalizer controls. (PR #142)
2. Enhancements:
    * Frequency ticks moved to the top of the waterfall. (PR #115)
    * Optimized rendering code for the waterfall display to improve responsiveness on slower machines. (PR #127, #137)
    * Fixed navigation issues encountered while using screen readers. (PR #121)
    * Allow main window to expand horizontally for shorter displays. (PR #135, #121)
    * Allow autoconversion of voice keyer file to selected TX mode's sample rate. (PR #145)
    * Multi-RX: decode each supported mode on its own thread. (PR #129)
3. New features:
    * Added support for alternative configuration files by specifying -f/--config options. (PR #119, #125)
    * Added support for PTT input, e.g. for foot switches. (PR #136)
4. Build system:
    * Use MacPorts/Homebrew PortAudio for macOS builds. (PR #134, #138)
    * Bootstrapped wxWidgets now uses version 3.1.5. (PR #147)
    * Added support for bootstrapped wxWidgets on Windows builds. (PR #124)
    * Updated Docker container for Windows builds to Fedora 34. (PR #124)
    * Created "make dist" target for easy tarball generation. (PR #152)

## V1.5.3 April 2021

1. Simultaneous decode of 2020, 1600 and 700C/D/E (without needing to push Stop first, change the mode and push Start again).
2. Dynamic switching of the current Tx mode between the aforementioned modes, again without needing to restart the session.
3. A Tx level slider on the right hand side of the main screen to fine-tune transmit output (to more easily avoid clipping ALC and conflicting with other soundcard ham radio applications).

## V1.5.2 January 2021

1. Updates storage for sound card configuration to use device names instead of IDs.
2. Detects changes to computer sound card configuration and notifies user when devices go away.

## V1.5.1 January 2021

1. Experimental support for reporting to [PSK Reporter](https://pskreporter.info) added.
2. Bug fixes with audio configuration to allow mono devices to be used along with stereo ones.
3. Tweaks to user interface and record/playback functionality to improve usability.
4. Bug fixes and tweaks to improve voice keyer support.

## V1.5.0 December 2020

1. FreeDV 700E, better performance than 700D on fast fading channels
1. FreeDV 700D/700E clipper to increase average transmit power by 6dB

## V1.4.3 August 2020

1. Maintenance Release (no major new features)
1. Changes to support wxWidgets 3.1 (but Windows versions built against wxWidgets 3.0)
1. Under the hood - OFDM modem has been refactored, shouldn't affect freedv-gui operation

## V1.4.2 July 2020

1. Maintenance Release (no major new features)
1. Improved squelch/audio pass through on 700D/2020/2400B
1. Under the hood - Codec2 library has been refactored, shouldn't affect freedv-gui operation
1. Removed Project Horus support (now being maintained outside of Codec2/FreeDV)

## V1.4 June-October 2019

1. FreeDV 2020, Project Horus Binary Modes.
1. [Improved OFDM Modem Acquisition](http://www.rowetel.com/?p=6824), this will improve sync time on FreeDV 700D and 2020 on HF fading channels, and can also handle +/- 60 Hz frequency offsets when tuning.
1. Fixed FreeDV 700C frequency offset bug fix, was losing sync at certain frequency offsets.
1. Wide bandwidth phase estimation and DPSK for OFDM modes (700D/2020) for fast fading/QO-100 channels (Tools-Options)
1. Better speech quality on FreeDV 700C/700D with Auto equaliser (Tools-Filter)

## V1.3 May 2018

* FreeDV 700D

# References

* [FreeDV Web site](http://freedv.org)
* [FreeDV Technology Overview](https://github.com/drowe67/codec2/blob/master/README_freedv.md)
* [Digitalvoice mailing list](https://groups.google.com/forum/#!forum/digitalvoice)
 <|MERGE_RESOLUTION|>--- conflicted
+++ resolved
@@ -910,16 +910,12 @@
     * Add ability to suppress automatic frequency reporting on radio changes. (PR #469)
 3. Build system:
     * Bump Codec2 version to v1.1.1. (PR #437)
-<<<<<<< HEAD
+    * Generate PDF/HTML docs only on PR merge. (PR #471)
 4. Documentation
     * Add RF bandwidth information to user manual. (PR #444)
-5. Miscallenous::
-=======
-    * Generate PDF/HTML docs only on PR merge. (PR #471)
-4. Cleanup:
+5. Cleanup:
     * Refactor configuration handling in the codebase. (PR #457)
-4. Miscellaneous:
->>>>>>> 2deea412
+6. Miscellaneous:
     * Set default FreeDV Reporter hostname to qso.freedv.org. (PR #448)
 
 *Note for Windows users: you may receive a one-time error message on startup 
