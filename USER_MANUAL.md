--- conflicted
+++ resolved
@@ -850,11 +850,8 @@
 ## TBD TBD 2023
 
 1. Bugfixes:
-<<<<<<< HEAD
     * Fix incorrect assertion causing crash on certain systems without a microphone. (PR #384)
-=======
     * Shrink sliders so that the Filter window can fit on a 720p display. (PR #386)
->>>>>>> 752bac54
 
 ## V1.8.9 April 2023
 
