--- conflicted
+++ resolved
@@ -789,12 +789,9 @@
     * Add missed UI disable on startup for 2020B mode. (PR #279)
 3. Enhancements:
     * Add alternate method of determining 2020 support for non-x86 machines. (PR #280)
-<<<<<<< HEAD
     * Remove unnecessary BW and DPSK options from UI. (PR #283)
-=======
     * Stats on left hand side of main window now auto-reset after user-configurable time period (default 10s). (PR #262, #286)
->>>>>>> f7205e7b
-    
+
 ## V1.8.3.1 August 2022
 
 1. Build system:
