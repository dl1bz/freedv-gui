# Introduction

FreeDV GUI (or just FreeDV) is a GUI program for Linux, Windows, and
OSX for running FreeDV on a desktop PC or laptop.

This is a live document.  Notes on new FreeDV features are being added as they are developed. 

# Getting Started

This section contains instructions to help you get started.

## Sound Card Configuration

For Receive only operation you just need one sound card; this is a
great way to get started.

For Tx/Rx operation you need two sound cards.  One connects to your
radio, and one for the operator.  The sound card connecting to the
radio can be a rig interface device like a Signalink, RIGblaster,
your radio's internal USB sound card, or a home brew rig interface.

The second sound card is often a set of USB headphones or your
computer's internal sound card.

## Receive Only (One Sound Card)

Start with just a receive only station.  You just need the basic sound
hardware in your computer, for example a microphone/speaker on your
computer.

1. Open the *Tools - Audio Config* Dialog
1. At the bottom select *Receive* Tab
1. In *Input To Computer From Radio* select your default sound input device (usually at the top)
1. In the *Output From Computer To Speaker/Headphones* window select your default sound output device (usually at the top)
1. At the bottom select *Transmit* Tab
1. In *Input From Microphone To Computer* window select *none*
1. In *Output From Computer To Radio* window select *none*
1. Press OK to close the dialog

When you press Start FreeDV will start decoding any incoming signals
on the microphone input, playing the decoded audio out of your
speaker.  If no valid FreeDV signals are received, no audio will be
played.

If you connect the microphone input on your computer to your radio
receiver, you can decode off air signals.  If you have a rig
interface, try configuring that as the *From Radio To Computer*
device, with your computer's sound card as the *From Computer To
Speaker/Headphone* device.

If you don't have anyone to transmit FreeDV signals to you, try the
test wave files in the next section.

## Test Wave Files

In the installation are audio files containing off-air FreeDV modem signals. 
There is one file per FreeDV mode and are in the following locations depending 
on platform:

| Platform | Typical Location                                             |
|----------|--------------------------------------------------------------|
| Windows  | C:\\Program Files\\FreeDV [version]\\share\\freedv-gui\\wav  |
| Linux    | /usr/share/freedv-gui/wav or /usr/local/share/freedv-gui/wav |
| macOS    | See https://github.com/drowe67/freedv-gui/tree/master/wav    |

To play these files, first select a FreeDV mode and press Start.  Then 
choose a file using "Tools - Start/Stop Play File From Radio".  You should 
then hear decoded FreeDV speech.

These files will give you a feel for what FreeDV signals sound like,
and for the basic operation of the FreeDV software.

## Transmit/Receive (Two Sound Cards)

For Tx/Rx operation you need to configure two sound cards, by setting
up Tools - Audio Config *Transmit* and *Receive* Tabs.

When receiving, FreeDV off-air signals **from** your radio are decoded
by your computer and sent **to** your speaker/headphones, where you
can listen to them.

When transmitting, FreeDV takes your voice **from** the microphone,
and encodes it to a FreeDV signal in you computer which is sent **to**
your radio for transmission over the air.

Tab | Sound Device | Notes
--------------- | ---------------------------------------------- | ----------------------------------------------
Receive Tab | Input To Computer From Radio | The off air FreeDV signal **from** your radio rig interface to your computer
Receive Tab | Output From Computer To Speaker/Headphones | The decoded audio from your computer to your Speaker/Headphones
Transmit Tab | Input From Microphone To Computer | Your voice from the microphone to your computer
Transmit Tab | Output From Computer To Radio | The FreeDV signal from your computer sent **to** your rig interface for Tx

## Changing Audio Devices

If you change audio devices (e.g. add or remove sound cards, USB hardware), it's a good idea to check the Tools/Audio Config dialog before pressing **Start**, to verify the audio devices are as expected. This is particularly important if any audio devices e.g. Headsets, USB Sound Cards, or Virtual Cables have been disconnected since the last time FreeDV was used.

Hitting **Refresh** in the lower left hand corner of the Tools/Audio Config will normally update the audio devices list. Keeping a screen shot of a known working configuration will be useful for new users. Unexpected audio configuration changes may also occur following a Windows updates.

Another solution is to re-start FreeDV and check Tools/Audio Config again after changing any audio hardware.

If you change/remove USB audio devices without refreshing Tools/Audio Config, FreeDV may crash.

## Sound Card Levels

Sound card levels are generally adjusted in the computer's Control
Panel or Settings, or in some cases via controls on your rig interface
hardware or menus on your radio. In-app adjustments can also be done
by using the 'TX Level' slider at the bottom of the main screen; anything
below 0 dB attenuates the transmit signal.

When FreeDV is running, you can observe the sound card signals in the
main window tabs (From Radio, From Mic, To Speaker).

1. On receive, FreeDV is not very sensitive to the **From Radio**
level, adjust so it is mid-range and not clipping.  FreeDV uses phase
shift keying (PSK) so is not sensitive to amplitude.

1. The transmit level from your computer to your radio is important.
On transmit, adjust your level so that the ALC is **just** being
nudged.  More **is not better** with the FreeDV transmit signal.
Overdriving your transmitter will lead to a distorted transit signal, and
a poor SNR at the receiver.  This is a very common problem.

1. FreeDV 700D and 700E can drive your transmitter at an average power of 40% of its peak power rating.  For example 40W RMS for a 100W PEP radio. Make sure your transmitter can handle continuous power output at these levels, and reduce the power if necessary.

1. Adjust the microphone audio so the peaks are not clipping, and the
average is about half the maximum.

## Audio Processing

FreeDV likes a clean path through your radio.  Turn all audio
processing **OFF** on transmit and receive:

+ On receive, DSP noise reduction should be off.

+ On transmit, speech compression should be off.

+ Keep the receive audio path as "flat" as possible, no special filters.

+ FreeDV will not work any better if you band pass filter the off air
received signals.  It has its own, very tight filters in the
demodulator.

## PTT Configuration

The Tools - PTT dialog supports three different ways to control PTT on
your radio:

+ VOX: sends a tone to the left channel of the Transmit/To Radio sound card
+ Hamlib: support for many different radios via the Hamlib library and a serial port (or via TCP/IP for some devices, e.g. SDRs or FLrig/rigctld).
+ Serial Port: direct access to the serial port pins

You may also optionally configure a second serial port for PTT input.
This can be useful for interfacing devices like foot switches to 
FreeDV. If configured, FreeDV will switch into transmit mode (including
sending the needed Hamlib or serial commands to initiate PTT) when it
detects the configured signal.

Once you have configured PTT, try the **Test** button.

Serial PTT support is complex.  We get many reports that FreeDV
PTT doesn't work on a particular radio, but may work fine with other
programs such as Fldigi.  This is often a mismatch between the serial
parameters Hamlib is using with FreeDV and your radio. For example you
may have changed the default serial rate on your radio. Carefully
check the serial parameters on your radio match those used by FreeDV
in the PTT Dialog.

Also see [Common Problems](#common-problems) section of this manual.

## HamLib

Hamlib comes with a default serial rate for each radio.  If your radio
has a different serial rate change the Serial Rate drop down box to
match your radio.

When **Test** is pressed, the "Serial Params" field is populated and
displayed.  This will help track down any mismatches between Hamlib
and your radio.

If you are really stuck, download Hamlib and test your radio's PTT
using the command line ```rigctl``` program.

## Icom Radio Configuration 

If using an Icom radio, Hamlib will use the radio's default CI-V address
when connecting. If this has been changed, you can specify the correct
address in the "Radio Address" field (valid values are 00 through FF
in hexadecimal). 

Note that "00" is the "wildcard" CI-V address. Your radio must have the 
"CI-V Transceive" option enabled in order for it to respond to commands
to that address. Otherwise, FreeDV must be configured to use the same
CI-V address as configured in the radio. For best results, ensure that
there are no other Icom/CI-V capable devices in the chain if 
"00"/"CI-V Transceive" is used.

## Changing COM Port On Windows

If you change the COM port of a USB-Serial device in Device Manager,
please unplug and plug back in the USB device.  Windows/FreeDV won't
recognise the device on the new COM Port until it has been
unplugged/plugged.

## USB or LSB?

On bands below 10 MHz, LSB is used for FreeDV.  On 10MHz and above, USB is used. After much debate, the FreeDV community has adopted the same conventions as SSB, based on the reasoning that FreeDV is a voice mode.

As an aid to the above, FreeDV will show the current mode on the bottom of the window upon pressing the Start button if Hamlib is enabled and your radio supports retrieving frequency and mode information over CAT. If your radio is using an unexpected mode (e.g. LSB on 20 meters), it will display that mode on the bottom of the window next to the Clear button in red letters. When a session is not active, Hamlib isn't enabled, or if your radio doesn't support retrieving frequency and mode over CAT, it will remain grayed out with "unk" displaying instead of the mode (for "unknown").

# Common Problems

## Overdriving Transmit Level

This is a very common problem for first time FreeDV users.  Adjust your transmit levels so the ALC is just being nudged. More power is not better with FreeDV.  An overdriven signal will have poor SNR at the receiver.  For FreeDV 700D/700E operation with the clipper, make sure your transmitter can sustain high average power levels without damage (e.g. 40W RMS on a 100W PEP radio).

## I can't set up FreeDV, especially the Sound Cards

This can be challenging the first time around:

1. Try a receive only (one audio card) set up first.

1. Ask someone who already runs FreeDV for help.

1. If you don't know anyone local, ask for help on the digital voice
mailing list.  Be specific about the hardware you have and the exact
nature of your problem.

## Hamlib does not work with my Icom radio

The most common issue with Icom radios is that the CI-V address configured
in FreeDV does not match the address configured in the radio. Ensure that
the CI-V address in both FreeDV and on the radio are the same. If "00" is
used on the FreeDV side, ensure that the "CI-V Transceive" option is enabled
on the radio or else the radio will not respond to requests directed to that
address.

On newer radios (e.g. 7300, 7610), you may also need to set "CI-V USB Echo Back" 
to ON as this may be set to OFF by default.

## I need help with my radio or rig interface

There are many radios, many computers, and many sound cards.  It is
impossible to test them all. Many radios have intricate menus with
custom settings.  It is unreasonable to expect the authors of FreeDV to
have special knowledge of your exact hardware.

However someone may have worked through the same problem as you.  Ask
on the digital voice mailing list.

## Can't hear anything on receive

Many FreeDV modes will not play any audio if there is no valid signal.
You may also have squelch set too high.  In some modes the **Analog**
button will let you hear the received signal from the SSB radio.

Try the Test Wave Files above to get a feel for what a FreeDV signal
looks and sounds like.

## The signal is strong but FreeDV won't get sync and decode

Do you have the correct sideband? See USB or LSB section.

Is it a FreeDV signal?  SSTV uses similar frequencies. To understand what FreeDV sounds like, see the Test Wave Files section.

## Trouble getting Sync with 700D

You need to be within +/- 60 Hz on the transmit signal.  It helps if
both the Tx and Rx stations tune to known, exact frequencies such as
exactly 7.177MHz.  On channels with fast fading sync may take a few
seconds.

## PTT doesn't work.  It works with Fldigi and other Hamlib applications.

Many people struggle with initial PTT setup:

1. Read the PTT Configuration section above.

1. Try the Tools - PTT Test function.

1. Check your rig serial settings.  Did you change them from defaults
for another program?

1. Linux version: do you have permissions for the serial port?  Are you a member
of the ```dialout``` group?

1. Ask someone who already uses FreeDV to help.

1. Contact the digital voice mailing list.  Be specific about your
hardware, what you have tried, and the exact nature of the problem.

## I'm on Windows and serial port PTT doesn't work with my USB to serial adapter.

Please verify that you are running the correct drivers for the USB to serial adapter
that you're using. Information and download links for the drivers used by the most
common devices can be found [here](https://www.miklor.com/COM/UV_Drivers.php). 

While it is preferred to use devices that use authorized/original versions of the
various USB to serial chipsets, it is possible to use some cloned devices with 
older drivers. When doing this, you may also need to force Windows to use an older 
version of a driver instead of automatically updating the driver on reboot. See
[here](https://wethegeek.com/how-to-disable-automatic-driver-updates-in-windows-10/)
for instructions on doing so in Windows 10. For Windows 8:

1. Search for "Change device" in the Windows 8 Start menu.
1. Click on where it says "Change device installation settings".
1. Select the "No, let me choose what to do" option.
1. Check the "automatically get the device app" option, then click Save changes to save the settings you just chose.

## FreeDV 2020 mode is greyed out

In order to use FreeDV 2020 mode, you must have one of the following:

1. An Intel based CPU with AVX support. A Microsoft utility called [coreinfo](https://docs.microsoft.com/en-us/sysinternals/downloads/coreinfo)
can be used to determine if your CPU supports AVX.  A * means you have 
AVX, a - means no AVX:

```
AES             -       Supports AES extensions
AVX             *       Supports AVX instruction extensions
FMA             -       Supports FMA extensions using YMM state
```

On Linux, you can check for `avx` in the **flags** section of `/proc/cpuinfo`
or the output of the `lscpu` command:
```
lscpu | grep -o "avx[^ ]*"
```
will display `avx` (or `avx2`) if your CPU supports the instructions.

2. A Mac with an ARM processor (e.g. 2020 Mac Mini or later).

If your system does not meet either (1) or (2), the 2020 option will be grayed out.

## FreeDV 2020 mode is slow on ARM Macs

Preliminary testing on ARM Macs has shown that NEON optimizations in LPCNet are
sufficient to allow 2020 to be whitelisted on those machines. However, this is
definitely experimental. If you are experiencing issues with 2020 mode on these
Macs, please let the development team know so that further investigation can be done.

## I installed a new version and FreeDV stopped working

You may need to clean out the previous configuration.  Try Tools - Restore Defaults.  Set up your sound cards again with Tools - Audio Config.

## FreeDV crashes when I press Start

Have you removed/changed USB audio devices? If you remove/change USB audio devices without pressing Tools - Audio Config, FreeDV may crash.  See Changing Audio Devices above.

## FreeDV can't be opened on OSX because the developer cannot be verified

From January 2020 Apple is enforcing notarization for all OSX applications.  The FreeDV developers do not wish to operate within the Apple ecosystem due to the cost/intrusiveness of this requirement.

![Notarization Error](contrib/osx_notarization1.png)

Security & Privacy shows the Open Anyway option for FreeDV:

![Security and Privacy](contrib/osx_notarization2.png)

![Open FreeDV](contrib/osx_notarization3.png)

Or you can use command line options:

```
xattr -d com.apple.quarantine FreeDV.app
```
or
```
xattr -d -r com.apple.quarantine FreeDV.app
```

# Voice Keyer

The Voice Keyer Button on the front page, and the Options-PTT dialog
puts FreeDV and your radio into transmit, reads a wave file of your
voice to call CQ, and then switches to receive to see if anyone is
replying.  If you press the space bar the voice keyer stops.  If a signal
with a valid sync is received for a few seconds the voice keyer stops.

The Options-PTT dialog can be used to select the wave file, set the Rx
delay, and number of times the tx/rx cycle repeats.

# Multiple Configurations

By default, FreeDV uses the following locations to store configuration:

* Linux: ~/.FreeDV 
* macOS: ~/Library/Preferences/FreeDV\ Preferences
* Windows: Registry (HKEY\_CURRENT\_USER\\SOFTWARE\\CODEC2-Project\\FreeDV)

If you'd like to store the configuration in another location (or store multiple configurations),
FreeDV accepts the -f (or --config) command line arguments to provide an alternate location. An
absolute path is recommended here; however, if only a relative path is provided, it will be relative
to the following locations:

* Linux: ~/
* macOS: ~/Library/Preferences/
* Windows: C:\\Users\\[username]\\AppData\\Roaming

## Executing FreeDV With a Different Configuration (Windows)

On Windows, you can create shortcuts to FreeDV with different file names for the "-f" command line
option as described above. To create a shortcut, right-click on the Desktop or in File Explorer and 
choose New->Shortcut. Click on Browse and navigate to one of the following paths:

* C:\\Program Files\\FreeDV [version]\\bin\\freedv.exe
* C:\\Program Files (x86)\\FreeDV [version]\\bin\\freedv.exe (if the 32 bit version is installed on a 64 bit machine)

Click Next and give the shortcut a unique description (e.g. "FreeDV IC-7300"). Then push Finish to create the shortcut.

Once the shortcut has been created, right-click it and choose Properties. Find the Shortcut tab in the resulting dialog
box and add "-f" followed by the desired filename to the end of the text in the Target field. Do not add any other
quote marks.

For example, to use a file called IC7300.conf stored in the Hamradio directory on the C drive the Target field should 
appear as follows:

"C:\\Program Files\\FreeDV [version]\\bin\\freedv.exe" -f C:\\Hamradio\\IC7300.conf

# PSK Reporter (Experimental)

FreeDV has the ability to send FreeDV signal reports to [PSK Reporter](https://pskreporter.info/)
by enabling the option in Tools-Options and specifying your callsign and grid square. When enabled, this causes
FreeDV to disable the free form **Txt Msg** field and only transmit the **Callsign** field.

FreeDV validates the received information before submitting a position report to PSK Reporter. This is to ensure that FreeDV does not report invalid callsigns to the service (e.g. ones that don't exist or that correspond to real non-FreeDV users). However, all received text will display in the main window even if it has errors.

Reports sent to PSK Reporter will display using the mode "FREEDV" for ease of filtering. The frequency that 
FreeDV reports to PSK Reporter is set by changing the "Report Frequency" text box in the main window. This 
is in kilohertz (kHz) and will turn red if the entered value is invalid. If Hamlib support is also enabled, 
this frequency will automatically update on start/stop as well as when switching between transmit and receive.

# Multiple Mode Support (Experimental)

FreeDV can simultaneously decode the following modes when selected prior to pushing "Start":

* 2020
* 700C/D/E
* 1600

In addition, FreeDV can allow the user to switch between the above modes for transmit without having to push "Stop" first. 
These features can be enabled by going to Tools->Options->Modem and checking the "Simultaneously Decode All HF Modes" option. Note that
this may consume significant additional CPU resources, which can cause decode problems. In addition, these features are automatically
disabled if 800XA or 2400B are selected before pushing "Start" due to the significant additional CPU resources required to decode these
modes.

By default, FreeDV will use as many threads/cores in parallel as required to decode all supported HF modes. On some slower systems, it may be
necessary to enable the "Use single thread for multiple RX operation" option as well. This results in FreeDV decoding each mode in series
and additionally short circuits the list of modes to be checked when in sync.

Additionally, the squelch setting with simultaneous decode enabled is relative to the mode that supports the weakest signals 
(currently 700D).  The squelch for other modes will be set to a value higher than the slider (which is calculated by adding the 
difference between the "Min SNR" of 700D and the mode in question; see "FreeDV Modes" below). For example, the squelch for 700E
when the squelch slider is set to -2.0 becomes 1.0dB. This is designed to reduce undesired pops and clicks due to false decodes.

# FreeDV Modes

The following table is a guide to the different modes, using
analog SSB and Skype as anchors for a rough guide to audio quality:

Mode | Min SNR | Fading | Latency | Speech Bandwidth | Speech Quality
--- | :---: | :---: | :---: | :---: | :---:
SSB | 0 | 8/10 | low | 2600 | 5/10
1600 | 4 | 3/10 | low | 4000 | 4/10
700C | 2  | 6/10 | low |  4000 | 3/10
700D | -2 | 4/10 | high | 4000 | 3/10
700E | 1 | 7/10 | medium | 4000 | 3/10
2020 | 4  | 4/10 | high | 8000 | 7/10
Skype | - |- | medium | 8000 | 8/10

The Min SNR is roughly the SNR where you cannot converse without
repeating yourself.  The numbers above are on channels without fading
(AWGN channels like VHF radio).  For fading channels the minimum SNR
is a few dB higher. The Fading column shows how robust the mode is to
HF Fading channels, higher is more robust.

The more advanced 700D and 2020 modes have a high latency due to the
use of large Forward Error Correction (FEC) codes.  They buffer many
frames of speech, which combined with PC sound card buffering results
in end-to-end latencies of 1-2 seconds.  They may take a few seconds to
sync at the start of an over, especially in fading channels.

## FreeDV 700D

In mid 2018 FreeDV 700D was released, with a new OFDM modem, powerful
Forward Error Correction (FEC) and optional interleaving.  It uses the
same 700 bit/s speech codec at 700C. It operates at SNRs as low as
-2dB, and has good HF channel performance.  It is around 10dB better
than FreeDV 1600 on fading channels, and is competitive with SSB at
low SNRs.  The FEC provides some protection from urban HF noise.

FreeDV 700D is sensitive to tuning.  To obtain sync you must be within
+/- 60Hz of the transmit frequency.  This is straightforward with
modern radios which are generally accurate to +/-1 Hz, but requires
skill and practice when used with older, VFO based radios.

## FreeDV 700E

FreeDV 700E was developed in December 2020 using lessons learned from on air operation of 700C and 700D.  A variant of 700D, it uses a shorter frame size (80ms) to reduce latency and sync time.  It is optimised for fast fading channels channels with up to 4Hz Doppler spread and 6ms delay spread.  FreeDV 7000E uses the same 700 bit/s codec as FreeDV 700C and 700D.  It requires about 3dB more power than 700D, but can operate reliably on fast fading channels.

The 700E release also includes optional compression (clipping) of the 700D and 700E transmit waveforms to reduce the Peak to Average Power Ratio to about 4dB.  For example a 100W PEP transmitter can be driven to about 40W RMS.  This is an improvement of 6dB over previous releases of FreeDV 700D. Before enabling the clipper make sure your transmitter is capable of handling sustained high average power without damage.  

Clipping can be enabled via Tools-Options.

On good channels with high SNR clipping may actually reduce the SNR of the received signal.  This is intentional - we are adding some pre-distortion in order to increase the RMS power.  Forward error correction (FEC) will clean up any errors introduced by clipping, and on poor channels the benefits of increased signal power outweigh the slight reduction in SNR on good channels.

## FreeDV 2020

FreeDV 2020 was developed in 2019.  It uses an experimental codec
based on the LPCNet neural net (deep learning) synthesis engine
developed by Jean-Marc Valin.  It offers 8 kHz audio bandwidth in an
RF bandwidth of just 1600 Hz.  FreeDV 2020 employs the same OFDM modem
and FEC as 700D.

The purpose of FreeDV 2020 is to test neural net speech coding over HF
radio.  It is highly experimental, and possibly the first use of
neural net vocoders in a real world, over the air system.

FreeDV 2020 is designed for slow fading HF channels with a SNR of 10dB
or better.  It is not designed for fast fading or very low SNRs like
700D.  It is designed to be a high quality alternative to SSB in
channels where SSB is already an "arm-chair" copy.  On an AWGN (non-
fading channel), it will deliver reasonable speech quality down to 2dB
SNR.

FreeDV 2020 Tips:

1. It requires a modern (post 2010) Intel CPU with AVX support.  If you
   don't have AVX the FreeDV 2020 mode button will be grayed out.
1. Some voices may sound very rough.  In early testing
   about 90% of speakers tested work well.
1. Like 700D, you must tune within -/+ 60Hz for FreeDV 2020 to sync.
1. With significant fading, sync may take a few seconds.
1. There is a 2 second end-to-end latency.  You are welcome to try tuning
   this (Tools - Options - FIFO size, also see Sound Card Debug
   section below).

# Tools Menu

## Tools - Filter

This section describes features on Tools-Filter.  

Control | Description
 -------------------------- | ------------------------------------------------------------------------ |
Noise Suppression | Enable noise suppression, dereverberation, AGC of mic signal using the Speex pre-processor
700C/700D Auto EQ | Automatic equalisation for FreeDV 700C and FreeDV 700D Codec input audio

Auto EQ (Automatic Equalisation) adjusts the input speech spectrum to best fit the speech codec. It can remove annoying bass artefacts and make the codec speech easier to understand.

* [Blog Post on Auto EQ Part 1](http://www.rowetel.com/?p=6778)
* [Blog Post on Auto EQ Part 2](http://www.rowetel.com/?p=6860)

## Tools - Options

### FreeDV 700 C/D/E Options

Control | Description
 ------------------------------ | ----------------------------------------------------------------------------- |
Clipping | Increases the average power. Ensure your transmitter can handle high RMS powers before using!
700C Diversity Combine | Combining of two sets of 700C carriers for better fading channel performance
Tx Band Pass Filter | Reduces Tx spectrum bandwidth
Manual Unsync | Forces modem to remain in sync, and not drop sync automatically

### OFDM Modem Phase Estimator Options (Experimental)

These options apply to the FreeDV 700D and 2020 modes that use the OFDM modem:

1. The High Bandwidth option gives better performance on channels where the phase changes quickly, for example fast fading HF channels and the Es'Hail 2 satellite. When unchecked, the phase estimator bandwidth is automatically selected.  It starts off high to enable fast sync, then switches to low bandwidth to optimise performance for low SNR HF channels.

1. The DPSK (differential PSK) checkbox has a similar effect - better performance on High SNR channels where the phase changes rapidly.  This option converts the OFDM modem to use differential PSK rather than coherent PSK.  DPSK is used by earlier FreeDV modes such as FreeDV 1600.  It affects the Tx and Rx side, so both sides must select DPSK.

If you have problems with 700D or 2020 sync even though you have a strong signal - try these options.

# Helping Improve FreeDV

If you have an interesting test case, for example:

1. FreeDV working poorly with a particular person or microphone.
1. Poor over the air performance on a fast fading channel.
1. Problems with sync on strong signals.
1. A comparison with SSB.

Please send the developers an off air recording of the signal.  FreeDV can record files from your radio using Tools-Record File from Radio.  A recording of 30 to 60 seconds is most useful.

With a recording we can reproduce your exact problem.  If we can reproduce it we can fix it. Recordings are much more useful than anecdotes or subjective reports like "FreeDV doesn't work", "SSB is better", or "On 23 December it didn't work well on grid location XYZ".  With subjective reports problems are impossible to reproduce, cannot be fixed, and you are unlikely to get the attention of the developers.

# Multiple Panes in GUI window

It is possible to have multiple panes opened within the GUI window for example, to observe both the Waterfall and Spectrum Tabs. New panes may be added above, below, left or right of existing panes.

A new visible pane is created by hovering the cursor over the required Tab, click and hold the left mouse button and drag the Tab to the required position and releasing the mouse button. If currently two panes are stacked vertically a third pane may be added either beside either pane or to the left/right of both panes.  If the Tab is required adjacent to both panes then it must be dragged to the left/right of the junction of the existing Tabs.

As the Tab is dragged into position a faint blue/grey image will show the position to be occupied by the pane. Panes may be relocated back to the menu bar by a similar process.

Tabs can be resized as required by hovering the cursor over the border and clicking and holding the left mouse button and dragging to required size.

The layout is not saved when the program is exited and must be recreated next time the program is started

![Multiple Panes](contrib/multiple_panes.png)

# Advanced/Developer Features

## Stats Window

Located on the lower left hand side of the main screen.

Term | Notes
--- | --- |
Bits | Number of bits demodulated
Errs | Number of bit errors detected
Resyncs | Number of times the demodulator has resynced
ClkOff | Estimated sample clock offset in parts per million
FreqOff | Estimated frequency offset in Hz
Sync | Sync metric (OFDM modes like 700D and 2020)
Var | Speech encoder distortion for 700C/700D (see Auto EQ)

The sample clock offset is the estimated difference between the
modulator (tx) and demodulator (rx) sample clocks.  For example if the
transmit station sound card is sampling at 44000 Hz and the receive
station sound card 44001 Hz, the sample clock offset would be
((44000-44001)/44000)*1E6 = 22.7 ppm.

## Timing Delta Tab

This indicates the symbol timing estimate of the demodulator, in the
range of +/- 0.5 of a symbol.  With off air signals this will have a
sawtooth appearance, as the demod tracks the modulator sample clock.
The steeper the slope, the greater the sample clock offset.

* [FreeDV 1600 Sample Clock Offset Bug](http://www.rowetel.com/?p=6041)
* [Testing a FDMDV Modem](http://www.rowetel.com/?p=2433)

## UDP Messages

When FreeDV syncs on a received signal for 5 seconds, it will send a
"rx sync" UDP message to a port on your machine (localhost).  An
external program or script listening on this port can then take some
action, for example send "spotting" information to a web server or
send an email your phone.

Enable UDP messages on Tools-Options, and test using the "Test"
button.

On Linux you can test reception of messages using netcat:
```
  $ nc -ul 3000
```  
A sample script to email you on FreeDV sync: [send_email_on_sync.py](src/send_email_on_sync.py)

Usage for Gmail:
```
python send_email_on_sync.py --listen_port 3000 --smtp_server smtp.gmail.com \
--smtp_port 587 your@gmail.com your_pass
```

## Sound Card Debug

These features were added for FreeDV 700D, to help diagnose sound card
issues during development.

### Tools - Options dialog:

Debug FIFO and PortAudio counters: used for debugging audio
problems on 700D.  During beta testing there were problems with break
up in the 700D Tx and Rx audio on Windows.

The PortAudio counters (PortAudio1 and PortAudio2) should not
increment when running in Tx or Rx, as this indicates samples are
being lost by the sound driver which will lead to sync problems.

The Fifo counter outempty1 counter should not increment during
Tx, as this indicates FreeDV is not supplying samples fast enough to
the PortAudio drivers.  The results will be resyncs at the receiver.

Check these counters by pressing Start, then Reset them and observe
the counters for 30 seconds.

If the PortAudio counters are incrementing on receive try:

  1. Adjusting framesPerBuffer; try 0, 128, 256, 512, 1024.

  1. Shut down other applications that might be using audio, such as
  Skype or your web browser.

  1. A different sound card rate such as 44.1kHz instead of 48kHz.

  If the outempty1 counter is incrementing on transmit try increasing
  the FifoSize.

  The txThreadPriority checkbox reduces the priority of the main txRx
  thread in FreeDV which may help the sound driver thread process
  samples.

  The txRxDumpTiming check box dumps timing information to a console
  that is used for debugging the rx break up problem on 700D.  Each
  number is how many ms the txRxThread took to run.

  The txRxDumpTiming check box dumps the number of samples free in the
  tx FIFO sending samples to the Tx.  If this hits zero, your tx audio
  will break up and the rx will lose sync.  Tx audio break up will
  also occur if you see "outfifo1" being incremented on the "Fifo"
  line during tx.  Try increasing the FifoSize.

## Test Frame Histogram

This feature was developed for testing FreeDV 700C.  Select the Test
Frame Histogram tab on Front Page

Displays BER of each carrier when in "test frame" mode.  As each QPSK
carrier has 2 bits there are 2*Nc histogram points.

Ideally all carriers will have about the same BER (+/- 20% after 5000
total bit errors), however problems can occur with filtering in the
tx path.  If one carrier has less power, then it will have a higher
BER.  The errors in this carrier will tend to dominate overall
BER. For example if one carrier is attenuated due to SSB filter ripple
in the tx path then the BER on that carrier will be higher.  This is
bad news for DV.

Suggested usage:

1. Transmit FreeDV in test frame mode.  Use a 2nd rx (or
get a friend) to monitor your rx signal with FreeDV in test frame
mode.  

1.  Adjust your rx SNR to get a BER of a few % (e.g. reduce tx
power, use a short antenna for the rx, point your beam away, adjust rx
RF gain).  

1. Monitor the error histogram for a few minutes, until you have say
5000 total bit errors.  You have a problem if the BER of any carrier
is more than 20% different from the rest.

1. A typical issue will be one carrier at 1.0 and the others at 0.5,
indicating the poorer carrier BER is twice the larger.

## Full Duplex Testing with loopback

Tools - Options - Half Duplex check box

FreeDV GUI can operate in full duplex mode which is useful for
development or listening to your own FreeDV signal as only one PC is
required.  Normal operation is half duplex.

Tx and Rx signals can be looped back via an analog connection between
the sound cards.

On Linux, using the Alsa loopback module:
```
  $ sudo modprobe snd-aloop
  $ ./freedv

  In Tools - Audio Config - Receive Tab  - From Radio select -> Loopback: Loopback PCM (hw:1,0)
                          - Transmit Tab - To Radio select   -> Loopback: Loopback PCM (hw:1,1)
```

# Tips

1. The space bar can be used to toggle PTT.
1. You can left click on the main window to adjust tuning, the vertical red line on the frequency scale will show the current centre frequency.  FreeDV will automatically track any drift once it syncs.

# Converting this document to PDF

For the Linux inclined:
```
$ pandoc USER_MANUAL.md -o USER_MANUAL.pdf "-fmarkdown-implicit_figures -o" \
--from=markdown -V geometry:margin=.4in --toc --highlight-style=espresso
```

# Glossary

Term | Notes
------- | ---------------------------------------------------------------------------------------------
AWGN | Additive White Gaussian Noise - a channel with just noise and no fading (like VHF)
FEC | Forward Error Correction - extra bits to we send to protect the speech codec bits
LDPC | Low Density Parity Check Codes - a family of powerful FEC codes

# Release Notes

## TBD April 2022

1. Enhancements:
    * PSK Reporter: Encodes callsign regardless of whether the internet is working. (PR #214)
    * PSK Reporter: Sends report upon pushing Stop (vs. simply clearing the report list). (PR #214)
    * PSK Reporter: Performs reporting in background instead of hanging the caller of the PskReporter class. (PR #214)
    * PSK Reporter: Suppress reporting if we're playing back a radio file (to avoid false reports). (PR #214)
    * Filter dialog: Increase length of vertical sliders to simplify fine-tuning. (PR #224)
    * Refactored audio handling to use pipeline design pattern. (PR #219)
    * Eliminated requirement to use the same audio sample rate for both mic and speaker devices. (PR #219)
2. Build system:
    * Add spell checking of codebase on every Git push. (PR #216)
    * Build Windows build on every Git push. (PR #220)
3. Documentation:
    * Removed obsolete references to required sample rates for voice keyer files. (PR #219)
    * Add troubleshooting instructions for serial port PTT on Windows. (PR #226)
<<<<<<< HEAD
4. Bugfixes:
    * Suppress refresh of the sync indicator if disabled/no change in sync. (PR #230)
=======
    * Clarify location from where to run Docker build script. (PR #231)
>>>>>>> bb672ca3

## V1.7.0 February 2022

1. Bugfixes:
    * Resolves issue with waterfall appearing garbled on some systems. (PR #205)
    * Resolves issue with Restore Defaults restoring previous settings on exit. (PR #207)
    * Resolves issue with some sound valid sound devices causing PortAudio errors during startup checks. (PR #192)
2. Enhancements:
    * Removes requirement to restart FreeDV after using Restore Defaults. (PR #207)
    * Hides frequency display on main window unless PSK Reporter reporting is turned on. (PR #207)
    * Scales per-mode squelch settings when in multi-RX mode to reduce unwanted noise. (PR #186)
    * Single-thread mode is now the default when multi-RX is turned on. (PR #175)
    * Makes multi-RX mode the default. (PR #175)
    * Mic In/Speaker Out volume controls added to Filter window. (PR #208)
    * Cleans up UI for filters and makes the dialog non-modal. (PR #208)
    * Adds optional support for PulseAudio on Linux systems. (PR #194)
3. Documentation:
    * Adds section on creating Windows shortcuts to handle multiple configurations. (PR #204)
    * Resolves issue with PDF image placement. (PR #203)
4. Build System:
    * Uses more portable way of referring to Bash in build scripts. (PR #200)
    * User manual now installed along with executable. (PR #187)
    * macOS app bundle generated by CMake instead of manually. (PR #184)
    * Fail as soon as a step in the build script fails. (PR #183)
    * Have Windows uninstaller clean up Registry. (PR #182)
    * Windows installer now installs sample .wav files. (PR #182)
    
## V1.6.1 September 2021

1. Bugfixes:
    * Uses UTF-8 for device names from PortAudio to resolve display problems on non-English systems. (PR #153)
    * Resolves crash when using click to tune feature on main window. (PR #157)
    * Resolves issue where test plots inside Audio Options dialog hang during test. (PR #154)
    * Disable multi-RX options in Tools->Options when a session is active. (PR #154)
    * Resolves buffer overflow when using mono-only TX sound devices. (PR #169)
2. Enhancements:
    * Updates mode indicator on transition between TX and RX instead of only on start. (PR #158)
    * Updates PSK Reporter feature to use new Codec2 reliable\_text API. (PR #156, #162, #166, #168)
    * Suppress unnecessary rig_init() calls to prevent FreeDV from changing the current VFO. (PR #173)

_Note: The PSK Reporter feature beginning in this release is incompatible with versions older than 1.6.1 due to a change in how callsigns are encoded._

## V1.6.0 August 2021

1. Bugfixes: 
    * Suppressed clipping of TX speech when PTT is released. (PR #123)
    * Added missing mode labels for 800XA and 2400B as a result of implementing multi-RX in 1.5.3. (PR #128)
    * Fixed analog passthrough when using 2400B. (PR #130)
    * Fixed non-responsive scroll controls on macOS. (PR #139)
    * Auto EQ now working for 800XA. (PR #141)
    * Reset scatter plot state when multi-RX switches modes. (PR #146)
    * Use selected sound device sample rates for the equalizer controls. (PR #142)
2. Enhancements:
    * Frequency ticks moved to the top of the waterfall. (PR #115)
    * Optimized rendering code for the waterfall display to improve responsiveness on slower machines. (PR #127, #137)
    * Fixed navigation issues encountered while using screen readers. (PR #121)
    * Allow main window to expand horizontally for shorter displays. (PR #135, #121)
    * Allow autoconversion of voice keyer file to selected TX mode's sample rate. (PR #145)
    * Multi-RX: decode each supported mode on its own thread. (PR #129)
3. New features:
    * Added support for alternative configuration files by specifying -f/--config options. (PR #119, #125)
    * Added support for PTT input, e.g. for foot switches. (PR #136)
4. Build system:
    * Use MacPorts/Homebrew PortAudio for macOS builds. (PR #134, #138)
    * Bootstrapped wxWidgets now uses version 3.1.5. (PR #147)
    * Added support for bootstrapped wxWidgets on Windows builds. (PR #124)
    * Updated Docker container for Windows builds to Fedora 34. (PR #124)
    * Created "make dist" target for easy tarball generation. (PR #152)

## V1.5.3 April 2021

1. Simultaneous decode of 2020, 1600 and 700C/D/E (without needing to push Stop first, change the mode and push Start again).
2. Dynamic switching of the current Tx mode between the aforementioned modes, again without needing to restart the session.
3. A Tx level slider on the right hand side of the main screen to fine-tune transmit output (to more easily avoid clipping ALC and conflicting with other soundcard ham radio applications).

## V1.5.2 January 2021

1. Updates storage for sound card configuration to use device names instead of IDs.
2. Detects changes to computer sound card configuration and notifies user when devices go away.

## V1.5.1 January 2021

1. Experimental support for reporting to [PSK Reporter](https://pskreporter.info) added.
2. Bug fixes with audio configuration to allow mono devices to be used along with stereo ones.
3. Tweaks to user interface and record/playback functionality to improve usability.
4. Bug fixes and tweaks to improve voice keyer support.

## V1.5.0 December 2020

1. FreeDV 700E, better performance than 700D on fast fading channels
1. FreeDV 700D/700E clipper to increase average transmit power by 6dB

## V1.4.3 August 2020

1. Maintenance Release (no major new features)
1. Changes to support wxWidgets 3.1 (but Windows versions built against wxWidgets 3.0)
1. Under the hood - OFDM modem has been refactored, shouldn't affect freedv-gui operation

## V1.4.2 July 2020

1. Maintenance Release (no major new features)
1. Improved squelch/audio pass through on 700D/2020/2400B
1. Under the hood - Codec2 library has been refactored, shouldn't affect freedv-gui operation
1. Removed Project Horus support (now being maintained outside of Codec2/FreeDV)

## V1.4 June-October 2019

1. FreeDV 2020, Project Horus Binary Modes.
1. [Improved OFDM Modem Acquisition](http://www.rowetel.com/?p=6824), this will improve sync time on FreeDV 700D and 2020 on HF fading channels, and can also handle +/- 60 Hz frequency offsets when tuning.
1. Fixed FreeDV 700C frequency offset bug fix, was losing sync at certain frequency offsets.
1. Wide bandwidth phase estimation and DPSK for OFDM modes (700D/2020) for fast fading/QO-100 channels (Tools-Options)
1. Better speech quality on FreeDV 700C/700D with Auto equaliser (Tools-Filter)

## V1.3 May 2018

* FreeDV 700D

# References

* [FreeDV Web site](http://freedv.org)
* [FreeDV Technology Overview](https://github.com/drowe67/codec2/blob/master/README_freedv.md)
* [Digitalvoice mailing list](https://groups.google.com/forum/#!forum/digitalvoice)
 <|MERGE_RESOLUTION|>--- conflicted
+++ resolved
@@ -794,12 +794,9 @@
 3. Documentation:
     * Removed obsolete references to required sample rates for voice keyer files. (PR #219)
     * Add troubleshooting instructions for serial port PTT on Windows. (PR #226)
-<<<<<<< HEAD
 4. Bugfixes:
     * Suppress refresh of the sync indicator if disabled/no change in sync. (PR #230)
-=======
     * Clarify location from where to run Docker build script. (PR #231)
->>>>>>> bb672ca3
 
 ## V1.7.0 February 2022
 
