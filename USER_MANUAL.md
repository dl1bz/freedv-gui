--- conflicted
+++ resolved
@@ -895,11 +895,8 @@
     * Cache PortAudio sound info to improve startup performance. (PR #689)
     * Fix typo in cardinal directions list. (PR #688)
     * Shrink size of callsign list to prevent it from disappearing off the screen. (PR #692)
-<<<<<<< HEAD
     * Clean up memory leak in FreeDV Reporter window. (PR #705)
-=======
     * Fix issue causing delayed filter updates when going from tracking band to frequency. (PR #704)
->>>>>>> 3296d161
 2. Enhancements:
     * Add additional error reporting in case of PortAudio failures. (PR #695)
     * Allow longer length user messages. (PR #694)
