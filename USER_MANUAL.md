# Introduction

FreeDV GUI (or just FreeDV) is a GUI program for Linux, Windows, and
OSX for running FreeDV on a desktop PC or laptop.

This is a live document.  Notes on new FreeDV features are being added as they are developed. 

# Getting Started

This section contains instructions to help you get started.

## Easy Setup

Upon starting FreeDV for the first time, the Easy Setup dialog will appear. This
is a streamlined setup process for FreeDV optimized for hardware commonly used
by amateur radio operators and is divided into three sections:

1. Sound card configuration,
2. CAT/PTT control, and
3. Reporting.

These sections are shown below:

![Easy Setup dialog](contrib/easy_setup.png)

Note that you can always return to this dialog by going to *Tools - Easy Setup*.

### Sound Card Configuration

To configure your sound card(s) using Easy Setup, simply select the sound device 
associated with your radio and the microphone and speaker devices you wish to use
to hear decoded audio as well as to transmit audio. If you're setting up a receive-only
station, you can choose "None" for the transmit audio device.

Additionally, if you are using a Flex 6000 series radio on the Windows platform, 
FreeDV will automatically select the DAX TX sound device. It is necessary only to 
select the correct "slice" for the radio sound device and the two devices to use for 
analog receive and transmit (e.g. your computer's built in microphone and speaker devices).

Note that some configurations (for example, SDR setups involving multiple radio sound
devices) may not be able to be configured with Easy Setup. For those, you can choose
the "Advanced" button and proceed to "Advanced Setup" below.

### CAT/PTT control

Easy Setup supports three methods of radio control:

1. No radio control (e.g. using a VOX audio device such as SignaLink),
2. Hamlib CAT control, and
3. Serial port PTT control.

Simply select the option that matches your radio setup and the required fields will
appear. For Hamlib, these are typically the type of radio you're using as well as the
serial port it's connected to (or TCP/IP hostname:port). Serial port PTT control requires 
the serial port your radio is using as well as whether your radio's PTT is triggered
via the RTS or DTR pin (and the required polarity for either).

If required, the "Advanced" button in this section will allow you to configure PTT input
(e.g. for a footswitch) and additional VOX related options. The "Test" button will
emit a constant carrier on the selected radio sound device as well as enable PTT to allow
you to adjust your radio sound levels (see "Sound Card Levels" below).

### Reporting

While not required, it is recommended to enable reporting so that others
can see who is currently receiving them. Both sides of a contact must have this enabled
in order for this feature to work. To configure reporting, simply enable
the feature here and enter your callsign and current grid square.

For more information about the reporting feature, see the "FreeDV Reporting" section below.

## Advanced Setup

### Sound Card Configuration

#### Receive Only (One Sound Card)

For this setup, you just need the basic sound hardware in your computer, 
for example a microphone/speaker on your computer.

1. Open the *Tools - Audio Config* Dialog
1. At the bottom select *Receive* Tab
1. In *Input To Computer From Radio* select your default sound input device (usually at the top)
1. In the *Output From Computer To Speaker/Headphones* window select your default sound output device (usually at the top)
1. At the bottom select *Transmit* Tab
1. In *Input From Microphone To Computer* window select *none*
1. In *Output From Computer To Radio* window select *none*
1. Press OK to close the dialog

When you press Start FreeDV will start decoding any incoming signals
on the microphone input, playing the decoded audio out of your
speaker.  If no valid FreeDV signals are received, no audio will be
played.

If you connect the microphone input on your computer to your radio
receiver, you can decode off air signals.  If you have a rig
interface, try configuring that as the *From Radio To Computer*
device, with your computer's sound card as the *From Computer To
Speaker/Headphone* device.

If you don't have anyone to transmit FreeDV signals to you, try the
test wave files in the next section.

#### Transmit/Receive (Two Sound Cards)

For Tx/Rx operation you need to configure two sound cards, by setting
up Tools - Audio Config *Transmit* and *Receive* Tabs.

When receiving, FreeDV off-air signals **from** your radio are decoded
by your computer and sent **to** your speaker/headphones, where you
can listen to them.

When transmitting, FreeDV takes your voice **from** the microphone,
and encodes it to a FreeDV signal in you computer which is sent **to**
your radio for transmission over the air.

Tab | Sound Device | Notes
--------------- | ---------------------------------------------- | ----------------------------------------------
Receive Tab | Input To Computer From Radio | The off air FreeDV signal **from** your radio rig interface to your computer
Receive Tab | Output From Computer To Speaker/Headphones | The decoded audio from your computer to your Speaker/Headphones
Transmit Tab | Input From Microphone To Computer | Your voice from the microphone to your computer
Transmit Tab | Output From Computer To Radio | The FreeDV signal from your computer sent **to** your rig interface for Tx

#### Changing Audio Devices

If you change audio devices (e.g. add or remove sound cards, USB hardware), it's a good idea to check the Tools/Audio Config dialog before pressing **Start**, to verify the audio devices are as expected. This is particularly important if any audio devices e.g. Headsets, USB Sound Cards, or Virtual Cables have been disconnected since the last time FreeDV was used.

Hitting **Refresh** in the lower left hand corner of the Tools/Audio Config will normally update the audio devices list. Keeping a screen shot of a known working configuration will be useful for new users. Unexpected audio configuration changes may also occur following a Windows updates.

Another solution is to re-start FreeDV and check Tools/Audio Config again after changing any audio hardware.

### CAT/PTT Configuration

The Tools->CAT and PTT Config dialog supports three different ways to control PTT on
your radio:

+ VOX: sends a tone to the left channel of the Transmit/To Radio sound card
+ Hamlib: support for many different radios via the Hamlib library and a serial port (or via TCP/IP for some devices, e.g. SDRs or FLrig/rigctld).
+ Serial Port: direct access to the serial port pins

You may also optionally configure a second serial port for PTT input.
This can be useful for interfacing devices like foot switches to 
FreeDV. If configured, FreeDV will switch into transmit mode (including
sending the needed Hamlib or serial commands to initiate PTT) when it
detects the configured signal.

Once you have configured PTT, try the **Test** button.

Serial PTT support is complex.  We get many reports that FreeDV
PTT doesn't work on a particular radio, but may work fine with other
programs such as Fldigi.  This is often a mismatch between the serial
parameters Hamlib is using with FreeDV and your radio. For example you
may have changed the default serial rate on your radio. Carefully
check the serial parameters on your radio match those used by FreeDV
in the PTT Dialog.

Also see [Common Problems](#common-problems) section of this manual.

#### HamLib

Hamlib comes with a default serial rate for each radio.  If your radio
has a different serial rate change the Serial Rate drop down box to
match your radio.

When **Test** is pressed, the "Serial Params" field is populated and
displayed.  This will help track down any mismatches between Hamlib
and your radio.

If you are really stuck, download Hamlib and test your radio's PTT
using the command line ```rigctl``` program.

#### Icom Radio Configuration 

If using an Icom radio, Hamlib will use the radio's default CI-V address
when connecting. If this has been changed, you can specify the correct
address in the "Radio Address" field (valid values are 00 through FF
in hexadecimal). 

Note that "00" is the "wildcard" CI-V address. Your radio must have the 
"CI-V Transceive" option enabled in order for it to respond to commands
to that address. Otherwise, FreeDV must be configured to use the same
CI-V address as configured in the radio. For best results, ensure that
there are no other Icom/CI-V capable devices in the chain if 
"00"/"CI-V Transceive" is used.

#### Changing COM Port On Windows

If you change the COM port of a USB-Serial device in Device Manager,
please unplug and plug back in the USB device.  Windows/FreeDV won't
recognise the device on the new COM Port until it has been
unplugged/plugged.

## Test Wave Files

In the installation are audio files containing off-air FreeDV modem signals. 
There is one file per FreeDV mode and are in the following locations depending 
on platform:

| Platform | Typical Location                                             |
|----------|--------------------------------------------------------------|
| Windows  | C:\\Program Files\\FreeDV [version]\\share\\freedv-gui\\wav  |
| Linux    | /usr/share/freedv-gui/wav or /usr/local/share/freedv-gui/wav |
| macOS    | See https://github.com/drowe67/freedv-gui/tree/master/wav    |

To play these files, first select a FreeDV mode and press Start.  Then 
choose a file using "Tools - Start/Stop Play File From Radio".  You should 
then hear decoded FreeDV speech.

These files will give you a feel for what FreeDV signals sound like,
and for the basic operation of the FreeDV software.

## Sound Card Levels

Sound card levels are generally adjusted in the computer's Control
Panel or Settings, or in some cases via controls on your rig interface
hardware or menus on your radio. In-app adjustments can also be done
by using the 'TX Level' slider at the bottom of the main screen; anything
below 0 dB attenuates the transmit signal.

When FreeDV is running, you can observe the sound card signals in the
main window tabs (From Radio, From Mic, To Speaker).

1. On receive, FreeDV is not very sensitive to the **From Radio**
level, adjust so it is mid-range and not clipping.  FreeDV uses phase
shift keying (PSK) so is not sensitive to amplitude.

1. The transmit level from your computer to your radio is important.
On transmit, adjust your level so that the ALC is **just** being
nudged.  More **is not better** with the FreeDV transmit signal.
Overdriving your transmitter will lead to a distorted transit signal, and
a poor SNR at the receiver.  This is a very common problem.

1. FreeDV 700D and 700E can drive your transmitter at an average power of 40% of its peak power rating.  For example 40W RMS for a 100W PEP radio. Make sure your transmitter can handle continuous power output at these levels, and reduce the power if necessary.

1. Adjust the microphone audio so the peaks are not clipping, and the
average is about half the maximum.

## Audio Processing

FreeDV likes a clean path through your radio.  Turn all audio
processing **OFF** on transmit and receive:

+ On receive, DSP noise reduction should be off.

+ On transmit, speech compression should be off.

+ Keep the receive audio path as "flat" as possible, no special filters.

+ FreeDV will not work any better if you band pass filter the off air
received signals.  It has its own, very tight filters in the
demodulator.

## USB or LSB?

On bands below 10 MHz, LSB is used for FreeDV.  On 10MHz and above, USB is used. After much debate, the FreeDV community has adopted the same conventions as SSB, based on the reasoning that FreeDV is a voice mode.

As an aid to the above, FreeDV will show the current mode on the bottom of the window upon pressing the Start button if Hamlib is enabled and your radio supports retrieving frequency and mode information over CAT. If your radio is using an unexpected mode (e.g. LSB on 20 meters), it will display that mode on the bottom of the window next to the Clear button in red letters. When a session is not active, Hamlib isn't enabled, or if your radio doesn't support retrieving frequency and mode over CAT, it will remain grayed out with "unk" displaying instead of the mode (for "unknown").

## Transceiver Filters

For most FreeDV use, your radio's receive and transmit filters should be set to the widest possible (typically around 3 KHz). 
This allows easy switching between analog mode as well as the various FreeDV modes. There has not been any testing done to
definitively confirm whether narrower bandwidths help with reception of FreeDV. Additionally, FreeDV already performs its own 
transmit filtering, so using additional narrow filtering on the radio will likely have little benefit (again, untested).

For reference, the channel widths of the currently supported modes are below:

| Mode | Width (KHz) |
| --- | --- |
| 1600 | 1.125 |
| 700C | 1.500 |
| 700D | 1.000 |
| 700E | 1.500 |
| 2020 | 1.600 |
| 2020B | 2.100 |

# Voice Keyer

The Voice Keyer Button on the front page puts FreeDV and your radio into 
transmit, reads a wave file of your voice to call CQ, and then switches to 
receive to see if anyone is replying.  If you press the space bar or click
the PTT button, the voice keyer stops.  If a signal with a valid sync is 
received for a few seconds the voice keyer also stops.

The Audio tab inside Tools-Options can be used to select the wave file, set 
the Rx delay, and number of times the tx/rx cycle repeats.

Additional options are also available if you right-click on the Voice Keyer button:

* "Use another voice keyer file": Allows you to trigger the voice keyer using a different file from the one configured in Tools->Options.
* "Record new voice keyer file": Triggers transmit and records your microphone audio to a file that you select. Pushing the Voice Keyer button will stop recording.
* "Monitor transmitted audio": Allows monitoring of audio while transmitting the voice keyer file. If enabled, a checkmark will appear next to this option.

# Monitoring TX Audio

FreeDV has the ability to monitor transmit audio. This can be useful for adjusting 
microphone filters when your radio is plugged into a dummy load. To enable this,
right-click on the PTT button and choose "Monitor transmitted audio". A checkmark
will appear next to this menu option when enabled.

# Quick Record

To quickly record incoming signals from the radio, a 'Record' button is provided
in the main window. Clicking this button will create a file beginning with the
name "FreeDV_FromRadio" and containing the current date and time. Clicking 'Record'
again will stop recording.

The Audio tab inside Tools-Options allows control of where these recordings are
saved. By default, this is inside the current user's Documents folder.

# Multiple Configurations

By default, FreeDV uses the following locations to store configuration:

* Linux: ~/.FreeDV 
* macOS: ~/Library/Preferences/FreeDV\ Preferences
* Windows: Registry (HKEY\_CURRENT\_USER\\SOFTWARE\\CODEC2-Project\\FreeDV)

If you'd like to store the configuration in another location (or store multiple configurations),
FreeDV accepts the -f (or --config) command line arguments to provide an alternate location. An
absolute path is recommended here; however, if only a relative path is provided, it will be relative
to the following locations:

* Linux: ~/
* macOS: ~/Library/Preferences/
* Windows: C:\\Users\\[username]\\AppData\\Roaming

## Executing FreeDV With a Different Configuration (Windows)

On Windows, you can create shortcuts to FreeDV with different file names for the "-f" command line
option as described above. To create a shortcut, right-click on the Desktop or in File Explorer and 
choose New->Shortcut. Click on Browse and navigate to one of the following paths:

* C:\\Program Files\\FreeDV [version]\\bin\\freedv.exe
* C:\\Program Files (x86)\\FreeDV [version]\\bin\\freedv.exe (if the 32 bit version is installed on a 64 bit machine)

Click Next and give the shortcut a unique description (e.g. "FreeDV IC-7300"). Then push Finish to create the shortcut.

Once the shortcut has been created, right-click it and choose Properties. Find the Shortcut tab in the resulting dialog
box and add "-f" followed by the desired filename to the end of the text in the Target field. Do not add any other
quote marks.

For example, to use a file called IC7300.conf stored in the Hamradio directory on the C drive the Target field should 
appear as follows:

"C:\\Program Files\\FreeDV [version]\\bin\\freedv.exe" -f C:\\Hamradio\\IC7300.conf

# FreeDV Reporting

FreeDV has the ability to send FreeDV signal reports to various online spotting services
by enabling the option in Tools-Options (in the Reporting tab) and specifying your callsign 
and Maidenhead grid square. When enabled, this causes FreeDV to disable the free form **Txt Msg** 
field and only transmit the **Callsign** field. As this uses a different encoding format 
from the free-form text field, both sides of the contact must have this enabled for the 
contact to be reported.

FreeDV validates the received information before submitting a position report. This 
is to ensure that FreeDV does not report invalid callsigns to the service (e.g. ones that don't exist 
or that correspond to real non-FreeDV users). However, if the reporting function is disabled,
all received text will display in the main window even if it has errors.

The following services are currently supported and can be individually enabled or disabled
along with the reporting feature as a whole:

* [PSK Reporter](https://pskreporter.info/) (using the "FREEDV" mode)
* [FreeDV Reporter](https://freedv-reporter.k6aq.net/)

The frequency that FreeDV reports is set by changing the "Report Frequency" drop down box in the main window. This 
is in kilohertz (kHz) and will turn red if the entered value is invalid. If Hamlib support is also enabled, 
this frequency will automatically remain in sync with the current VFO on the radio (i.e. if the frequency is changed
in the application, the radio will also change its frequency).

*Note: in some setups (such as when using ALE), it is not preferred to have the reporting frequency automatically be 
in sync with the radio. For example, in the case of ALE, the radio's frequency changes multiple times per second while
waiting for a contact, which is faster than FreeDV can pull the latest from the radio (every five seconds). This can 
be disabled by enabling "Manual Frequency Reporting" in Tools->Options.*

FreeDV will also show the callsigns of previously received signals. To view those, click on the arrow
next to the last received callsign at the bottom of the window. These are in descending order by time
of receipt (i.e. the most recently received callsign will appear at the top of the list).

# Multiple Mode Support

FreeDV can simultaneously decode the following modes when selected prior to pushing "Start":

* 2020/2020B
* 700C/D/E
* 1600

In addition, FreeDV can allow the user to switch between the above modes for transmit without having to push "Stop" first. 
These features can be enabled by going to Tools->Options->Modem and checking the "Simultaneously Decode All HF Modes" option. Note that
this may consume significant additional CPU resources, which can cause decode problems. In addition, these features are automatically
disabled if 800XA or 2400B are selected before pushing "Start" due to the significant additional CPU resources required to decode these
modes.

By default, FreeDV will use as many threads/cores in parallel as required to decode all supported HF modes. On some slower systems, it may be
necessary to enable the "Use single thread for multiple RX operation" option as well. This results in FreeDV decoding each mode in series
and additionally short circuits the list of modes to be checked when in sync.

Additionally, the squelch setting with simultaneous decode enabled is relative to the mode that supports the weakest signals 
(currently 700D).  The squelch for other modes will be set to a value higher than the slider (which is calculated by adding the 
difference between the "Min SNR" of 700D and the mode in question; see "FreeDV Modes" below). For example, the squelch for 700E
when the squelch slider is set to -2.0 becomes 1.0dB. This is designed to reduce undesired pops and clicks due to false decodes.

# FreeDV Modes

The following table is a guide to the different modes, using
analog SSB and Skype as anchors for a rough guide to audio quality:

Mode | Min SNR | Fading | Latency | Speech Bandwidth | Speech Quality
--- | :---: | :---: | :---: | :---: | :---:
SSB | 0 | 8/10 | low | 2600 | 5/10
1600 | 4 | 3/10 | low | 4000 | 4/10
700C | 2  | 6/10 | low |  4000 | 3/10
700D | -2 | 4/10 | high | 4000 | 3/10
700E | 1 | 7/10 | medium | 4000 | 3/10
2020 | 4  | 4/10 | high | 8000 | 7/10
Skype | - |- | medium | 8000 | 8/10

The Min SNR is roughly the SNR where you cannot converse without
repeating yourself.  The numbers above are on channels without fading
(AWGN channels like VHF radio).  For fading channels the minimum SNR
is a few dB higher. The Fading column shows how robust the mode is to
HF Fading channels, higher is more robust.

The more advanced 700D and 2020 modes have a high latency due to the
use of large Forward Error Correction (FEC) codes.  They buffer many
frames of speech, which combined with PC sound card buffering results
in end-to-end latencies of 1-2 seconds.  They may take a few seconds to
sync at the start of an over, especially in fading channels.

## FreeDV 700D

In mid 2018 FreeDV 700D was released, with a new OFDM modem, powerful
Forward Error Correction (FEC) and optional interleaving.  It uses the
same 700 bit/s speech codec at 700C. It operates at SNRs as low as
-2dB, and has good HF channel performance.  It is around 10dB better
than FreeDV 1600 on fading channels, and is competitive with SSB at
low SNRs.  The FEC provides some protection from urban HF noise.

FreeDV 700D is sensitive to tuning.  To obtain sync you must be within
+/- 60Hz of the transmit frequency.  This is straightforward with
modern radios which are generally accurate to +/-1 Hz, but requires
skill and practice when used with older, VFO based radios.

## FreeDV 700E

FreeDV 700E was developed in December 2020 using lessons learned from on air operation of 700C and 700D.  A variant of 700D, it uses a shorter frame size (80ms) to reduce latency and sync time.  It is optimised for fast fading channels channels with up to 4Hz Doppler spread and 6ms delay spread.  FreeDV 7000E uses the same 700 bit/s codec as FreeDV 700C and 700D.  It requires about 3dB more power than 700D, but can operate reliably on fast fading channels.

The 700E release also includes optional compression (clipping) of the 700D and 700E transmit waveforms to reduce the Peak to Average Power Ratio to about 4dB.  For example a 100W PEP transmitter can be driven to about 40W RMS.  This is an improvement of 6dB over previous releases of FreeDV 700D. Before enabling the clipper make sure your transmitter is capable of handling sustained high average power without damage.  

Clipping can be enabled via Tools-Options.

On good channels with high SNR clipping may actually reduce the SNR of the received signal.  This is intentional - we are adding some pre-distortion in order to increase the RMS power.  Forward error correction (FEC) will clean up any errors introduced by clipping, and on poor channels the benefits of increased signal power outweigh the slight reduction in SNR on good channels.

## FreeDV 2020

FreeDV 2020 was developed in 2019.  It uses an experimental codec
based on the LPCNet neural net (deep learning) synthesis engine
developed by Jean-Marc Valin.  It offers 8 kHz audio bandwidth in an
RF bandwidth of just 1600 Hz.  FreeDV 2020 employs the same OFDM modem
and FEC as 700D.

The purpose of FreeDV 2020 is to test neural net speech coding over HF
radio.  It is highly experimental, and possibly the first use of
neural net vocoders in a real world, over the air system.

FreeDV 2020 is designed for slow fading HF channels with a SNR of 10dB
or better.  It is not designed for fast fading or very low SNRs like
700D.  It is designed to be a high quality alternative to SSB in
channels where SSB is already an "arm-chair" copy.  On an AWGN (non-
fading channel), it will deliver reasonable speech quality down to 2dB
SNR.

FreeDV 2020 Tips:

1. It requires a modern (post 2010) Intel CPU with AVX support.  If you
   don't have AVX the FreeDV 2020 mode button will be grayed out.
1. Some voices may sound very rough.  In early testing
   about 90% of speakers tested work well.
1. Like 700D, you must tune within -/+ 60Hz for FreeDV 2020 to sync.
1. With significant fading, sync may take a few seconds.
1. There is a 2 second end-to-end latency.  You are welcome to try tuning
   this (Tools - Options - FIFO size, also see Sound Card Debug
   section below).

## FreeDV 2020B

Experimental mode developed in February 2022.  The goal of this mode is to improve the performance of FreeDV 2020 over HF channels.

Here are the three main innovations, and the theoretical improvements:

1. Compression (clipping) of the 2020x modem waveforms has been added, which is worth about 4dB. This should also improve the original FreeDV 2020 mode.  The Clipping checkbox is located on Tools-Options-Modem.  As per the other warnings in this manual please make sure you transmitter can handle the higher RMS power.
1. 2020B is like 700E to 700D - it works with fast fading but requires a few more dB of SNR. This will make it usable in European Winter (or over the South Pole Argentina to Australia) type channels - if you have enough SNR. The challenge with this mode is squeezing all the information we need (enough pilots symbols for fast fading, LPCNet, FEC bits) into a 2100 Hz channel - we are pushing up again the edges of many SSB filters. It also uses unequal FEC, just the most important 11 bits are protected.

This modes is under development and may change at any time.  If you experience comparability issues with another operator - check your Git Hash values on the Help-about menu to ensure you are running the same versions of LPCNet and codec2.

It is recommended that multi-rx be disabled when using 2020B. This mode is not supported by multi-rx, you will need to manually coordinate the mode with other stations.

# Tools Menu

## Tools - Filter

This section describes features on Tools-Filter.  

Control | Description
 -------------------------- | ------------------------------------------------------------------------ |
Noise Suppression | Enable noise suppression, dereverberation, AGC of mic signal using the Speex pre-processor
700C/700D Auto EQ | Automatic equalisation for FreeDV 700C and FreeDV 700D Codec input audio

Auto EQ (Automatic Equalisation) adjusts the input speech spectrum to best fit the speech codec. It can remove annoying bass artefacts and make the codec speech easier to understand.

Bass/Mid/Treble (for both microphone and speaker) can also be adjusted here, either with the arrow keys or your
mouse. A graph displaying the frequency response of the signal based on your current settings will display in
this window as well.

* [Blog Post on Auto EQ Part 1](http://www.rowetel.com/?p=6778)
* [Blog Post on Auto EQ Part 2](http://www.rowetel.com/?p=6860)

## Tools - Options

### Modem Options

Control | Description
 ------------------------------ | ----------------------------------------------------------------------------- |
Clipping | Increases the average power. Ensure your transmitter can handle high RMS powers before using!
700C Diversity Combine | Combining of two sets of 700C carriers for better fading channel performance
TX Band Pass Filter | Reduces TX spectrum bandwidth

# Helping Improve FreeDV

If you have an interesting test case, for example:

1. FreeDV working poorly with a particular person or microphone.
1. Poor over the air performance on a fast fading channel.
1. Problems with sync on strong signals.
1. A comparison with SSB.

Please send the developers an off air recording of the signal.  FreeDV can record files from your radio using Tools-Record File from Radio.  A recording of 30 to 60 seconds is most useful.

With a recording we can reproduce your exact problem.  If we can reproduce it we can fix it. Recordings are much more useful than anecdotes or subjective reports like "FreeDV doesn't work", "SSB is better", or "On 23 December it didn't work well on grid location XYZ".  With subjective reports problems are impossible to reproduce, cannot be fixed, and you are unlikely to get the attention of the developers.

# Multiple Panes in GUI window

It is possible to have multiple panes opened within the GUI window for example, to observe both the Waterfall and Spectrum Tabs. New panes may be added above, below, left or right of existing panes.

A new visible pane is created by hovering the cursor over the required Tab, click and hold the left mouse button and drag the Tab to the required position and releasing the mouse button. If currently two panes are stacked vertically a third pane may be added either beside either pane or to the left/right of both panes.  If the Tab is required adjacent to both panes then it must be dragged to the left/right of the junction of the existing Tabs.

As the Tab is dragged into position a faint blue/grey image will show the position to be occupied by the pane. Panes may be relocated back to the menu bar by a similar process.

Tabs can be resized as required by hovering the cursor over the border and clicking and holding the left mouse button and dragging to required size.

By default, the tab layout is not saved. However, by enabling experimental features (see "Advanced/Developer Features"), experimental support for
saving and restoring the tab layout will be enabled. This has not been well tested and may have hidden bugs or other issues.

![Multiple Panes](contrib/multiple_panes.png)

# Advanced/Developer Features

## Stats Window

Located on the lower left hand side of the main screen.

Term | Notes
--- | --- |
Bits | Number of bits demodulated
Errs | Number of bit errors detected
Resyncs | Number of times the demodulator has resynced
ClkOff | Estimated sample clock offset in parts per million
FreqOff | Estimated frequency offset in Hz
Sync | Sync metric (OFDM modes like 700D and 2020)
Var | Speech encoder distortion for 700C/700D (see Auto EQ)

The sample clock offset is the estimated difference between the
modulator (tx) and demodulator (rx) sample clocks.  For example if the
transmit station sound card is sampling at 44000 Hz and the receive
station sound card 44001 Hz, the sample clock offset would be
((44000-44001)/44000)*1E6 = 22.7 ppm.

## Timing Delta Tab

This indicates the symbol timing estimate of the demodulator, in the
range of +/- 0.5 of a symbol.  With off air signals this will have a
sawtooth appearance, as the demod tracks the modulator sample clock.
The steeper the slope, the greater the sample clock offset.

* [FreeDV 1600 Sample Clock Offset Bug](http://www.rowetel.com/?p=6041)
* [Testing a FDMDV Modem](http://www.rowetel.com/?p=2433)

## UDP Messages

When FreeDV syncs on a received signal for 5 seconds, it will send a
"rx sync" UDP message to a port on your machine (localhost).  An
external program or script listening on this port can then take some
action, for example send "spotting" information to a web server or
send an email your phone.

Enable UDP messages on Tools-Options, and test using the "Test"
button.

On Linux you can test reception of messages using netcat:
```
  $ nc -ul 3000
```  
A sample script to email you on FreeDV sync: [send_email_on_sync.py](src/send_email_on_sync.py)

Usage for Gmail:
```
python send_email_on_sync.py --listen_port 3000 --smtp_server smtp.gmail.com \
--smtp_port 587 your@gmail.com your_pass
```

## Sound Card Debug

These features were added for FreeDV 700D, to help diagnose sound card
issues during development.

### Tools - Options dialog:

Debug FIFO and PortAudio counters: used for debugging audio
problems on 700D.  During beta testing there were problems with break
up in the 700D Tx and Rx audio on Windows.

The PortAudio counters (PortAudio1 and PortAudio2) should not
increment when running in Tx or Rx, as this indicates samples are
being lost by the sound driver which will lead to sync problems.

The Fifo counter outempty1 counter should not increment during
Tx, as this indicates FreeDV is not supplying samples fast enough to
the PortAudio drivers.  The results will be resyncs at the receiver.

Check these counters by pressing Start, then Reset them and observe
the counters for 30 seconds.

If the PortAudio counters are incrementing on receive try:

  1. Adjusting framesPerBuffer; try 0, 128, 256, 512, 1024.

  1. Shut down other applications that might be using audio, such as
  Skype or your web browser.

  1. A different sound card rate such as 44.1kHz instead of 48kHz.

  If the outempty1 counter is incrementing on transmit try increasing
  the FifoSize.

  The txThreadPriority checkbox reduces the priority of the main txRx
  thread in FreeDV which may help the sound driver thread process
  samples.

  The txRxDumpTiming check box dumps timing information to a console
  that is used for debugging the rx break up problem on 700D.  Each
  number is how many ms the txRxThread took to run.

  The txRxDumpTiming check box dumps the number of samples free in the
  tx FIFO sending samples to the Tx.  If this hits zero, your tx audio
  will break up and the rx will lose sync.  Tx audio break up will
  also occur if you see "outfifo1" being incremented on the "Fifo"
  line during tx.  Try increasing the FifoSize.

## Test Frame Histogram

This feature was developed for testing FreeDV 700C.  Select the Test
Frame Histogram tab on Front Page

Displays BER of each carrier when in "test frame" mode.  As each QPSK
carrier has 2 bits there are 2*Nc histogram points.

Ideally all carriers will have about the same BER (+/- 20% after 5000
total bit errors), however problems can occur with filtering in the
tx path.  If one carrier has less power, then it will have a higher
BER.  The errors in this carrier will tend to dominate overall
BER. For example if one carrier is attenuated due to SSB filter ripple
in the tx path then the BER on that carrier will be higher.  This is
bad news for DV.

Suggested usage:

1. Transmit FreeDV in test frame mode.  Use a 2nd rx (or
get a friend) to monitor your rx signal with FreeDV in test frame
mode.  

1.  Adjust your rx SNR to get a BER of a few % (e.g. reduce tx
power, use a short antenna for the rx, point your beam away, adjust rx
RF gain).  

1. Monitor the error histogram for a few minutes, until you have say
5000 total bit errors.  You have a problem if the BER of any carrier
is more than 20% different from the rest.

1. A typical issue will be one carrier at 1.0 and the others at 0.5,
indicating the poorer carrier BER is twice the larger.

## Full Duplex Testing with loopback

Tools - Options - Half Duplex check box

FreeDV GUI can operate in full duplex mode which is useful for
development or listening to your own FreeDV signal as only one PC is
required.  Normal operation is half duplex.

Tx and Rx signals can be looped back via an analog connection between
the sound cards.

On Linux, using the Alsa loopback module:
```
  $ sudo modprobe snd-aloop
  $ ./freedv

  In Tools - Audio Config - Receive Tab  - From Radio select -> Loopback: Loopback PCM (hw:1,0)
                          - Transmit Tab - To Radio select   -> Loopback: Loopback PCM (hw:1,1)
```

## Experimental Features

Occasionally there are some features that may be unstable or otherwise not ready to officially be released.
To experiment with these features, you can go to Tools->Options->Debugging and enable "Enable Experimental
Features". Note that if you have problems after enabling this setting, it is recommended to disable it again to
verify that an experimental feature is not causing trouble. (Additionally, if you're able to confirm that
an experimental feature is causing problems, please file a bug report!)

# Tips

1. The space bar can be used to toggle PTT.
1. You can left click on the main window to adjust tuning, the vertical red line on the frequency scale will show the current centre frequency.  FreeDV will automatically track any drift once it syncs.

# Common Problems

## FreeDV Sets Radio To Wrong Mode

By default, FreeDV attempts to set the radio's mode to DIGU/USB-D (or LSB equivalent for 40 meters and below). Some radios
do not support data modes and only have USB and LSB. For these, you can go to Tools->Options->Rig Control and check the
"Use USB/LSB instead of DIGU/DIGL" option. This will cause FreeDV to use the standard USB and LSB modes for rig control instead.

Note that for best results, your radio should have all processing disabled if you're using the standard USB/LSB modes. This
disabling of processing typically takes place when using data mode.

## Overdriving Transmit Level

This is a very common problem for first time FreeDV users.  Adjust your transmit levels so the ALC is just being nudged. More power is not better with FreeDV.  An overdriven signal will have poor SNR at the receiver.  For FreeDV 700D/700E operation with the clipper, make sure your transmitter can sustain high average power levels without damage (e.g. 40W RMS on a 100W PEP radio).

## I can't set up FreeDV, especially the Sound Cards

This can be challenging the first time around:

1. Try a receive only (one audio card) set up first.

1. Ask someone who already runs FreeDV for help.

1. If you don't know anyone local, ask for help on the digital voice
mailing list.  Be specific about the hardware you have and the exact
nature of your problem.

## Hamlib does not work with my Icom radio

The most common issue with Icom radios is that the CI-V address configured
in FreeDV does not match the address configured in the radio. Ensure that
the CI-V address in both FreeDV and on the radio are the same. If "00" is
used on the FreeDV side, ensure that the "CI-V Transceive" option is enabled
on the radio or else the radio will not respond to requests directed to that
address.

On newer radios (e.g. 7300, 7610), you may also need to set "CI-V USB Echo Back" 
to ON as this may be set to OFF by default.

## I need help with my radio or rig interface

There are many radios, many computers, and many sound cards.  It is
impossible to test them all. Many radios have intricate menus with
custom settings.  It is unreasonable to expect the authors of FreeDV to
have special knowledge of your exact hardware.

However someone may have worked through the same problem as you.  Ask
on the digital voice mailing list.

## Can't hear anything on receive

Many FreeDV modes will not play any audio if there is no valid signal.
You may also have squelch set too high.  In some modes the **Analog**
button will let you hear the received signal from the SSB radio.

Try the Test Wave Files above to get a feel for what a FreeDV signal
looks and sounds like.

## The signal is strong but FreeDV won't get sync and decode

Do you have the correct sideband? See USB or LSB section.

Is it a FreeDV signal?  SSTV uses similar frequencies. To understand what FreeDV sounds like, see the Test Wave Files section.

## Trouble getting Sync with 700D

You need to be within +/- 60 Hz on the transmit signal.  It helps if
both the Tx and Rx stations tune to known, exact frequencies such as
exactly 7.177MHz.  On channels with fast fading sync may take a few
seconds.

## PTT doesn't work.  It works with Fldigi and other Hamlib applications.

Many people struggle with initial CAT control and PTT setup:

1. Read the "CAT/PTT Configuration" section above.

1. Try the "Test PTT" button inside Tools->CAT and PTT Config.

1. Check your rig serial settings.  Did you change them from defaults
for another program?

1. Linux version: do you have permissions for the serial port?  Are you a member
of the ```dialout``` group?

1. Ask someone who already uses FreeDV to help.

1. Contact the digital voice mailing list.  Be specific about your
hardware, what you have tried, and the exact nature of the problem.

## I'm on Windows and serial port PTT doesn't work with my USB to serial adapter.

Please verify that you are running the correct drivers for the USB to serial adapter
that you're using. Information and download links for the drivers used by the most
common devices can be found [here](https://www.miklor.com/COM/UV_Drivers.php). 

While it is preferred to use devices that use authorized/original versions of the
various USB to serial chipsets, it is possible to use some cloned devices with 
older drivers. When doing this, you may also need to force Windows to use an older 
version of a driver instead of automatically updating the driver on reboot. See
[here](https://wethegeek.com/how-to-disable-automatic-driver-updates-in-windows-10/)
for instructions on doing so in Windows 10. For Windows 8:

1. Search for "Change device" in the Windows 8 Start menu.
1. Click on where it says "Change device installation settings".
1. Select the "No, let me choose what to do" option.
1. Check the "automatically get the device app" option, then click Save changes to save the settings you just chose.

## FreeDV 2020 mode is greyed out

In order to use FreeDV 2020 mode, you must have both of the following:

1. If using an Intel based CPU, it must have AVX support. A Microsoft utility called [coreinfo](https://docs.microsoft.com/en-us/sysinternals/downloads/coreinfo)
can be used to determine if your CPU supports AVX.  A * means you have 
AVX, a - means no AVX:

```
AES             -       Supports AES extensions
AVX             *       Supports AVX instruction extensions
FMA             -       Supports FMA extensions using YMM state
```

On Linux, you can check for `avx` in the **flags** section of `/proc/cpuinfo`
or the output of the `lscpu` command:
```
lscpu | grep -o "avx[^ ]*"
```
will display `avx` (or `avx2`) if your CPU supports the instructions.

2. Your computer must be able to decode 2020 at a minimum of 2x real time (i.e. < 0.5 seconds for 1 second of encoded audio). A Mac with an ARM processor (e.g. 2020 Mac Mini or later) is an example of such a device.

If your system does not meet either (1) or (2), the 2020 option will be grayed out.

## I installed a new version and FreeDV stopped working

You may need to clean out the previous configuration.  Try Tools - Restore Defaults.  Set up your sound cards again with Tools - Audio Config.

## FreeDV crashes when I press Start

Have you removed/changed USB audio devices? If you remove/change USB audio devices without pressing Tools - Audio Config, FreeDV may crash.  See Changing Audio Devices above.

## FreeDV can't be opened on OSX because the developer cannot be verified

From January 2020 Apple is enforcing notarization for all OSX applications.  The FreeDV developers do not wish to operate within the Apple ecosystem due to the cost/intrusiveness of this requirement.

![Notarization Error](contrib/osx_notarization1.png)

Security & Privacy shows the Open Anyway option for FreeDV:

![Security and Privacy](contrib/osx_notarization2.png)

![Open FreeDV](contrib/osx_notarization3.png)

Or you can use command line options:

```
xattr -d com.apple.quarantine FreeDV.app
```
or
```
xattr -d -r com.apple.quarantine FreeDV.app
```

## I'm on a Mac and my preferred audio device isn't appearing

macOS has a longstanding issue that prevents certain audio devices from appearing. More info [here](http://www.w1hkj.com/files/fldigi/AppleAudioCodec.html).

# Converting this document to PDF

For the Linux inclined:
```
$ pandoc USER_MANUAL.md -o USER_MANUAL.pdf "-fmarkdown-implicit_figures -o" \
--from=markdown -V geometry:margin=.4in --toc --highlight-style=espresso
```

# Glossary

Term | Notes
------- | ---------------------------------------------------------------------------------------------
AWGN | Additive White Gaussian Noise - a channel with just noise and no fading (like VHF)
FEC | Forward Error Correction - extra bits to we send to protect the speech codec bits
LDPC | Low Density Parity Check Codes - a family of powerful FEC codes

# Release Notes

## V1.9.3 TBD 2023

1. Bugfixes:
    * FreeDV Reporter:
        * Fix regression preventing proper display of "RX Only" stations. (PR #542)
        * Fix issue causing duplicate entries when filtering is enabled and users disconnect/reconnect. (PR #557)
    * Default to the audio from the current TX mode if no modes decode (works around Codec2 bug with 1600 mode). (PR #544)
    * Fix bug preventing proper restore of selected tabs. (PR #548)
<<<<<<< HEAD
    * Properly handle frequency entry based on user's current location. (PR #561)
=======
    * Improve labeling of PTT/CAT control options. (PR #550)
    * Clarify behavior of "On Top" menu option. (PR #549)
    * Work around Xcode issue preventing FreeDV from starting on macOS < 12. (PR #553)
    * Fix issue preventing selection of FreeDV Reporter users during band tracking. (PR #555)
>>>>>>> 18339e1e
2. Enhancements:
    * Add configuration for background/foreground colors in FreeDV Reporter. (PR #545)
    * Always connect to FreeDV Reporter (in view only mode if necessary), regardless of valid configuration. (PR #542, #547)
    * Add None as a valid PTT method and make it report RX Only. (PR #556)
    * Increase RX coloring timeout in FreeDV Reporter to 20 seconds. (PR #558)
3. Documentation:
    * Add information about multiple audio devices and macOS. (PR #554)

## V1.9.2 September 2023

1. Bugfixes:
    * Initialize locale so that times appear correctly. (PR #509)
    * Fix issue with Voice Keyer button turning blue even if file doesn't exist. (PR #511)
    * Fix issue with Voice Keyer file changes via Tools->Options not taking effect until restart. (PR #511)
    * Eliminate mutex errors during Visual Studio debugging. (PR #512)
    * Add timeout during deletion of FreeDVReporter object. (PR #515)
    * Fixes bug preventing display of reporting UI if enabled on first start. (PR #520)
    * Adjust vertical tick lengths on waterfall to prevent text overlap. (PR #518)
    * Adjust coloring of text and ticks on spectrum plot to improve visibility when in dark mode. (PR #518)
    * Resolve issue preventing proper device name display in Easy Setup for non-English versions of Windows. (PR #524)
    * Fix intermittent crash on exit due to improperly closing stderr. (PR #526)
2. Enhancements:
    * Add tooltip to Record button to claify its behavior. (PR #511)
    * Add highlighting for RX rows in FreeDV Reporter (to match web version). (PR #519)
    * Add Distance column in FreeDV Reporter window. (PR #519)
    * Add support for sorting columns in FreeDV Reporter window. (PR #519, #537)
    * Allow use of FreeDV Reporter without having a session running. (PR #529, #535)
    * Adds support for saving and restoring tab state. (PR #497)
        * *NOTE: Requires 'Enable Experimental Features' to be turned on, see below.*
    * Adds configuration item allowing optional use of experimental features. (PR #497)
        * This option is called "Enable Experimental Features" in Tools->Options->Debugging.
    * Add FreeDV Reporter option to have the band filter track the current frequency. (PR #534)
3. Build system:
    * Upgrade wxWidgets on binary builds to 3.2.2.1. (PR #531)
    * Fix issue preventing proper generation of unsigned Windows installers. (PR #528)
    * Update code signing documentation and defaults to use certificate provider's token instead of our own. (PR #533)
4. Cleanup:
    * Remove unneeded 2400B and 2020B sample files. (PR #521)

## V1.9.1 August 2023

1. Bugfixes:
    * Revert BETA back to prior 1.9.0 value for waterfall. (PR #503)
    * Optimize FreeDV Reporter window logic to reduce likelihood of waterfall stuttering. (PR #505)
    * Fix intermittent crash during FreeDV Reporter updates. (PR #505)
    * Fix intermittent crash on exit due to Hamlib related UI update code executing after deletion. (PR #506)
    * Fix serial port contention issue while testing PTT multiple times. (PR #506)
2. Enhancements:
    * Add support for monitoring voice keyer and regular TX audio. (PR #500)
    * Add background coloring to indicate that the voice keyer is active. (PR #500)

## V1.9.0 August 2023

1. Bugfixes:
    * Fix bug preventing proper Options window sizing on Windows. (PR #478)
    * Fix various screen reader accessibility issues. (PR #481)
    * Use separate maximums for each slider type on the Filter dialog. (PR #485)
    * Fix minor UI issues with the Easy Setup dialog. (PR #484)
    * Adjust waterfall settings to better visualize 2 Hz fading. (PR #487)
    * Fix issue causing the waterfall to not scroll at the expected rate. (PR #487)
    * Resolve bug preventing certain radios' serial ports from being listed on macOS. (PR #496)
2. Enhancements
    * Allow users to configure PTT port separately from CAT if Hamlib is enabled. (PR #488)
    * Add ability to average spectrum plot across 1-3 samples. (PR #487, 492)
    * Adjust sizing of main page tabs for better readability. (PR #487)
    * Add ability to sign Windows binaries for official releases. (PR #486)
    * Allow use of a different voice keyer file by right-clicking on the Voice Keyer button. (PR #493)
    * Include TX audio in recorded audio files to enable recording a full QSO. (PR #493)
    * Add band filtering in the FreeDV Reporter dialog. (PR #490, #494)
    * Add ability to record new voice keyer files by right-clicking on the Voice Keyer button. (PR #493)
3. Build system:
    * Update Codec2 to v1.2.0. (PR #483)
    * Deprecate PortAudio support on Linux. (PR #489, #491)
4. Cleanup:
    * Remove 2400B mode from the UI. (PR #479)
    * Remove rarely-used "Record File - From Modulator" and "Play File - Mic In" menu options. (PR #493)

*Note: Official Windows releases are now signed using Software Freedom Conservancy's code certificate. To validate that the installers and binary files are properly signed, right-click on the file, choose Properties and go to the 'Digital Signatures' tab.*

## V1.8.12 July 2023

1. Bugfixes:
    * Clear audio plots when recording or playback starts. (PR #439)
    * Clear button now clears the callsign list. (PR #436)
    * Fix bug causing the PTT button to stay red after the voice keyer finishes TX. (PR #440)
    * Fix FreeDV Reporter crash when sending RX record. (PR #443)
    * Hamlib: set mode before frequency to avoid accidental offsetting. (PR #442, #452)
    * Fix audio dialog plot display and lockup issues. (PR #450)
    * Disable PTT and Voice Keyer buttons if only RX devices are configured. (PR #449)
    * Fix Linux display bugs when switching between dark and light mode. (PR #454)
2. Enhancements:
    * Add the ability to request that another FreeDV Reporter user QSY. 
      (PR #434, #453, #456, #458, #459, #467, #468)
    * Display 'Digital' on button when Analog mode is active. (PR #447)
    * Set minimum size for Mode box to 250px. (PR #446)
    * Notify FreeDV Reporter if only capable of RX. (PR #449)
    * Hamlib: allow frequency and mode changes during TX. (PR #455)
    * Save and restore size and position of FreeDV Reporter window on startup. (PR #462)
    * Auto-size columns in Audio Options to improve readability. (PR #461)
    * Add support for modifying the drop down frequency list. (PR #460)
    * Preserve size and position of Audio Configuration dialog. (PR #466)
    * Add ability to suppress automatic frequency reporting on radio changes. (PR #469)
3. Build system:
    * Bump Codec2 version to v1.1.1. (PR #437)
    * Generate PDF/HTML docs only on PR merge. (PR #471)
4. Documentation
    * Add RF bandwidth information to user manual. (PR #444)
5. Cleanup:
    * Refactor configuration handling in the codebase. (PR #457, #474)
    * Clean up compiler warnings on Windows builds. (PR #475)
6. Miscellaneous:
    * Set default FreeDV Reporter hostname to qso.freedv.org. (PR #448)

*Note for Windows users: you may receive a one-time error message on startup 
after upgrading from v1.8.12-20230705 indicating that certain Registry keys 
have incorrect types. This is expected as part of the bugfix merged in PR #474.*

## V1.8.11 June 2023

1. Bugfixes:
    * Add missed captures for pavucontrol related handlers. (PR #420)
    * Fix issue causing intermittent failures to report the current frequency to FreeDV Reporter. (PR #421)
    * Set initial audio device count on startup. (PR #422)
    * Make sure focus isn't on the Report Frequency text box immediately after starting. (PR #430)
2. Enhancements:
    * Add option to enable/disable Hamlib frequency/mode control. (PR #424, #427)
    * Add option to enable/disable Space key for PTT. (PR #425)
    * Turn PTT button red when transmitting. (PR #423)

## V1.8.10.1 June 2023

1. Bugfixes:
    * Fix bug with FreeDV Reporter going out of sync with radio. (PR #408)
    * Allow frequency to be changed even if mode change fails. (PR #408)
    * Only change mode, not frequency, when going in/out of Analog mode. (PR #414)
    * Fix crash when repeatedly switching in and out of Analog mode. (PR #413)

## V1.8.10 June 2023

1. Build system:
    * Minimum required Codec2 version bumped up to 1.1.0. (PR #383)
    * Disable libusb support for Hamlib on all platforms, not just Windows. (PR #387)
    * Build Hamlib as a dynamic library on Windows and macOS. (PR #395)
2. Bugfixes:
    * Fix incorrect assertion causing crash on certain systems without a microphone. (PR #384)
    * Shrink sliders so that the Filter window can fit on a 720p display. (PR #386, #396)
    * Hamlib: use RIG_VFO_CURR if explicit VFO doesn't work. (PR #385, #400)
    * Fix various misspellings in codebase. (PR #392)
    * Prevent Start/Stop button from being pressed twice in a row during shutdown. (PR #399)
3. Enhancements:
    * Add last received SNR to callsign list. (PR #389, #391)
    * Add support for FreeDV Reporter web-based tool. (PR #390, #402, #404)
    * Defer sound device checking until Start is pushed. (PR #393)
    * Add ability for Hamlib to use RTS/DTR instead of CAT for PTT. (PR #394)
    * Automatically change radio frequency if the reporting frequency changes. (PR #405)

## V1.8.9 April 2023

1. Enhancements:
    * Add 20% buffer for systems that are marginally able to decode 2020. (PR #355)
    * Enable RTS and DTR for PTT input to provide a voltage source for some footswitches. (PR #354)
    * Show previously received callsigns in main window. (PR #362, #378)
    * Add Record button to the main window to easily allow recording of the incoming signal. (PR #369)
    * Open GitHub releases page if Check For Updates is selected. (PR #382)
2. Bugfixes:
    * Fix typo preventing use of Easy Setup when not having a radio configured. (PR #359)
    * Fix issue preventing Yaesu sound devices from appearing in Easy Setup. (PR #371)
    * Fix crash on Windows after resizing the window to hide the waterfall. (PR #366, #375)
    * Use /dev/cu.* instead of /dev/tty.* on macOS. (PR #377)
    * Hamlib: avoid use of rig_get_vfo() for radios with only one VFO. (PR #376)
    * Prevent status bar text from truncating unless required. (PR #379)
    * Prevent devices from rearranging if one disappears. (PR #381)
    * Remove record completion popups to align with file playback behavior. (PR #380)
3. Build system:
    * GitHub action now uses LLVM MinGW for pull requests. (PR #360)
    * Update Speex/Hamlib build code to avoid unnecessary rebuilds. (PR #361)
    * Upgrade Hamlib to version 4.5.5. (PR #361)
    * Fix typo preventing proper naming of installers for test builds. (PR #363)
    * macOS builds should also not use Hamlib master. (PR #364)
4. Cleanup:
    * Remove 'Split' button from UI. (PR #372)
    * Remove dead code for RX/TX loopback buttons. (PR #372)

## V1.8.8.1 March 2023

1. Bugfixes:
    * Downgrade hamlib for Windows and macOS due to PTT and CAT control bugs on various radios. (PR #357)

## V1.8.8 March 2023

1. Bugfixes:
    * Resolve compile failure in EasySetupDialog on openSUSE. (PR #344)
    * Prevent Mode box from auto-resizing to avoid unexpected movement of other controls. (PR #347)
2. Build system:
    * CPack: Properly handle the case where FREEDV_HASH doesn't exist. (PR #345)
3. Enhancements:
    * Show friendlier error if serial ports can't be opened. (PR #348)
    * Use same VFO retrieval mechanism for PTT as with frequency sync. (PR #350)
    * Tweak PSK Reporter handling to report received callsigns more quickly. (PR #352)
    
## V1.8.7 January 2023

1. Code Cleanup:
    * Remove "force sync" option from Tools->Options (PR #332)
2. Enhancements:
    * Add "Easy Setup" dialog to simplify first time setup. (PR #189)
3. Bugfixes:
    * Add a bit of extra space for the sample rate drop-downs. (PR #336)
    * Add units for SNR gauge to match squelch gauge. (PR #339)
    * Fix compiler errors due to recent samplerate changes. (PR #338)
    * Fix inability to change to certain FreeDV modes for transmit. (PR #340)

## V1.8.6 December 2022

1. Build system:
    * Suppress documentation generation when tagging releases. (PR #314)
    * Simplify build to reduce need for build scripts. (PR #305, #329, #331)
2. Bugfixes:
    * Filter out non-MME devices to match previous behavior. (PR #318)
    * Use 64 bit int for frequency to enable reporting microwave frequencies. (PR #325, #331)
    * Resolves issue with minimum button sizing in the Filter dialog. (PR #326, #331)
    * Update labeling of clipping and BPF options to match actual behavior. (PR #319)
    * Adjusts positioning and spacing of controls in the Options dialog to prevent truncation. (PR #328, #331)
3. Enhancements:
    * Add 2020B to multi-RX feature to enable RX and TX without restarting session. (PR #312)
    * Hide modes not on the SM1000 by default. (PR #313)
    * Increase the default Record From Modulator time to 60 seconds. (PR #321)
4. Code Cleanup:
    * Adjusted function prototypes to use bool instead of int. (PR #316)

## V1.8.5 December 2022

1. Build system:
    * Add checks for .git folder to prevent errors when building from official release tarballs. (PR #294)
    * Simplify PortAudio static build to fix multi-core build issue on macOS. (PR #304, #308)
    * Upgrade bootstrapped wxWidgets to v3.2.1. (PR #302)
    * Upgrade Docker container to Fedora 37. (PR #306)
2. Enhancements:
    * Update FreeDV configuration defaults to improve first-time usability. (PR #293)
3. Bugfixes:
    * Fix issue preventing macOS binaries from running on releases older than 12.0. (PR #301)
    * Fix issue with 2020B not being selected as default on next start (PR #299)
4. Documentation:
    * Update manual to reflect Ubuntu renaming libsndfile-dev to libsnd1file-dev. (PR #297)

## V1.8.4 October 2022

1. Build system:
    * Updates to reflect LPCNet decoupling from Codec2 (PR #274)
2. Bugfixes:
    * Add missed UI disable on startup for 2020B mode. (PR #279)
    * Fixed TX audio dropouts when using different sample rates. (PR #287)
    * Remove sample rates above 48K from audio configuration. (PR #288)
3. Enhancements:
    * Add alternate method of determining 2020 support for non-x86 machines. (PR #280)
    * Remove unnecessary BW and DPSK options from UI. (PR #283)
    * Stats on left hand side of main window now auto-reset after user-configurable time period (default 10s). (PR #262, #286)

## V1.8.3.1 August 2022

1. Build system:
    * Fix issue preventing patch version from being passed to Windows installer. (PR #271)
    
## V1.8.3 August 2022

1. Build system:
    * Build Git version of Hamlib for Windows builds. (PR #261)
    * Remove build date and time from libsox. (PR #267)
    * Refactor CMakeList.txt using newer project format. (PR #268)
1. Enhancements:
    * Update frequency and mode display every 5 sec. (PR #266)
    
## V1.8.2 July 2022

1. Enhancements:
    * Save rig names instead of IDs to prevent Hamlib off by one issues. (PR #256)
2. Bugfixes:
    * Increase plot buffer size to resolve issues with "To Spkr/Headphones" tab (PR #258)
3. Build system:
    * Depend on Codec2 1.0.5. (PR #259)
    
## V1.8.1 July 2022

1. Bugfixes:
    * Disable 2020B unless the installed Codec2 provides it. (PR #257)
2. Build system:
    * Update build scripts to use specific Codec2 and LPCNet versions. (PR #257)
    
## V1.8.0 July 2022

1. Enhancements:
    * PSK Reporter: Encodes callsign regardless of whether the internet is working. (PR #214)
    * PSK Reporter: Sends report upon pushing Stop (vs. simply clearing the report list). (PR #214)
    * PSK Reporter: Performs reporting in background instead of hanging the caller of the PskReporter class. (PR #214)
    * PSK Reporter: Suppress reporting if we're playing back a radio file (to avoid false reports). (PR #214)
    * Filter dialog: Increase length of vertical sliders to simplify fine-tuning. (PR #224)
    * Modem compression (Tools-Options-Modem Clipping checkbox) added to FreeDV 2020 for increased RMS power. (PR #211)
    * Added experimental 2020B mode. (PR #211)
    * Refactored audio handling to use pipeline design pattern. (PR #219)
    * Eliminated requirement to use the same audio sample rate for both mic and speaker devices. (PR #219, #234)
    * 60 meters shows as USB and not LSB for countries where FreeDV usage is legal on that band. (PR #243)
    * Improved audio quality and reduced CPU usage for multi-RX. (PR #246)
2. Build system:
    * Add spell checking of codebase on every Git push. (PR #216)
    * Build Windows build on every Git push. (PR #220)
    * Default branch and repo to the current branch and repo for Docker (or else reasonable defaults). (PR #233)
3. Documentation:
    * Removed obsolete references to required sample rates for voice keyer files. (PR #219)
    * Add troubleshooting instructions for serial port PTT on Windows. (PR #226)
    * Add missing gcc-g++ package to Fedora build instructions. (PR #235)
    * Add missing sox package to Fedora build instructions. (PR #241)
4. Bugfixes:
    * Suppress refresh of the sync indicator if disabled/no change in sync. (PR #230)
    * Clarify location from where to run Docker build script. (PR #231)
    * Change shutdown ordering to prevent hangs on slower systems. (PR #236)
    * Disable PulseAudio suspend failure due to interactions with pipewire. (PR #239)

## V1.7.0 February 2022

1. Bugfixes:
    * Resolves issue with waterfall appearing garbled on some systems. (PR #205)
    * Resolves issue with Restore Defaults restoring previous settings on exit. (PR #207)
    * Resolves issue with some sound valid sound devices causing PortAudio errors during startup checks. (PR #192)
2. Enhancements:
    * Removes requirement to restart FreeDV after using Restore Defaults. (PR #207)
    * Hides frequency display on main window unless PSK Reporter reporting is turned on. (PR #207)
    * Scales per-mode squelch settings when in multi-RX mode to reduce unwanted noise. (PR #186)
    * Single-thread mode is now the default when multi-RX is turned on. (PR #175)
    * Makes multi-RX mode the default. (PR #175)
    * Mic In/Speaker Out volume controls added to Filter window. (PR #208)
    * Cleans up UI for filters and makes the dialog non-modal. (PR #208)
    * Adds optional support for PulseAudio on Linux systems. (PR #194)
3. Documentation:
    * Adds section on creating Windows shortcuts to handle multiple configurations. (PR #204)
    * Resolves issue with PDF image placement. (PR #203)
4. Build System:
    * Uses more portable way of referring to Bash in build scripts. (PR #200)
    * User manual now installed along with executable. (PR #187)
    * macOS app bundle generated by CMake instead of manually. (PR #184)
    * Fail as soon as a step in the build script fails. (PR #183)
    * Have Windows uninstaller clean up Registry. (PR #182)
    * Windows installer now installs sample .wav files. (PR #182)
    
## V1.6.1 September 2021

1. Bugfixes:
    * Uses UTF-8 for device names from PortAudio to resolve display problems on non-English systems. (PR #153)
    * Resolves crash when using click to tune feature on main window. (PR #157)
    * Resolves issue where test plots inside Audio Options dialog hang during test. (PR #154)
    * Disable multi-RX options in Tools->Options when a session is active. (PR #154)
    * Resolves buffer overflow when using mono-only TX sound devices. (PR #169)
2. Enhancements:
    * Updates mode indicator on transition between TX and RX instead of only on start. (PR #158)
    * Updates PSK Reporter feature to use new Codec2 reliable\_text API. (PR #156, #162, #166, #168)
    * Suppress unnecessary rig_init() calls to prevent FreeDV from changing the current VFO. (PR #173)

_Note: The PSK Reporter feature beginning in this release is incompatible with versions older than 1.6.1 due to a change in how callsigns are encoded._

## V1.6.0 August 2021

1. Bugfixes: 
    * Suppressed clipping of TX speech when PTT is released. (PR #123)
    * Added missing mode labels for 800XA and 2400B as a result of implementing multi-RX in 1.5.3. (PR #128)
    * Fixed analog passthrough when using 2400B. (PR #130)
    * Fixed non-responsive scroll controls on macOS. (PR #139)
    * Auto EQ now working for 800XA. (PR #141)
    * Reset scatter plot state when multi-RX switches modes. (PR #146)
    * Use selected sound device sample rates for the equalizer controls. (PR #142)
2. Enhancements:
    * Frequency ticks moved to the top of the waterfall. (PR #115)
    * Optimized rendering code for the waterfall display to improve responsiveness on slower machines. (PR #127, #137)
    * Fixed navigation issues encountered while using screen readers. (PR #121)
    * Allow main window to expand horizontally for shorter displays. (PR #135, #121)
    * Allow autoconversion of voice keyer file to selected TX mode's sample rate. (PR #145)
    * Multi-RX: decode each supported mode on its own thread. (PR #129)
3. New features:
    * Added support for alternative configuration files by specifying -f/--config options. (PR #119, #125)
    * Added support for PTT input, e.g. for foot switches. (PR #136)
4. Build system:
    * Use MacPorts/Homebrew PortAudio for macOS builds. (PR #134, #138)
    * Bootstrapped wxWidgets now uses version 3.1.5. (PR #147)
    * Added support for bootstrapped wxWidgets on Windows builds. (PR #124)
    * Updated Docker container for Windows builds to Fedora 34. (PR #124)
    * Created "make dist" target for easy tarball generation. (PR #152)

## V1.5.3 April 2021

1. Simultaneous decode of 2020, 1600 and 700C/D/E (without needing to push Stop first, change the mode and push Start again).
2. Dynamic switching of the current Tx mode between the aforementioned modes, again without needing to restart the session.
3. A Tx level slider on the right hand side of the main screen to fine-tune transmit output (to more easily avoid clipping ALC and conflicting with other soundcard ham radio applications).

## V1.5.2 January 2021

1. Updates storage for sound card configuration to use device names instead of IDs.
2. Detects changes to computer sound card configuration and notifies user when devices go away.

## V1.5.1 January 2021

1. Experimental support for reporting to [PSK Reporter](https://pskreporter.info) added.
2. Bug fixes with audio configuration to allow mono devices to be used along with stereo ones.
3. Tweaks to user interface and record/playback functionality to improve usability.
4. Bug fixes and tweaks to improve voice keyer support.

## V1.5.0 December 2020

1. FreeDV 700E, better performance than 700D on fast fading channels
1. FreeDV 700D/700E clipper to increase average transmit power by 6dB

## V1.4.3 August 2020

1. Maintenance Release (no major new features)
1. Changes to support wxWidgets 3.1 (but Windows versions built against wxWidgets 3.0)
1. Under the hood - OFDM modem has been refactored, shouldn't affect freedv-gui operation

## V1.4.2 July 2020

1. Maintenance Release (no major new features)
1. Improved squelch/audio pass through on 700D/2020/2400B
1. Under the hood - Codec2 library has been refactored, shouldn't affect freedv-gui operation
1. Removed Project Horus support (now being maintained outside of Codec2/FreeDV)

## V1.4 June-October 2019

1. FreeDV 2020, Project Horus Binary Modes.
1. [Improved OFDM Modem Acquisition](http://www.rowetel.com/?p=6824), this will improve sync time on FreeDV 700D and 2020 on HF fading channels, and can also handle +/- 60 Hz frequency offsets when tuning.
1. Fixed FreeDV 700C frequency offset bug fix, was losing sync at certain frequency offsets.
1. Wide bandwidth phase estimation and DPSK for OFDM modes (700D/2020) for fast fading/QO-100 channels (Tools-Options)
1. Better speech quality on FreeDV 700C/700D with Auto equaliser (Tools-Filter)

## V1.3 May 2018

* FreeDV 700D

# References

* [FreeDV Web site](http://freedv.org)
* [FreeDV Technology Overview](https://github.com/drowe67/codec2/blob/master/README_freedv.md)
* [Digitalvoice mailing list](https://groups.google.com/forum/#!forum/digitalvoice)
 <|MERGE_RESOLUTION|>--- conflicted
+++ resolved
@@ -917,14 +917,11 @@
         * Fix issue causing duplicate entries when filtering is enabled and users disconnect/reconnect. (PR #557)
     * Default to the audio from the current TX mode if no modes decode (works around Codec2 bug with 1600 mode). (PR #544)
     * Fix bug preventing proper restore of selected tabs. (PR #548)
-<<<<<<< HEAD
     * Properly handle frequency entry based on user's current location. (PR #561)
-=======
     * Improve labeling of PTT/CAT control options. (PR #550)
     * Clarify behavior of "On Top" menu option. (PR #549)
     * Work around Xcode issue preventing FreeDV from starting on macOS < 12. (PR #553)
     * Fix issue preventing selection of FreeDV Reporter users during band tracking. (PR #555)
->>>>>>> 18339e1e
 2. Enhancements:
     * Add configuration for background/foreground colors in FreeDV Reporter. (PR #545)
     * Always connect to FreeDV Reporter (in view only mode if necessary), regardless of valid configuration. (PR #542, #547)
