--- conflicted
+++ resolved
@@ -917,11 +917,8 @@
 1. Bugfixes:
     * Fix bug preventing frequency updates from being properly suppressed when frequency control is in focus. (PR #585)
     * Fix bug preventing 60 meter frequencies from using USB with DIGU/DIGL disabled. (PR #589)
-<<<<<<< HEAD
     * Additional fix for PR #561 to parse/format frequencies using current locale. (PR #595)
-=======
     * Fix bug preventing FreeDV Reporter window from closing after resetting configuration to defaults. (PR #593)
->>>>>>> d507ff9f
 2. Enhancements:
     * Add confirmation dialog box before actually resetting configuration to defaults. (PR #593)
     * Add ability to double-click FreeDV Reporter entries to change the radio's frequency. (PR #592)
