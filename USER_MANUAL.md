--- conflicted
+++ resolved
@@ -917,12 +917,9 @@
 1. Bugfixes:
     * Use double precision instead of float for loading frequency list. (PR #627)
     * Improve validation of frequencies in Options dialog. (PR #628)
-<<<<<<< HEAD
-    * Prevent creation of filters if not enabled. (PR #631)
-=======
     * Fix typo resulting in TX device sample rate being used for filter initialization. (PR #630)
     * Fix intermittent crash resulting from object thread starting before object is fully initialized. (PR #630)
->>>>>>> 6fd49d2b
+    * Prevent creation of filters if not enabled. (PR #631)
 
 ## V1.9.6 December 2023
 
