# Introduction

FreeDV GUI (or just FreeDV) is a GUI program for Linux, Windows, and
OSX for running FreeDV on a desktop PC or laptop.

This is a live document.  Notes on new FreeDV features are being added as they are developed. 

# Getting Started

This section contains instructions to help you get started.

## Easy Setup

Upon starting FreeDV for the first time, the Easy Setup dialog will appear. This
is a streamlined setup process for FreeDV optimized for hardware commonly used
by amateur radio operators and is divided into three sections:

1. Sound card configuration,
2. CAT/PTT control, and
3. Reporting.

These sections are shown below:

![Easy Setup dialog](contrib/easy_setup.png)

Note that you can always return to this dialog by going to *Tools - Easy Setup*.

### Sound Card Configuration

To configure your sound card(s) using Easy Setup, simply select the sound device 
associated with your radio and the microphone and speaker devices you wish to use
to hear decoded audio as well as to transmit audio. If you're setting up a receive-only
station, you can choose "None" for the transmit audio device.

Additionally, if you are using a Flex 6000 series radio on the Windows platform, 
FreeDV will automatically select the DAX TX sound device. It is necessary only to 
select the correct "slice" for the radio sound device and the two devices to use for 
analog receive and transmit (e.g. your computer's built in microphone and speaker devices).

Note that some configurations (for example, SDR setups involving multiple radio sound
devices) may not be able to be configured with Easy Setup. For those, you can choose
the "Advanced" button and proceed to "Advanced Setup" below.

### CAT/PTT control

Easy Setup supports three methods of radio control:

1. No radio control (e.g. using a VOX audio device such as SignaLink),
2. Hamlib CAT control, and
3. Serial port PTT control.

Simply select the option that matches your radio setup and the required fields will
appear. For Hamlib, these are typically the type of radio you're using as well as the
serial port it's connected to (or TCP/IP hostname:port). Serial port PTT control requires 
the serial port your radio is using as well as whether your radio's PTT is triggered
via the RTS or DTR pin (and the required polarity for either).

If required, the "Advanced" button in this section will allow you to configure PTT input
(e.g. for a footswitch) and additional VOX related options. The "Test" button will
emit a constant carrier on the selected radio sound device as well as enable PTT to allow
you to adjust your radio sound levels (see "Sound Card Levels" below).

### Reporting

While not required, it is recommended to enable reporting so that others
can see who is currently receiving them. This also allows the FreeDV
applicaton to control the radio's frequency and mode. Both sides of a contact 
must have this enabled in order for contacts to be reported. To configure 
reporting, simply enable the feature here and enter your callsign and current 
grid square/locator.

For more information about the reporting feature, see the "FreeDV Reporting" section below.

## Advanced Setup

### Sound Card Configuration

#### Receive Only (One Sound Card)

For this setup, you just need the basic sound hardware in your computer, 
for example a microphone/speaker on your computer.

1. Open the *Tools - Audio Config* Dialog
1. At the bottom select *Receive* Tab
1. In *Input To Computer From Radio* select your default sound input device (usually at the top)
1. In the *Output From Computer To Speaker/Headphones* window select your default sound output device (usually at the top)
1. At the bottom select *Transmit* Tab
1. In *Input From Microphone To Computer* window select *none*
1. In *Output From Computer To Radio* window select *none*
1. Press OK to close the dialog

When you press Start FreeDV will start decoding any incoming signals
on the microphone input, playing the decoded audio out of your
speaker.  If no valid FreeDV signals are received, no audio will be
played.

If you connect the microphone input on your computer to your radio
receiver, you can decode off air signals.  If you have a rig
interface, try configuring that as the *From Radio To Computer*
device, with your computer's sound card as the *From Computer To
Speaker/Headphone* device.

If you don't have anyone to transmit FreeDV signals to you, try the
test wave files in the next section.

#### Transmit/Receive (Two Sound Cards)

For Tx/Rx operation you need to configure two sound cards, by setting
up Tools - Audio Config *Transmit* and *Receive* Tabs.

When receiving, FreeDV off-air signals **from** your radio are decoded
by your computer and sent **to** your speaker/headphones, where you
can listen to them.

When transmitting, FreeDV takes your voice **from** the microphone,
and encodes it to a FreeDV signal in you computer which is sent **to**
your radio for transmission over the air.

Tab | Sound Device | Notes
--------------- | ---------------------------------------------- | ----------------------------------------------
Receive Tab | Input To Computer From Radio | The off air FreeDV signal **from** your radio rig interface to your computer
Receive Tab | Output From Computer To Speaker/Headphones | The decoded audio from your computer to your Speaker/Headphones
Transmit Tab | Input From Microphone To Computer | Your voice from the microphone to your computer
Transmit Tab | Output From Computer To Radio | The FreeDV signal from your computer sent **to** your rig interface for Tx

#### Changing Audio Devices

If you change audio devices (e.g. add or remove sound cards, USB hardware), it's a good idea to check the Tools/Audio Config dialog before pressing **Start**, to verify the audio devices are as expected. This is particularly important if any audio devices e.g. Headsets, USB Sound Cards, or Virtual Cables have been disconnected since the last time FreeDV was used.

Hitting **Refresh** in the lower left hand corner of the Tools/Audio Config will normally update the audio devices list. Keeping a screen shot of a known working configuration will be useful for new users. Unexpected audio configuration changes may also occur following a Windows updates.

Another solution is to re-start FreeDV and check Tools/Audio Config again after changing any audio hardware.

### CAT/PTT Configuration

The Tools->CAT and PTT Config dialog supports three different ways to control PTT on
your radio:

+ VOX: sends a tone to the left channel of the Transmit/To Radio sound card
+ Hamlib: support for many different radios via the Hamlib library and a serial port (or via TCP/IP for some devices, e.g. SDRs or FLrig/rigctld).
+ Serial Port: direct access to the serial port pins

You may also optionally configure a second serial port for PTT input.
This can be useful for interfacing devices like foot switches to 
FreeDV. If configured, FreeDV will switch into transmit mode (including
sending the needed Hamlib or serial commands to initiate PTT) when it
detects the configured signal.

Once you have configured PTT, try the **Test** button.

Serial PTT support is complex.  We get many reports that FreeDV
PTT doesn't work on a particular radio, but may work fine with other
programs such as Fldigi.  This is often a mismatch between the serial
parameters Hamlib is using with FreeDV and your radio. For example you
may have changed the default serial rate on your radio. Carefully
check the serial parameters on your radio match those used by FreeDV
in the PTT Dialog.

Also see [Common Problems](#common-problems) section of this manual.

#### HamLib

Hamlib comes with a default serial rate for each radio.  If your radio
has a different serial rate change the Serial Rate drop down box to
match your radio.

When **Test** is pressed, the "Serial Params" field is populated and
displayed.  This will help track down any mismatches between Hamlib
and your radio.

If you are really stuck, download Hamlib and test your radio's PTT
using the command line ```rigctl``` program.

#### Icom Radio Configuration 

If using an Icom radio, Hamlib will use the radio's default CI-V address
when connecting. If this has been changed, you can specify the correct
address in the "Radio Address" field (valid values are 00 through FF
in hexadecimal). 

Note that "00" is the "wildcard" CI-V address. Your radio must have the 
"CI-V Transceive" option enabled in order for it to respond to commands
to that address. Otherwise, FreeDV must be configured to use the same
CI-V address as configured in the radio. For best results, ensure that
there are no other Icom/CI-V capable devices in the chain if 
"00"/"CI-V Transceive" is used.

#### Changing COM Port On Windows

If you change the COM port of a USB-Serial device in Device Manager,
please unplug and plug back in the USB device.  Windows/FreeDV won't
recognise the device on the new COM Port until it has been
unplugged/plugged.

## Test Wave Files

In the installation are audio files containing off-air FreeDV modem signals. 
There is one file per FreeDV mode and are in the following locations depending 
on platform:

| Platform | Typical Location                                             |
|----------|--------------------------------------------------------------|
| Windows  | C:\\Program Files\\FreeDV [version]\\share\\freedv-gui\\wav  |
| Linux    | /usr/share/freedv-gui/wav or /usr/local/share/freedv-gui/wav |
| macOS    | See https://github.com/drowe67/freedv-gui/tree/master/wav    |

To play these files, first select a FreeDV mode and press Start.  Then 
choose a file using "Tools - Start/Stop Play File From Radio".  You should 
then hear decoded FreeDV speech.

These files will give you a feel for what FreeDV signals sound like,
and for the basic operation of the FreeDV software.

## Sound Card Levels

Sound card levels are generally adjusted in the computer's Control
Panel or Settings, or in some cases via controls on your rig interface
hardware or menus on your radio. In-app adjustments can also be done
by using the 'TX Level' slider at the bottom of the main screen; anything
below 0 dB attenuates the transmit signal.

When FreeDV is running, you can observe the sound card signals in the
main window tabs (From Radio, From Mic, To Speaker).

1. On receive, FreeDV is not very sensitive to the **From Radio**
level, adjust so it is mid-range and not clipping.  FreeDV uses phase
shift keying (PSK) so is not sensitive to amplitude.

1. The transmit level from your computer to your radio is important.
On transmit, adjust your level so that the ALC is **just** being
nudged.  More **is not better** with the FreeDV transmit signal.
Overdriving your transmitter will lead to a distorted transit signal, and
a poor SNR at the receiver.  This is a very common problem.

1. FreeDV 700D and 700E can drive your transmitter at an average power of 40% of its peak power rating.  For example 40W RMS for a 100W PEP radio. Make sure your transmitter can handle continuous power output at these levels, and reduce the power if necessary.

1. Adjust the microphone audio so the peaks are not clipping, and the
average is about half the maximum.

## Audio Processing

FreeDV likes a clean path through your radio.  Turn all audio
processing **OFF** on transmit and receive:

+ On receive, DSP noise reduction should be off.

+ On transmit, speech compression should be off.

+ Keep the receive audio path as "flat" as possible, no special filters.

+ FreeDV will not work any better if you band pass filter the off air
received signals.  It has its own, very tight filters in the
demodulator.

## USB or LSB?

On bands below 10 MHz, LSB is used for FreeDV.  On 10MHz and above, USB is used. After much debate, the FreeDV community has adopted the same conventions as SSB, based on the reasoning that FreeDV is a voice mode.

As an aid to the above, FreeDV will show the current mode on the bottom of the window upon pressing the Start button if Hamlib is enabled and your radio supports retrieving frequency and mode information over CAT. If your radio is using an unexpected mode (e.g. LSB on 20 meters), it will display that mode on the bottom of the window next to the Clear button in red letters. When a session is not active, Hamlib isn't enabled, or if your radio doesn't support retrieving frequency and mode over CAT, it will remain grayed out with "unk" displaying instead of the mode (for "unknown").

## Transceiver Filters

For most FreeDV use, your radio's receive and transmit filters should be set to the widest possible (typically around 3 KHz). 
This allows easy switching between analog mode as well as the various FreeDV modes. There has not been any testing done to
definitively confirm whether narrower bandwidths help with reception of FreeDV. Additionally, FreeDV already performs its own 
transmit filtering, so using additional narrow filtering on the radio will likely have little benefit (again, untested).

For reference, the channel widths of the currently supported modes are below:

| Mode | Width (KHz) |
| --- | --- |
| 1600 | 1.125 |
| 700C | 1.500 |
| 700D | 1.000 |
| 700E | 1.500 |
| 2020 | 1.600 |
| 2020B | 2.100 |

# Voice Keyer

The Voice Keyer Button on the front page puts FreeDV and your radio into 
transmit, reads a wave file of your voice to call CQ, and then switches to 
receive to see if anyone is replying.  If you press the space bar or click
the PTT button, the voice keyer stops.  If a signal with a valid sync is 
received for a few seconds the voice keyer also stops.

The Audio tab inside Tools-Options can be used to select the wave file, set 
the Rx delay, and number of times the tx/rx cycle repeats.

Additional options are also available if you right-click on the Voice Keyer button:

* "Use another voice keyer file": Allows you to trigger the voice keyer using a different file from the one configured in Tools->Options.
* "Record new voice keyer file": Triggers transmit and records your microphone audio to a file that you select. Pushing the Voice Keyer button will stop recording.
* "Monitor transmitted audio": Allows monitoring of audio while transmitting the voice keyer file. If enabled, a checkmark will appear next to this option.

# Monitoring TX Audio

FreeDV has the ability to monitor transmit audio. This can be useful for adjusting 
microphone filters when your radio is plugged into a dummy load. To enable this,
right-click on the PTT button and choose "Monitor transmitted audio". A checkmark
will appear next to this menu option when enabled.

# Quick Record

To quickly record incoming signals from the radio, a 'Record' button is provided
in the main window. Clicking this button will create a file beginning with the
name "FreeDV_FromRadio" and containing the current date and time. Clicking 'Record'
again will stop recording.

The Audio tab inside Tools-Options allows control of where these recordings are
saved. By default, this is inside the current user's Documents folder.

# Multiple Configurations

By default, FreeDV uses the following locations to store configuration:

* Linux: ~/.freedv
* macOS: ~/Library/Preferences/FreeDV\ Preferences
* Windows: Registry (HKEY\_CURRENT\_USER\\SOFTWARE\\freedv)

If you'd like to store the configuration in another location (or store multiple configurations),
FreeDV accepts the -f (or --config) command line arguments to provide an alternate location. An
absolute path is recommended here; however, if only a relative path is provided, it will be relative
to the following locations:

* Linux: ~/
* macOS: ~/Library/Preferences/
* Windows: C:\\Users\\[username]\\AppData\\Roaming

## Executing FreeDV With a Different Configuration (Windows)

On Windows, you can create shortcuts to FreeDV with different file names for the "-f" command line
option as described above. To create a shortcut, right-click on the Desktop or in File Explorer and 
choose New->Shortcut. Click on Browse and navigate to one of the following paths:

* C:\\Program Files\\FreeDV [version]\\bin\\freedv.exe
* C:\\Program Files (x86)\\FreeDV [version]\\bin\\freedv.exe (if the 32 bit version is installed on a 64 bit machine)

Click Next and give the shortcut a unique description (e.g. "FreeDV IC-7300"). Then push Finish to create the shortcut.

Once the shortcut has been created, right-click it and choose Properties. Find the Shortcut tab in the resulting dialog
box and add "-f" followed by the desired filename to the end of the text in the Target field. Do not add any other
quote marks.

For example, to use a file called IC7300.conf stored in the Hamradio directory on the C drive the Target field should 
appear as follows:

"C:\\Program Files\\FreeDV [version]\\bin\\freedv.exe" -f C:\\Hamradio\\IC7300.conf

# FreeDV Reporting

FreeDV has the ability to send FreeDV signal reports to various online spotting services
by enabling the option in Tools-Options (in the Reporting tab) and specifying your callsign 
and Maidenhead grid square. When enabled, this causes FreeDV to disable the free form **Txt Msg** 
field and only transmit the **Callsign** field. As this uses a different encoding format 
from the free-form text field, both sides of the contact must have this enabled for the 
contact to be reported.

FreeDV validates the received information before submitting a position report. This 
is to ensure that FreeDV does not report invalid callsigns to the service (e.g. ones that don't exist 
or that correspond to real non-FreeDV users). However, if the reporting function is disabled,
all received text will display in the main window even if it has errors.

The following services are currently supported and can be individually enabled or disabled
along with the reporting feature as a whole:

* [PSK Reporter](https://pskreporter.info/) (using the "FREEDV" mode)
* [FreeDV Reporter](https://qso.freedv.org/) -- also accessible via the Tools->FreeDV Reporter menu option.

The frequency that FreeDV reports is set by changing the "Report Frequency" drop down box in the main window. This 
is in kilohertz (kHz) and will turn red if the entered value is invalid. If Hamlib support is also enabled, 
this frequency will automatically remain in sync with the current VFO on the radio (i.e. if the frequency is changed
in the application, the radio will also change its frequency). Double-clicking on users in the Tools->FreeDV Reporter
window will also cause this frequency to change to match the other user.

*Note: in some setups (such as when using ALE), it is not preferred to have the reporting frequency automatically be 
in sync with the radio. For example, in the case of ALE, the radio's frequency changes multiple times per second while
waiting for a contact, which is faster than FreeDV can pull the latest from the radio (every five seconds). This can 
be disabled by enabling "Manual Frequency Reporting" in Tools->Options.*

FreeDV will also show the callsigns of previously received signals. To view those, click on the arrow
next to the last received callsign at the bottom of the window. These are in descending order by time
of receipt (i.e. the most recently received callsign will appear at the top of the list).

# Multiple Mode Support

FreeDV can simultaneously decode the following modes when selected prior to pushing "Start":

* 2020/2020B
* 700C/D/E
* 1600

In addition, FreeDV can allow the user to switch between the above modes for transmit without having to push "Stop" first. 
These features can be enabled by going to Tools->Options->Modem and checking the "Simultaneously Decode All HF Modes" option. Note that
this may consume significant additional CPU resources, which can cause decode problems. In addition, these features are automatically
disabled if 800XA or 2400B are selected before pushing "Start" due to the significant additional CPU resources required to decode these
modes.

By default, FreeDV will use as many threads/cores in parallel as required to decode all supported HF modes. On some slower systems, it may be
necessary to enable the "Use single thread for multiple RX operation" option as well. This results in FreeDV decoding each mode in series
and additionally short circuits the list of modes to be checked when in sync.

Additionally, the squelch setting with simultaneous decode enabled is relative to the mode that supports the weakest signals 
(currently 700D).  The squelch for other modes will be set to a value higher than the slider (which is calculated by adding the 
difference between the "Min SNR" of 700D and the mode in question; see "FreeDV Modes" below). For example, the squelch for 700E
when the squelch slider is set to -2.0 becomes 1.0dB. This is designed to reduce undesired pops and clicks due to false decodes.

# FreeDV Modes

The following table is a guide to the different modes, using
analog SSB and Skype as anchors for a rough guide to audio quality:

Mode | Min SNR | Fading | Latency | Speech Bandwidth | Speech Quality
--- | :---: | :---: | :---: | :---: | :---:
SSB | 0 | 8/10 | low | 2600 | 5/10
1600 | 4 | 3/10 | low | 4000 | 4/10
700C | 2  | 6/10 | low |  4000 | 3/10
700D | -2 | 4/10 | high | 4000 | 3/10
700E | 1 | 7/10 | medium | 4000 | 3/10
2020 | 4  | 4/10 | high | 8000 | 7/10
Skype | - |- | medium | 8000 | 8/10

The Min SNR is roughly the SNR where you cannot converse without
repeating yourself.  The numbers above are on channels without fading
(AWGN channels like VHF radio).  For fading channels the minimum SNR
is a few dB higher. The Fading column shows how robust the mode is to
HF Fading channels, higher is more robust.

The more advanced 700D and 2020 modes have a high latency due to the
use of large Forward Error Correction (FEC) codes.  They buffer many
frames of speech, which combined with PC sound card buffering results
in end-to-end latencies of 1-2 seconds.  They may take a few seconds to
sync at the start of an over, especially in fading channels.

## FreeDV 700D

In mid 2018 FreeDV 700D was released, with a new OFDM modem, powerful
Forward Error Correction (FEC) and optional interleaving.  It uses the
same 700 bit/s speech codec at 700C. It operates at SNRs as low as
-2dB, and has good HF channel performance.  It is around 10dB better
than FreeDV 1600 on fading channels, and is competitive with SSB at
low SNRs.  The FEC provides some protection from urban HF noise.

FreeDV 700D is sensitive to tuning.  To obtain sync you must be within
+/- 60Hz of the transmit frequency.  This is straightforward with
modern radios which are generally accurate to +/-1 Hz, but requires
skill and practice when used with older, VFO based radios.

## FreeDV 700E

FreeDV 700E was developed in December 2020 using lessons learned from on air operation of 700C and 700D.  A variant of 700D, it uses a shorter frame size (80ms) to reduce latency and sync time.  It is optimised for fast fading channels channels with up to 4Hz Doppler spread and 6ms delay spread.  FreeDV 7000E uses the same 700 bit/s codec as FreeDV 700C and 700D.  It requires about 3dB more power than 700D, but can operate reliably on fast fading channels.

The 700E release also includes optional compression (clipping) of the 700D and 700E transmit waveforms to reduce the Peak to Average Power Ratio to about 4dB.  For example a 100W PEP transmitter can be driven to about 40W RMS.  This is an improvement of 6dB over previous releases of FreeDV 700D. Before enabling the clipper make sure your transmitter is capable of handling sustained high average power without damage.  

Clipping can be enabled via Tools-Options.

On good channels with high SNR clipping may actually reduce the SNR of the received signal.  This is intentional - we are adding some pre-distortion in order to increase the RMS power.  Forward error correction (FEC) will clean up any errors introduced by clipping, and on poor channels the benefits of increased signal power outweigh the slight reduction in SNR on good channels.

## FreeDV 2020

FreeDV 2020 was developed in 2019.  It uses an experimental codec
based on the LPCNet neural net (deep learning) synthesis engine
developed by Jean-Marc Valin.  It offers 8 kHz audio bandwidth in an
RF bandwidth of just 1600 Hz.  FreeDV 2020 employs the same OFDM modem
and FEC as 700D.

The purpose of FreeDV 2020 is to test neural net speech coding over HF
radio.  It is highly experimental, and possibly the first use of
neural net vocoders in a real world, over the air system.

FreeDV 2020 is designed for slow fading HF channels with a SNR of 10dB
or better.  It is not designed for fast fading or very low SNRs like
700D.  It is designed to be a high quality alternative to SSB in
channels where SSB is already an "arm-chair" copy.  On an AWGN (non-
fading channel), it will deliver reasonable speech quality down to 2dB
SNR.

FreeDV 2020 Tips:

1. It requires a modern (post 2010) Intel CPU with AVX support.  If you
   don't have AVX the FreeDV 2020 mode button will be grayed out.
1. Some voices may sound very rough.  In early testing
   about 90% of speakers tested work well.
1. Like 700D, you must tune within -/+ 60Hz for FreeDV 2020 to sync.
1. With significant fading, sync may take a few seconds.
1. There is a 2 second end-to-end latency.  You are welcome to try tuning
   this (Tools - Options - FIFO size, also see Sound Card Debug
   section below).

## FreeDV 2020B

Experimental mode developed in February 2022.  The goal of this mode is to improve the performance of FreeDV 2020 over HF channels.

Here are the three main innovations, and the theoretical improvements:

1. Compression (clipping) of the 2020x modem waveforms has been added, which is worth about 4dB. This should also improve the original FreeDV 2020 mode.  The Clipping checkbox is located on Tools-Options-Modem.  As per the other warnings in this manual please make sure you transmitter can handle the higher RMS power.
1. 2020B is like 700E to 700D - it works with fast fading but requires a few more dB of SNR. This will make it usable in European Winter (or over the South Pole Argentina to Australia) type channels - if you have enough SNR. The challenge with this mode is squeezing all the information we need (enough pilots symbols for fast fading, LPCNet, FEC bits) into a 2100 Hz channel - we are pushing up again the edges of many SSB filters. It also uses unequal FEC, just the most important 11 bits are protected.

This modes is under development and may change at any time.  If you experience comparability issues with another operator - check your Git Hash values on the Help-about menu to ensure you are running the same versions of LPCNet and codec2.

It is recommended that multi-rx be disabled when using 2020B. This mode is not supported by multi-rx, you will need to manually coordinate the mode with other stations.

# Tools Menu

## Tools - Filter

This section describes features on Tools-Filter.  

Control | Description
 -------------------------- | ------------------------------------------------------------------------ |
Noise Suppression | Enable noise suppression, dereverberation, AGC of mic signal using the Speex pre-processor
700C/700D Auto EQ | Automatic equalisation for FreeDV 700C and FreeDV 700D Codec input audio

Auto EQ (Automatic Equalisation) adjusts the input speech spectrum to best fit the speech codec. It can remove annoying bass artefacts and make the codec speech easier to understand.

Bass/Mid/Treble (for both microphone and speaker) can also be adjusted here, either with the arrow keys or your
mouse. A graph displaying the frequency response of the signal based on your current settings will display in
this window as well.

* [Blog Post on Auto EQ Part 1](http://www.rowetel.com/?p=6778)
* [Blog Post on Auto EQ Part 2](http://www.rowetel.com/?p=6860)

## Tools - Options

### Modem Options

Control | Description
 ------------------------------ | ----------------------------------------------------------------------------- |
Clipping | Increases the average power. Ensure your transmitter can handle high RMS powers before using!
700C Diversity Combine | Combining of two sets of 700C carriers for better fading channel performance
TX Band Pass Filter | Reduces TX spectrum bandwidth

# Helping Improve FreeDV

If you have an interesting test case, for example:

1. FreeDV working poorly with a particular person or microphone.
1. Poor over the air performance on a fast fading channel.
1. Problems with sync on strong signals.
1. A comparison with SSB.

Please send the developers an off air recording of the signal.  FreeDV can record files from your radio using Tools-Record File from Radio.  A recording of 30 to 60 seconds is most useful.

With a recording we can reproduce your exact problem.  If we can reproduce it we can fix it. Recordings are much more useful than anecdotes or subjective reports like "FreeDV doesn't work", "SSB is better", or "On 23 December it didn't work well on grid location XYZ".  With subjective reports problems are impossible to reproduce, cannot be fixed, and you are unlikely to get the attention of the developers.

# Multiple Panes in GUI window

It is possible to have multiple panes opened within the GUI window for example, to observe both the Waterfall and Spectrum Tabs. New panes may be added above, below, left or right of existing panes.

A new visible pane is created by hovering the cursor over the required Tab, click and hold the left mouse button and drag the Tab to the required position and releasing the mouse button. If currently two panes are stacked vertically a third pane may be added either beside either pane or to the left/right of both panes.  If the Tab is required adjacent to both panes then it must be dragged to the left/right of the junction of the existing Tabs.

As the Tab is dragged into position a faint blue/grey image will show the position to be occupied by the pane. Panes may be relocated back to the menu bar by a similar process.

Tabs can be resized as required by hovering the cursor over the border and clicking and holding the left mouse button and dragging to required size.

By default, the tab layout is not saved. However, by enabling experimental features (see "Advanced/Developer Features"), experimental support for
saving and restoring the tab layout will be enabled. This has not been well tested and may have hidden bugs or other issues.

![Multiple Panes](contrib/multiple_panes.png)

# Advanced/Developer Features

## Stats Window

Located on the lower left hand side of the main screen.

Term | Notes
--- | --- |
Bits | Number of bits demodulated
Errs | Number of bit errors detected
Resyncs | Number of times the demodulator has resynced
ClkOff | Estimated sample clock offset in parts per million
FreqOff | Estimated frequency offset in Hz
Sync | Sync metric (OFDM modes like 700D and 2020)
Var | Speech encoder distortion for 700C/700D (see Auto EQ)

The sample clock offset is the estimated difference between the
modulator (tx) and demodulator (rx) sample clocks.  For example if the
transmit station sound card is sampling at 44000 Hz and the receive
station sound card 44001 Hz, the sample clock offset would be
((44000-44001)/44000)*1E6 = 22.7 ppm.

## Timing Delta Tab

This indicates the symbol timing estimate of the demodulator, in the
range of +/- 0.5 of a symbol.  With off air signals this will have a
sawtooth appearance, as the demod tracks the modulator sample clock.
The steeper the slope, the greater the sample clock offset.

* [FreeDV 1600 Sample Clock Offset Bug](http://www.rowetel.com/?p=6041)
* [Testing a FDMDV Modem](http://www.rowetel.com/?p=2433)

## UDP Messages

When FreeDV syncs on a received signal for 5 seconds, it will send a
"rx sync" UDP message to a port on your machine (localhost).  An
external program or script listening on this port can then take some
action, for example send "spotting" information to a web server or
send an email your phone.

Enable UDP messages on Tools-Options, and test using the "Test"
button.

On Linux you can test reception of messages using netcat:
```
  $ nc -ul 3000
```  
A sample script to email you on FreeDV sync: [send_email_on_sync.py](src/send_email_on_sync.py)

Usage for Gmail:
```
python send_email_on_sync.py --listen_port 3000 --smtp_server smtp.gmail.com \
--smtp_port 587 your@gmail.com your_pass
```

## Sound Card Debug

These features were added for FreeDV 700D, to help diagnose sound card
issues during development.

### Tools - Options dialog:

Debug FIFO and PortAudio counters: used for debugging audio
problems on 700D.  During beta testing there were problems with break
up in the 700D Tx and Rx audio on Windows.

The PortAudio counters (PortAudio1 and PortAudio2) should not
increment when running in Tx or Rx, as this indicates samples are
being lost by the sound driver which will lead to sync problems.

The Fifo counter outempty1 counter should not increment during
Tx, as this indicates FreeDV is not supplying samples fast enough to
the PortAudio drivers.  The results will be resyncs at the receiver.

Check these counters by pressing Start, then Reset them and observe
the counters for 30 seconds.

If the PortAudio counters are incrementing on receive try:

  1. Adjusting framesPerBuffer; try 0, 128, 256, 512, 1024.

  1. Shut down other applications that might be using audio, such as
  Skype or your web browser.

  1. A different sound card rate such as 44.1kHz instead of 48kHz.

  If the outempty1 counter is incrementing on transmit try increasing
  the FifoSize.

  The txThreadPriority checkbox reduces the priority of the main txRx
  thread in FreeDV which may help the sound driver thread process
  samples.

  The txRxDumpTiming check box dumps timing information to a console
  that is used for debugging the rx break up problem on 700D.  Each
  number is how many ms the txRxThread took to run.

  The txRxDumpTiming check box dumps the number of samples free in the
  tx FIFO sending samples to the Tx.  If this hits zero, your tx audio
  will break up and the rx will lose sync.  Tx audio break up will
  also occur if you see "outfifo1" being incremented on the "Fifo"
  line during tx.  Try increasing the FifoSize.

## Test Frame Histogram

This feature was developed for testing FreeDV 700C.  Select the Test
Frame Histogram tab on Front Page

Displays BER of each carrier when in "test frame" mode.  As each QPSK
carrier has 2 bits there are 2*Nc histogram points.

Ideally all carriers will have about the same BER (+/- 20% after 5000
total bit errors), however problems can occur with filtering in the
tx path.  If one carrier has less power, then it will have a higher
BER.  The errors in this carrier will tend to dominate overall
BER. For example if one carrier is attenuated due to SSB filter ripple
in the tx path then the BER on that carrier will be higher.  This is
bad news for DV.

Suggested usage:

1. Transmit FreeDV in test frame mode.  Use a 2nd rx (or
get a friend) to monitor your rx signal with FreeDV in test frame
mode.  

1.  Adjust your rx SNR to get a BER of a few % (e.g. reduce tx
power, use a short antenna for the rx, point your beam away, adjust rx
RF gain).  

1. Monitor the error histogram for a few minutes, until you have say
5000 total bit errors.  You have a problem if the BER of any carrier
is more than 20% different from the rest.

1. A typical issue will be one carrier at 1.0 and the others at 0.5,
indicating the poorer carrier BER is twice the larger.

## Full Duplex Testing with loopback

Tools - Options - Half Duplex check box

FreeDV GUI can operate in full duplex mode which is useful for
development or listening to your own FreeDV signal as only one PC is
required.  Normal operation is half duplex.

Tx and Rx signals can be looped back via an analog connection between
the sound cards.

On Linux, using the Alsa loopback module:
```
  $ sudo modprobe snd-aloop
  $ ./freedv

  In Tools - Audio Config - Receive Tab  - From Radio select -> Loopback: Loopback PCM (hw:1,0)
                          - Transmit Tab - To Radio select   -> Loopback: Loopback PCM (hw:1,1)
```

## Experimental Features

Occasionally there are some features that may be unstable or otherwise not ready to officially be released.
To experiment with these features, you can go to Tools->Options->Debugging and enable "Enable Experimental
Features". Note that if you have problems after enabling this setting, it is recommended to disable it again to
verify that an experimental feature is not causing trouble. (Additionally, if you're able to confirm that
an experimental feature is causing problems, please file a bug report!)

# Tips

1. The space bar can be used to toggle PTT.
1. You can left click on the main window to adjust tuning, the vertical red line on the frequency scale will show the current centre frequency.  FreeDV will automatically track any drift once it syncs.

# Common Problems

## FreeDV Sets Radio To Wrong Mode

By default, FreeDV attempts to set the radio's mode to DIGU/USB-D (or LSB equivalent for 40 meters and below). Some radios
do not support data modes and only have USB and LSB. For these, you can go to Tools->Options->Rig Control and check the
"Use USB/LSB instead of DIGU/DIGL" option. This will cause FreeDV to use the standard USB and LSB modes for rig control instead.

Note that for best results, your radio should have all processing disabled if you're using the standard USB/LSB modes. This
disabling of processing typically takes place when using data mode.

## Overdriving Transmit Level

This is a very common problem for first time FreeDV users.  Adjust your transmit levels so the ALC is just being nudged. More power is not better with FreeDV.  An overdriven signal will have poor SNR at the receiver.  For FreeDV 700D/700E operation with the clipper, make sure your transmitter can sustain high average power levels without damage (e.g. 40W RMS on a 100W PEP radio).

## I can't set up FreeDV, especially the Sound Cards

This can be challenging the first time around:

1. Try a receive only (one audio card) set up first.

1. Ask someone who already runs FreeDV for help.

1. If you don't know anyone local, ask for help on the digital voice
mailing list.  Be specific about the hardware you have and the exact
nature of your problem.

## Hamlib does not work with my Icom radio

The most common issue with Icom radios is that the CI-V address configured
in FreeDV does not match the address configured in the radio. Ensure that
the CI-V address in both FreeDV and on the radio are the same. If "00" is
used on the FreeDV side, ensure that the "CI-V Transceive" option is enabled
on the radio or else the radio will not respond to requests directed to that
address.

On newer radios (e.g. 7300, 7610), you may also need to set "CI-V USB Echo Back" 
to ON as this may be set to OFF by default.

## I need help with my radio or rig interface

There are many radios, many computers, and many sound cards.  It is
impossible to test them all. Many radios have intricate menus with
custom settings.  It is unreasonable to expect the authors of FreeDV to
have special knowledge of your exact hardware.

However someone may have worked through the same problem as you.  Ask
on the digital voice mailing list.

## Can't hear anything on receive

Many FreeDV modes will not play any audio if there is no valid signal.
You may also have squelch set too high.  In some modes the **Analog**
button will let you hear the received signal from the SSB radio.

Try the Test Wave Files above to get a feel for what a FreeDV signal
looks and sounds like.

## The signal is strong but FreeDV won't get sync and decode

Do you have the correct sideband? See USB or LSB section.

Is it a FreeDV signal?  SSTV uses similar frequencies. To understand what FreeDV sounds like, see the Test Wave Files section.

## Trouble getting Sync with 700D

You need to be within +/- 60 Hz on the transmit signal.  It helps if
both the Tx and Rx stations tune to known, exact frequencies such as
exactly 7.177MHz.  On channels with fast fading sync may take a few
seconds.

## PTT doesn't work.  It works with Fldigi and other Hamlib applications.

Many people struggle with initial CAT control and PTT setup:

1. Read the "CAT/PTT Configuration" section above.

1. Try the "Test PTT" button inside Tools->CAT and PTT Config.

1. Check your rig serial settings.  Did you change them from defaults
for another program?

1. Linux version: do you have permissions for the serial port?  Are you a member
of the ```dialout``` group?

1. Ask someone who already uses FreeDV to help.

1. Contact the digital voice mailing list.  Be specific about your
hardware, what you have tried, and the exact nature of the problem.

## I'm on Windows and serial port PTT doesn't work with my USB to serial adapter.

Please verify that you are running the correct drivers for the USB to serial adapter
that you're using. Information and download links for the drivers used by the most
common devices can be found [here](https://www.miklor.com/COM/UV_Drivers.php). 

While it is preferred to use devices that use authorized/original versions of the
various USB to serial chipsets, it is possible to use some cloned devices with 
older drivers. When doing this, you may also need to force Windows to use an older 
version of a driver instead of automatically updating the driver on reboot. See
[here](https://wethegeek.com/how-to-disable-automatic-driver-updates-in-windows-10/)
for instructions on doing so in Windows 10. For Windows 8:

1. Search for "Change device" in the Windows 8 Start menu.
1. Click on where it says "Change device installation settings".
1. Select the "No, let me choose what to do" option.
1. Check the "automatically get the device app" option, then click Save changes to save the settings you just chose.

## FreeDV 2020 mode is greyed out

In order to use FreeDV 2020 mode, you must have both of the following:

1. If using an Intel based CPU, it must have AVX support. A Microsoft utility called [coreinfo](https://docs.microsoft.com/en-us/sysinternals/downloads/coreinfo)
can be used to determine if your CPU supports AVX.  A * means you have 
AVX, a - means no AVX:

```
AES             -       Supports AES extensions
AVX             *       Supports AVX instruction extensions
FMA             -       Supports FMA extensions using YMM state
```

On Linux, you can check for `avx` in the **flags** section of `/proc/cpuinfo`
or the output of the `lscpu` command:
```
lscpu | grep -o "avx[^ ]*"
```
will display `avx` (or `avx2`) if your CPU supports the instructions.

2. Your computer must be able to decode 2020 at a minimum of 2x real time (i.e. < 0.5 seconds for 1 second of encoded audio). A Mac with an ARM processor (e.g. 2020 Mac Mini or later) is an example of such a device.

If your system does not meet either (1) or (2), the 2020 option will be grayed out.

## I installed a new version and FreeDV stopped working

You may need to clean out the previous configuration.  Try Tools - Restore Defaults.  Set up your sound cards again with Tools - Audio Config.

## FreeDV crashes when I press Start

Have you removed/changed USB audio devices? If you remove/change USB audio devices without pressing Tools - Audio Config, FreeDV may crash.  See Changing Audio Devices above.

## FreeDV can't be opened on OSX because the developer cannot be verified

From January 2020 Apple is enforcing notarization for all OSX applications.  The FreeDV developers do not wish to operate within the Apple ecosystem due to the cost/intrusiveness of this requirement.

![Notarization Error](contrib/osx_notarization1.png)

Security & Privacy shows the Open Anyway option for FreeDV:

![Security and Privacy](contrib/osx_notarization2.png)

![Open FreeDV](contrib/osx_notarization3.png)

Or you can use command line options:

```
xattr -d com.apple.quarantine FreeDV.app
```
or
```
xattr -d -r com.apple.quarantine FreeDV.app
```

## I'm on a Mac and my preferred audio device isn't appearing

macOS has a longstanding issue that prevents certain audio devices from appearing. More info [here](http://www.w1hkj.com/files/fldigi/AppleAudioCodec.html).

# Converting this document to PDF

For the Linux inclined:
```
$ pandoc USER_MANUAL.md -o USER_MANUAL.pdf "-fmarkdown-implicit_figures -o" \
--from=markdown -V geometry:margin=.4in --toc --highlight-style=espresso
```

# Glossary

Term | Notes
------- | ---------------------------------------------------------------------------------------------
AWGN | Additive White Gaussian Noise - a channel with just noise and no fading (like VHF)
FEC | Forward Error Correction - extra bits to we send to protect the speech codec bits
LDPC | Low Density Parity Check Codes - a family of powerful FEC codes

# Release Notes

## V1.9.5 TBD 2023

1. Bugfixes:
    * Fix bug preventing frequency updates from being properly suppressed when frequency control is in focus. (PR #585)
    * Fix bug preventing 60 meter frequencies from using USB with DIGU/DIGL disabled. (PR #589)
2. Enhancements:
<<<<<<< HEAD
    * FreeDV Reporter: Add support for filtering the exact frequency. (PR #596)
=======
    * Add ability to double-click FreeDV Reporter entries to change the radio's frequency. (PR #592)
>>>>>>> 46b9f1b0

## V1.9.4 October 2023

1. Bugfixes:
    * Fix issue causing hanging while testing serial port PTT. (PR #577)
    * Fix issue causing improper RX Only reporting when hamlib is disabled. (PR #579)
    * Fix compiler error on some Linux installations. (PR #578)
    * Fix issue causing error on startup after testing setup with Easy Setup. (PR #575)
    * Fix issue preventing PSK Reporter from being enabled by default. (PR #575)
2. Enhancements:
    * Add experimental support for OmniRig to FreeDV. (PR #575)
        * *Note: This is only available on Windows.*

## V1.9.3 October 2023

1. Bugfixes:
    * FreeDV Reporter:
        * Fix regression preventing proper display of "RX Only" stations. (PR #542)
        * Fix issue causing duplicate entries when filtering is enabled and users disconnect/reconnect. (PR #557)
    * Default to the audio from the current TX mode if no modes decode (works around Codec2 bug with 1600 mode). (PR #544)
    * Fix bug preventing proper restore of selected tabs. (PR #548)
    * Properly handle frequency entry based on user's current location. (PR #561)
    * Improve labeling of PTT/CAT control options. (PR #550)
    * Clarify behavior of "On Top" menu option. (PR #549)
    * Work around Xcode issue preventing FreeDV from starting on macOS < 12. (PR #553)
    * Fix issue preventing selection of FreeDV Reporter users during band tracking. (PR #555)
    * Work around issue preventing consistent switchover to 'From Mic' tab on voice keyer TX. (PR #563)
    * Fix rounding error when changing reporting frequency. (PR #562)
    * Fix issue causing multiple macOS microphone permissions popups to appear. (PR #566, 567)
    * macOS: Fix crash on start when using Rosetta. (PR #569)
2. Enhancements:
    * Add configuration for background/foreground colors in FreeDV Reporter. (PR #545)
    * Always connect to FreeDV Reporter (in view only mode if necessary), regardless of valid configuration. (PR #542, #547)
    * Add None as a valid PTT method and make it report RX Only. (PR #556)
    * Increase RX coloring timeout in FreeDV Reporter to 20 seconds. (PR #558)
3. Build system:
    * Upgrade wxWidgets on binary builds to 3.2.3. (PR #565)
4. Documentation:
    * Add information about multiple audio devices and macOS. (PR #554)
    * Fix Registry and config file paths in documentation. (PR #571, #572)
5. Cleanup:
    * Refactor rig control handling to improve performance and maintainability. (PR #564)

## V1.9.2 September 2023

1. Bugfixes:
    * Initialize locale so that times appear correctly. (PR #509)
    * Fix issue with Voice Keyer button turning blue even if file doesn't exist. (PR #511)
    * Fix issue with Voice Keyer file changes via Tools->Options not taking effect until restart. (PR #511)
    * Eliminate mutex errors during Visual Studio debugging. (PR #512)
    * Add timeout during deletion of FreeDVReporter object. (PR #515)
    * Fixes bug preventing display of reporting UI if enabled on first start. (PR #520)
    * Adjust vertical tick lengths on waterfall to prevent text overlap. (PR #518)
    * Adjust coloring of text and ticks on spectrum plot to improve visibility when in dark mode. (PR #518)
    * Resolve issue preventing proper device name display in Easy Setup for non-English versions of Windows. (PR #524)
    * Fix intermittent crash on exit due to improperly closing stderr. (PR #526)
2. Enhancements:
    * Add tooltip to Record button to claify its behavior. (PR #511)
    * Add highlighting for RX rows in FreeDV Reporter (to match web version). (PR #519)
    * Add Distance column in FreeDV Reporter window. (PR #519)
    * Add support for sorting columns in FreeDV Reporter window. (PR #519, #537)
    * Allow use of FreeDV Reporter without having a session running. (PR #529, #535)
    * Adds support for saving and restoring tab state. (PR #497)
        * *NOTE: Requires 'Enable Experimental Features' to be turned on, see below.*
    * Adds configuration item allowing optional use of experimental features. (PR #497)
        * This option is called "Enable Experimental Features" in Tools->Options->Debugging.
    * Add FreeDV Reporter option to have the band filter track the current frequency. (PR #534)
3. Build system:
    * Upgrade wxWidgets on binary builds to 3.2.2.1. (PR #531)
    * Fix issue preventing proper generation of unsigned Windows installers. (PR #528)
    * Update code signing documentation and defaults to use certificate provider's token instead of our own. (PR #533)
4. Cleanup:
    * Remove unneeded 2400B and 2020B sample files. (PR #521)

## V1.9.1 August 2023

1. Bugfixes:
    * Revert BETA back to prior 1.9.0 value for waterfall. (PR #503)
    * Optimize FreeDV Reporter window logic to reduce likelihood of waterfall stuttering. (PR #505)
    * Fix intermittent crash during FreeDV Reporter updates. (PR #505)
    * Fix intermittent crash on exit due to Hamlib related UI update code executing after deletion. (PR #506)
    * Fix serial port contention issue while testing PTT multiple times. (PR #506)
2. Enhancements:
    * Add support for monitoring voice keyer and regular TX audio. (PR #500)
    * Add background coloring to indicate that the voice keyer is active. (PR #500)

## V1.9.0 August 2023

1. Bugfixes:
    * Fix bug preventing proper Options window sizing on Windows. (PR #478)
    * Fix various screen reader accessibility issues. (PR #481)
    * Use separate maximums for each slider type on the Filter dialog. (PR #485)
    * Fix minor UI issues with the Easy Setup dialog. (PR #484)
    * Adjust waterfall settings to better visualize 2 Hz fading. (PR #487)
    * Fix issue causing the waterfall to not scroll at the expected rate. (PR #487)
    * Resolve bug preventing certain radios' serial ports from being listed on macOS. (PR #496)
2. Enhancements
    * Allow users to configure PTT port separately from CAT if Hamlib is enabled. (PR #488)
    * Add ability to average spectrum plot across 1-3 samples. (PR #487, 492)
    * Adjust sizing of main page tabs for better readability. (PR #487)
    * Add ability to sign Windows binaries for official releases. (PR #486)
    * Allow use of a different voice keyer file by right-clicking on the Voice Keyer button. (PR #493)
    * Include TX audio in recorded audio files to enable recording a full QSO. (PR #493)
    * Add band filtering in the FreeDV Reporter dialog. (PR #490, #494)
    * Add ability to record new voice keyer files by right-clicking on the Voice Keyer button. (PR #493)
3. Build system:
    * Update Codec2 to v1.2.0. (PR #483)
    * Deprecate PortAudio support on Linux. (PR #489, #491)
4. Cleanup:
    * Remove 2400B mode from the UI. (PR #479)
    * Remove rarely-used "Record File - From Modulator" and "Play File - Mic In" menu options. (PR #493)

*Note: Official Windows releases are now signed using Software Freedom Conservancy's code certificate. To validate that the installers and binary files are properly signed, right-click on the file, choose Properties and go to the 'Digital Signatures' tab.*

## V1.8.12 July 2023

1. Bugfixes:
    * Clear audio plots when recording or playback starts. (PR #439)
    * Clear button now clears the callsign list. (PR #436)
    * Fix bug causing the PTT button to stay red after the voice keyer finishes TX. (PR #440)
    * Fix FreeDV Reporter crash when sending RX record. (PR #443)
    * Hamlib: set mode before frequency to avoid accidental offsetting. (PR #442, #452)
    * Fix audio dialog plot display and lockup issues. (PR #450)
    * Disable PTT and Voice Keyer buttons if only RX devices are configured. (PR #449)
    * Fix Linux display bugs when switching between dark and light mode. (PR #454)
2. Enhancements:
    * Add the ability to request that another FreeDV Reporter user QSY. 
      (PR #434, #453, #456, #458, #459, #467, #468)
    * Display 'Digital' on button when Analog mode is active. (PR #447)
    * Set minimum size for Mode box to 250px. (PR #446)
    * Notify FreeDV Reporter if only capable of RX. (PR #449)
    * Hamlib: allow frequency and mode changes during TX. (PR #455)
    * Save and restore size and position of FreeDV Reporter window on startup. (PR #462)
    * Auto-size columns in Audio Options to improve readability. (PR #461)
    * Add support for modifying the drop down frequency list. (PR #460)
    * Preserve size and position of Audio Configuration dialog. (PR #466)
    * Add ability to suppress automatic frequency reporting on radio changes. (PR #469)
3. Build system:
    * Bump Codec2 version to v1.1.1. (PR #437)
    * Generate PDF/HTML docs only on PR merge. (PR #471)
4. Documentation
    * Add RF bandwidth information to user manual. (PR #444)
5. Cleanup:
    * Refactor configuration handling in the codebase. (PR #457, #474)
    * Clean up compiler warnings on Windows builds. (PR #475)
6. Miscellaneous:
    * Set default FreeDV Reporter hostname to qso.freedv.org. (PR #448)

*Note for Windows users: you may receive a one-time error message on startup 
after upgrading from v1.8.12-20230705 indicating that certain Registry keys 
have incorrect types. This is expected as part of the bugfix merged in PR #474.*

## V1.8.11 June 2023

1. Bugfixes:
    * Add missed captures for pavucontrol related handlers. (PR #420)
    * Fix issue causing intermittent failures to report the current frequency to FreeDV Reporter. (PR #421)
    * Set initial audio device count on startup. (PR #422)
    * Make sure focus isn't on the Report Frequency text box immediately after starting. (PR #430)
2. Enhancements:
    * Add option to enable/disable Hamlib frequency/mode control. (PR #424, #427)
    * Add option to enable/disable Space key for PTT. (PR #425)
    * Turn PTT button red when transmitting. (PR #423)

## V1.8.10.1 June 2023

1. Bugfixes:
    * Fix bug with FreeDV Reporter going out of sync with radio. (PR #408)
    * Allow frequency to be changed even if mode change fails. (PR #408)
    * Only change mode, not frequency, when going in/out of Analog mode. (PR #414)
    * Fix crash when repeatedly switching in and out of Analog mode. (PR #413)

## V1.8.10 June 2023

1. Build system:
    * Minimum required Codec2 version bumped up to 1.1.0. (PR #383)
    * Disable libusb support for Hamlib on all platforms, not just Windows. (PR #387)
    * Build Hamlib as a dynamic library on Windows and macOS. (PR #395)
2. Bugfixes:
    * Fix incorrect assertion causing crash on certain systems without a microphone. (PR #384)
    * Shrink sliders so that the Filter window can fit on a 720p display. (PR #386, #396)
    * Hamlib: use RIG_VFO_CURR if explicit VFO doesn't work. (PR #385, #400)
    * Fix various misspellings in codebase. (PR #392)
    * Prevent Start/Stop button from being pressed twice in a row during shutdown. (PR #399)
3. Enhancements:
    * Add last received SNR to callsign list. (PR #389, #391)
    * Add support for FreeDV Reporter web-based tool. (PR #390, #402, #404)
    * Defer sound device checking until Start is pushed. (PR #393)
    * Add ability for Hamlib to use RTS/DTR instead of CAT for PTT. (PR #394)
    * Automatically change radio frequency if the reporting frequency changes. (PR #405)

## V1.8.9 April 2023

1. Enhancements:
    * Add 20% buffer for systems that are marginally able to decode 2020. (PR #355)
    * Enable RTS and DTR for PTT input to provide a voltage source for some footswitches. (PR #354)
    * Show previously received callsigns in main window. (PR #362, #378)
    * Add Record button to the main window to easily allow recording of the incoming signal. (PR #369)
    * Open GitHub releases page if Check For Updates is selected. (PR #382)
2. Bugfixes:
    * Fix typo preventing use of Easy Setup when not having a radio configured. (PR #359)
    * Fix issue preventing Yaesu sound devices from appearing in Easy Setup. (PR #371)
    * Fix crash on Windows after resizing the window to hide the waterfall. (PR #366, #375)
    * Use /dev/cu.* instead of /dev/tty.* on macOS. (PR #377)
    * Hamlib: avoid use of rig_get_vfo() for radios with only one VFO. (PR #376)
    * Prevent status bar text from truncating unless required. (PR #379)
    * Prevent devices from rearranging if one disappears. (PR #381)
    * Remove record completion popups to align with file playback behavior. (PR #380)
3. Build system:
    * GitHub action now uses LLVM MinGW for pull requests. (PR #360)
    * Update Speex/Hamlib build code to avoid unnecessary rebuilds. (PR #361)
    * Upgrade Hamlib to version 4.5.5. (PR #361)
    * Fix typo preventing proper naming of installers for test builds. (PR #363)
    * macOS builds should also not use Hamlib master. (PR #364)
4. Cleanup:
    * Remove 'Split' button from UI. (PR #372)
    * Remove dead code for RX/TX loopback buttons. (PR #372)

## V1.8.8.1 March 2023

1. Bugfixes:
    * Downgrade hamlib for Windows and macOS due to PTT and CAT control bugs on various radios. (PR #357)

## V1.8.8 March 2023

1. Bugfixes:
    * Resolve compile failure in EasySetupDialog on openSUSE. (PR #344)
    * Prevent Mode box from auto-resizing to avoid unexpected movement of other controls. (PR #347)
2. Build system:
    * CPack: Properly handle the case where FREEDV_HASH doesn't exist. (PR #345)
3. Enhancements:
    * Show friendlier error if serial ports can't be opened. (PR #348)
    * Use same VFO retrieval mechanism for PTT as with frequency sync. (PR #350)
    * Tweak PSK Reporter handling to report received callsigns more quickly. (PR #352)
    
## V1.8.7 January 2023

1. Code Cleanup:
    * Remove "force sync" option from Tools->Options (PR #332)
2. Enhancements:
    * Add "Easy Setup" dialog to simplify first time setup. (PR #189)
3. Bugfixes:
    * Add a bit of extra space for the sample rate drop-downs. (PR #336)
    * Add units for SNR gauge to match squelch gauge. (PR #339)
    * Fix compiler errors due to recent samplerate changes. (PR #338)
    * Fix inability to change to certain FreeDV modes for transmit. (PR #340)

## V1.8.6 December 2022

1. Build system:
    * Suppress documentation generation when tagging releases. (PR #314)
    * Simplify build to reduce need for build scripts. (PR #305, #329, #331)
2. Bugfixes:
    * Filter out non-MME devices to match previous behavior. (PR #318)
    * Use 64 bit int for frequency to enable reporting microwave frequencies. (PR #325, #331)
    * Resolves issue with minimum button sizing in the Filter dialog. (PR #326, #331)
    * Update labeling of clipping and BPF options to match actual behavior. (PR #319)
    * Adjusts positioning and spacing of controls in the Options dialog to prevent truncation. (PR #328, #331)
3. Enhancements:
    * Add 2020B to multi-RX feature to enable RX and TX without restarting session. (PR #312)
    * Hide modes not on the SM1000 by default. (PR #313)
    * Increase the default Record From Modulator time to 60 seconds. (PR #321)
4. Code Cleanup:
    * Adjusted function prototypes to use bool instead of int. (PR #316)

## V1.8.5 December 2022

1. Build system:
    * Add checks for .git folder to prevent errors when building from official release tarballs. (PR #294)
    * Simplify PortAudio static build to fix multi-core build issue on macOS. (PR #304, #308)
    * Upgrade bootstrapped wxWidgets to v3.2.1. (PR #302)
    * Upgrade Docker container to Fedora 37. (PR #306)
2. Enhancements:
    * Update FreeDV configuration defaults to improve first-time usability. (PR #293)
3. Bugfixes:
    * Fix issue preventing macOS binaries from running on releases older than 12.0. (PR #301)
    * Fix issue with 2020B not being selected as default on next start (PR #299)
4. Documentation:
    * Update manual to reflect Ubuntu renaming libsndfile-dev to libsnd1file-dev. (PR #297)

## V1.8.4 October 2022

1. Build system:
    * Updates to reflect LPCNet decoupling from Codec2 (PR #274)
2. Bugfixes:
    * Add missed UI disable on startup for 2020B mode. (PR #279)
    * Fixed TX audio dropouts when using different sample rates. (PR #287)
    * Remove sample rates above 48K from audio configuration. (PR #288)
3. Enhancements:
    * Add alternate method of determining 2020 support for non-x86 machines. (PR #280)
    * Remove unnecessary BW and DPSK options from UI. (PR #283)
    * Stats on left hand side of main window now auto-reset after user-configurable time period (default 10s). (PR #262, #286)

## V1.8.3.1 August 2022

1. Build system:
    * Fix issue preventing patch version from being passed to Windows installer. (PR #271)
    
## V1.8.3 August 2022

1. Build system:
    * Build Git version of Hamlib for Windows builds. (PR #261)
    * Remove build date and time from libsox. (PR #267)
    * Refactor CMakeList.txt using newer project format. (PR #268)
1. Enhancements:
    * Update frequency and mode display every 5 sec. (PR #266)
    
## V1.8.2 July 2022

1. Enhancements:
    * Save rig names instead of IDs to prevent Hamlib off by one issues. (PR #256)
2. Bugfixes:
    * Increase plot buffer size to resolve issues with "To Spkr/Headphones" tab (PR #258)
3. Build system:
    * Depend on Codec2 1.0.5. (PR #259)
    
## V1.8.1 July 2022

1. Bugfixes:
    * Disable 2020B unless the installed Codec2 provides it. (PR #257)
2. Build system:
    * Update build scripts to use specific Codec2 and LPCNet versions. (PR #257)
    
## V1.8.0 July 2022

1. Enhancements:
    * PSK Reporter: Encodes callsign regardless of whether the internet is working. (PR #214)
    * PSK Reporter: Sends report upon pushing Stop (vs. simply clearing the report list). (PR #214)
    * PSK Reporter: Performs reporting in background instead of hanging the caller of the PskReporter class. (PR #214)
    * PSK Reporter: Suppress reporting if we're playing back a radio file (to avoid false reports). (PR #214)
    * Filter dialog: Increase length of vertical sliders to simplify fine-tuning. (PR #224)
    * Modem compression (Tools-Options-Modem Clipping checkbox) added to FreeDV 2020 for increased RMS power. (PR #211)
    * Added experimental 2020B mode. (PR #211)
    * Refactored audio handling to use pipeline design pattern. (PR #219)
    * Eliminated requirement to use the same audio sample rate for both mic and speaker devices. (PR #219, #234)
    * 60 meters shows as USB and not LSB for countries where FreeDV usage is legal on that band. (PR #243)
    * Improved audio quality and reduced CPU usage for multi-RX. (PR #246)
2. Build system:
    * Add spell checking of codebase on every Git push. (PR #216)
    * Build Windows build on every Git push. (PR #220)
    * Default branch and repo to the current branch and repo for Docker (or else reasonable defaults). (PR #233)
3. Documentation:
    * Removed obsolete references to required sample rates for voice keyer files. (PR #219)
    * Add troubleshooting instructions for serial port PTT on Windows. (PR #226)
    * Add missing gcc-g++ package to Fedora build instructions. (PR #235)
    * Add missing sox package to Fedora build instructions. (PR #241)
4. Bugfixes:
    * Suppress refresh of the sync indicator if disabled/no change in sync. (PR #230)
    * Clarify location from where to run Docker build script. (PR #231)
    * Change shutdown ordering to prevent hangs on slower systems. (PR #236)
    * Disable PulseAudio suspend failure due to interactions with pipewire. (PR #239)

## V1.7.0 February 2022

1. Bugfixes:
    * Resolves issue with waterfall appearing garbled on some systems. (PR #205)
    * Resolves issue with Restore Defaults restoring previous settings on exit. (PR #207)
    * Resolves issue with some sound valid sound devices causing PortAudio errors during startup checks. (PR #192)
2. Enhancements:
    * Removes requirement to restart FreeDV after using Restore Defaults. (PR #207)
    * Hides frequency display on main window unless PSK Reporter reporting is turned on. (PR #207)
    * Scales per-mode squelch settings when in multi-RX mode to reduce unwanted noise. (PR #186)
    * Single-thread mode is now the default when multi-RX is turned on. (PR #175)
    * Makes multi-RX mode the default. (PR #175)
    * Mic In/Speaker Out volume controls added to Filter window. (PR #208)
    * Cleans up UI for filters and makes the dialog non-modal. (PR #208)
    * Adds optional support for PulseAudio on Linux systems. (PR #194)
3. Documentation:
    * Adds section on creating Windows shortcuts to handle multiple configurations. (PR #204)
    * Resolves issue with PDF image placement. (PR #203)
4. Build System:
    * Uses more portable way of referring to Bash in build scripts. (PR #200)
    * User manual now installed along with executable. (PR #187)
    * macOS app bundle generated by CMake instead of manually. (PR #184)
    * Fail as soon as a step in the build script fails. (PR #183)
    * Have Windows uninstaller clean up Registry. (PR #182)
    * Windows installer now installs sample .wav files. (PR #182)
    
## V1.6.1 September 2021

1. Bugfixes:
    * Uses UTF-8 for device names from PortAudio to resolve display problems on non-English systems. (PR #153)
    * Resolves crash when using click to tune feature on main window. (PR #157)
    * Resolves issue where test plots inside Audio Options dialog hang during test. (PR #154)
    * Disable multi-RX options in Tools->Options when a session is active. (PR #154)
    * Resolves buffer overflow when using mono-only TX sound devices. (PR #169)
2. Enhancements:
    * Updates mode indicator on transition between TX and RX instead of only on start. (PR #158)
    * Updates PSK Reporter feature to use new Codec2 reliable\_text API. (PR #156, #162, #166, #168)
    * Suppress unnecessary rig_init() calls to prevent FreeDV from changing the current VFO. (PR #173)

_Note: The PSK Reporter feature beginning in this release is incompatible with versions older than 1.6.1 due to a change in how callsigns are encoded._

## V1.6.0 August 2021

1. Bugfixes: 
    * Suppressed clipping of TX speech when PTT is released. (PR #123)
    * Added missing mode labels for 800XA and 2400B as a result of implementing multi-RX in 1.5.3. (PR #128)
    * Fixed analog passthrough when using 2400B. (PR #130)
    * Fixed non-responsive scroll controls on macOS. (PR #139)
    * Auto EQ now working for 800XA. (PR #141)
    * Reset scatter plot state when multi-RX switches modes. (PR #146)
    * Use selected sound device sample rates for the equalizer controls. (PR #142)
2. Enhancements:
    * Frequency ticks moved to the top of the waterfall. (PR #115)
    * Optimized rendering code for the waterfall display to improve responsiveness on slower machines. (PR #127, #137)
    * Fixed navigation issues encountered while using screen readers. (PR #121)
    * Allow main window to expand horizontally for shorter displays. (PR #135, #121)
    * Allow autoconversion of voice keyer file to selected TX mode's sample rate. (PR #145)
    * Multi-RX: decode each supported mode on its own thread. (PR #129)
3. New features:
    * Added support for alternative configuration files by specifying -f/--config options. (PR #119, #125)
    * Added support for PTT input, e.g. for foot switches. (PR #136)
4. Build system:
    * Use MacPorts/Homebrew PortAudio for macOS builds. (PR #134, #138)
    * Bootstrapped wxWidgets now uses version 3.1.5. (PR #147)
    * Added support for bootstrapped wxWidgets on Windows builds. (PR #124)
    * Updated Docker container for Windows builds to Fedora 34. (PR #124)
    * Created "make dist" target for easy tarball generation. (PR #152)

## V1.5.3 April 2021

1. Simultaneous decode of 2020, 1600 and 700C/D/E (without needing to push Stop first, change the mode and push Start again).
2. Dynamic switching of the current Tx mode between the aforementioned modes, again without needing to restart the session.
3. A Tx level slider on the right hand side of the main screen to fine-tune transmit output (to more easily avoid clipping ALC and conflicting with other soundcard ham radio applications).

## V1.5.2 January 2021

1. Updates storage for sound card configuration to use device names instead of IDs.
2. Detects changes to computer sound card configuration and notifies user when devices go away.

## V1.5.1 January 2021

1. Experimental support for reporting to [PSK Reporter](https://pskreporter.info) added.
2. Bug fixes with audio configuration to allow mono devices to be used along with stereo ones.
3. Tweaks to user interface and record/playback functionality to improve usability.
4. Bug fixes and tweaks to improve voice keyer support.

## V1.5.0 December 2020

1. FreeDV 700E, better performance than 700D on fast fading channels
1. FreeDV 700D/700E clipper to increase average transmit power by 6dB

## V1.4.3 August 2020

1. Maintenance Release (no major new features)
1. Changes to support wxWidgets 3.1 (but Windows versions built against wxWidgets 3.0)
1. Under the hood - OFDM modem has been refactored, shouldn't affect freedv-gui operation

## V1.4.2 July 2020

1. Maintenance Release (no major new features)
1. Improved squelch/audio pass through on 700D/2020/2400B
1. Under the hood - Codec2 library has been refactored, shouldn't affect freedv-gui operation
1. Removed Project Horus support (now being maintained outside of Codec2/FreeDV)

## V1.4 June-October 2019

1. FreeDV 2020, Project Horus Binary Modes.
1. [Improved OFDM Modem Acquisition](http://www.rowetel.com/?p=6824), this will improve sync time on FreeDV 700D and 2020 on HF fading channels, and can also handle +/- 60 Hz frequency offsets when tuning.
1. Fixed FreeDV 700C frequency offset bug fix, was losing sync at certain frequency offsets.
1. Wide bandwidth phase estimation and DPSK for OFDM modes (700D/2020) for fast fading/QO-100 channels (Tools-Options)
1. Better speech quality on FreeDV 700C/700D with Auto equaliser (Tools-Filter)

## V1.3 May 2018

* FreeDV 700D

# References

* [FreeDV Web site](http://freedv.org)
* [FreeDV Technology Overview](https://github.com/drowe67/codec2/blob/master/README_freedv.md)
* [Digitalvoice mailing list](https://groups.google.com/forum/#!forum/digitalvoice)
 <|MERGE_RESOLUTION|>--- conflicted
+++ resolved
@@ -918,11 +918,8 @@
     * Fix bug preventing frequency updates from being properly suppressed when frequency control is in focus. (PR #585)
     * Fix bug preventing 60 meter frequencies from using USB with DIGU/DIGL disabled. (PR #589)
 2. Enhancements:
-<<<<<<< HEAD
     * FreeDV Reporter: Add support for filtering the exact frequency. (PR #596)
-=======
     * Add ability to double-click FreeDV Reporter entries to change the radio's frequency. (PR #592)
->>>>>>> 46b9f1b0
 
 ## V1.9.4 October 2023
 
