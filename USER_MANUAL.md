# Introduction

FreeDV GUI (or just FreeDV) is a GUI program for Linux, Windows, and
OSX for running FreeDV on a desktop PC or laptop.

This is a live document.  Notes on new FreeDV features are being added as they are developed. 

# Getting Started

This section contains instructions to help you get started.

## Easy Setup

Upon starting FreeDV for the first time, the Easy Setup dialog will appear. This
is a streamlined setup process for FreeDV optimized for hardware commonly used
by amateur radio operators and is divided into three sections:

1. Sound card configuration,
2. CAT/PTT control, and
3. Reporting.

These sections are shown below:

![Easy Setup dialog](contrib/easy_setup.png)

Note that you can always return to this dialog by going to *Tools - Easy Setup*.

### Sound Card Configuration

To configure your sound card(s) using Easy Setup, simply select the sound device 
associated with your radio and the microphone and speaker devices you wish to use
to hear decoded audio as well as to transmit audio. If you're setting up a receive-only
station, you can choose "None" for the transmit audio device.

Additionally, if you are using a Flex 6000 series radio on the Windows platform, 
FreeDV will automatically select the DAX TX sound device. It is necessary only to 
select the correct "slice" for the radio sound device and the two devices to use for 
analog receive and transmit (e.g. your computer's built in microphone and speaker devices).

Note that some configurations (for example, SDR setups involving multiple radio sound
devices) may not be able to be configured with Easy Setup. For those, you can choose
the "Advanced" button and proceed to "Advanced Setup" below.

### CAT/PTT control

Easy Setup supports three methods of radio control:

1. No radio control (e.g. using a VOX audio device such as SignaLink),
2. Hamlib CAT control, and
3. Serial port PTT control.

Simply select the option that matches your radio setup and the required fields will
appear. For Hamlib, these are typically the type of radio you're using as well as the
serial port it's connected to (or TCP/IP hostname:port). Serial port PTT control requires 
the serial port your radio is using as well as whether your radio's PTT is triggered
via the RTS or DTR pin (and the required polarity for either).

If required, the "Advanced" button in this section will allow you to configure PTT input
(e.g. for a footswitch) and additional VOX related options. The "Test" button will
emit a constant carrier on the selected radio sound device as well as enable PTT to allow
you to adjust your radio sound levels (see "Sound Card Levels" below).

### Reporting

While not required, it is recommended to enable reporting so that others
can see who is currently receiving them. Both sides of a contact must have this enabled
in order for this feature to work. To configure reporting, simply enable
the feature here and enter your callsign and current grid square.

For more information about the reporting feature, see the "FreeDV Reporting" section below.

## Advanced Setup

### Sound Card Configuration

#### Receive Only (One Sound Card)

For this setup, you just need the basic sound hardware in your computer, 
for example a microphone/speaker on your computer.

1. Open the *Tools - Audio Config* Dialog
1. At the bottom select *Receive* Tab
1. In *Input To Computer From Radio* select your default sound input device (usually at the top)
1. In the *Output From Computer To Speaker/Headphones* window select your default sound output device (usually at the top)
1. At the bottom select *Transmit* Tab
1. In *Input From Microphone To Computer* window select *none*
1. In *Output From Computer To Radio* window select *none*
1. Press OK to close the dialog

When you press Start FreeDV will start decoding any incoming signals
on the microphone input, playing the decoded audio out of your
speaker.  If no valid FreeDV signals are received, no audio will be
played.

If you connect the microphone input on your computer to your radio
receiver, you can decode off air signals.  If you have a rig
interface, try configuring that as the *From Radio To Computer*
device, with your computer's sound card as the *From Computer To
Speaker/Headphone* device.

If you don't have anyone to transmit FreeDV signals to you, try the
test wave files in the next section.

#### Transmit/Receive (Two Sound Cards)

For Tx/Rx operation you need to configure two sound cards, by setting
up Tools - Audio Config *Transmit* and *Receive* Tabs.

When receiving, FreeDV off-air signals **from** your radio are decoded
by your computer and sent **to** your speaker/headphones, where you
can listen to them.

When transmitting, FreeDV takes your voice **from** the microphone,
and encodes it to a FreeDV signal in you computer which is sent **to**
your radio for transmission over the air.

Tab | Sound Device | Notes
--------------- | ---------------------------------------------- | ----------------------------------------------
Receive Tab | Input To Computer From Radio | The off air FreeDV signal **from** your radio rig interface to your computer
Receive Tab | Output From Computer To Speaker/Headphones | The decoded audio from your computer to your Speaker/Headphones
Transmit Tab | Input From Microphone To Computer | Your voice from the microphone to your computer
Transmit Tab | Output From Computer To Radio | The FreeDV signal from your computer sent **to** your rig interface for Tx

#### Changing Audio Devices

If you change audio devices (e.g. add or remove sound cards, USB hardware), it's a good idea to check the Tools/Audio Config dialog before pressing **Start**, to verify the audio devices are as expected. This is particularly important if any audio devices e.g. Headsets, USB Sound Cards, or Virtual Cables have been disconnected since the last time FreeDV was used.

Hitting **Refresh** in the lower left hand corner of the Tools/Audio Config will normally update the audio devices list. Keeping a screen shot of a known working configuration will be useful for new users. Unexpected audio configuration changes may also occur following a Windows updates.

Another solution is to re-start FreeDV and check Tools/Audio Config again after changing any audio hardware.

### PTT Configuration

The Tools - PTT dialog supports three different ways to control PTT on
your radio:

+ VOX: sends a tone to the left channel of the Transmit/To Radio sound card
+ Hamlib: support for many different radios via the Hamlib library and a serial port (or via TCP/IP for some devices, e.g. SDRs or FLrig/rigctld).
+ Serial Port: direct access to the serial port pins

You may also optionally configure a second serial port for PTT input.
This can be useful for interfacing devices like foot switches to 
FreeDV. If configured, FreeDV will switch into transmit mode (including
sending the needed Hamlib or serial commands to initiate PTT) when it
detects the configured signal.

Once you have configured PTT, try the **Test** button.

Serial PTT support is complex.  We get many reports that FreeDV
PTT doesn't work on a particular radio, but may work fine with other
programs such as Fldigi.  This is often a mismatch between the serial
parameters Hamlib is using with FreeDV and your radio. For example you
may have changed the default serial rate on your radio. Carefully
check the serial parameters on your radio match those used by FreeDV
in the PTT Dialog.

Also see [Common Problems](#common-problems) section of this manual.

#### HamLib

Hamlib comes with a default serial rate for each radio.  If your radio
has a different serial rate change the Serial Rate drop down box to
match your radio.

When **Test** is pressed, the "Serial Params" field is populated and
displayed.  This will help track down any mismatches between Hamlib
and your radio.

If you are really stuck, download Hamlib and test your radio's PTT
using the command line ```rigctl``` program.

#### Icom Radio Configuration 

If using an Icom radio, Hamlib will use the radio's default CI-V address
when connecting. If this has been changed, you can specify the correct
address in the "Radio Address" field (valid values are 00 through FF
in hexadecimal). 

Note that "00" is the "wildcard" CI-V address. Your radio must have the 
"CI-V Transceive" option enabled in order for it to respond to commands
to that address. Otherwise, FreeDV must be configured to use the same
CI-V address as configured in the radio. For best results, ensure that
there are no other Icom/CI-V capable devices in the chain if 
"00"/"CI-V Transceive" is used.

#### Changing COM Port On Windows

If you change the COM port of a USB-Serial device in Device Manager,
please unplug and plug back in the USB device.  Windows/FreeDV won't
recognise the device on the new COM Port until it has been
unplugged/plugged.

## Test Wave Files

In the installation are audio files containing off-air FreeDV modem signals. 
There is one file per FreeDV mode and are in the following locations depending 
on platform:

| Platform | Typical Location                                             |
|----------|--------------------------------------------------------------|
| Windows  | C:\\Program Files\\FreeDV [version]\\share\\freedv-gui\\wav  |
| Linux    | /usr/share/freedv-gui/wav or /usr/local/share/freedv-gui/wav |
| macOS    | See https://github.com/drowe67/freedv-gui/tree/master/wav    |

To play these files, first select a FreeDV mode and press Start.  Then 
choose a file using "Tools - Start/Stop Play File From Radio".  You should 
then hear decoded FreeDV speech.

These files will give you a feel for what FreeDV signals sound like,
and for the basic operation of the FreeDV software.

## Sound Card Levels

Sound card levels are generally adjusted in the computer's Control
Panel or Settings, or in some cases via controls on your rig interface
hardware or menus on your radio. In-app adjustments can also be done
by using the 'TX Level' slider at the bottom of the main screen; anything
below 0 dB attenuates the transmit signal.

When FreeDV is running, you can observe the sound card signals in the
main window tabs (From Radio, From Mic, To Speaker).

1. On receive, FreeDV is not very sensitive to the **From Radio**
level, adjust so it is mid-range and not clipping.  FreeDV uses phase
shift keying (PSK) so is not sensitive to amplitude.

1. The transmit level from your computer to your radio is important.
On transmit, adjust your level so that the ALC is **just** being
nudged.  More **is not better** with the FreeDV transmit signal.
Overdriving your transmitter will lead to a distorted transit signal, and
a poor SNR at the receiver.  This is a very common problem.

1. FreeDV 700D and 700E can drive your transmitter at an average power of 40% of its peak power rating.  For example 40W RMS for a 100W PEP radio. Make sure your transmitter can handle continuous power output at these levels, and reduce the power if necessary.

1. Adjust the microphone audio so the peaks are not clipping, and the
average is about half the maximum.

## Audio Processing

FreeDV likes a clean path through your radio.  Turn all audio
processing **OFF** on transmit and receive:

+ On receive, DSP noise reduction should be off.

+ On transmit, speech compression should be off.

+ Keep the receive audio path as "flat" as possible, no special filters.

+ FreeDV will not work any better if you band pass filter the off air
received signals.  It has its own, very tight filters in the
demodulator.

## USB or LSB?

On bands below 10 MHz, LSB is used for FreeDV.  On 10MHz and above, USB is used. After much debate, the FreeDV community has adopted the same conventions as SSB, based on the reasoning that FreeDV is a voice mode.

As an aid to the above, FreeDV will show the current mode on the bottom of the window upon pressing the Start button if Hamlib is enabled and your radio supports retrieving frequency and mode information over CAT. If your radio is using an unexpected mode (e.g. LSB on 20 meters), it will display that mode on the bottom of the window next to the Clear button in red letters. When a session is not active, Hamlib isn't enabled, or if your radio doesn't support retrieving frequency and mode over CAT, it will remain grayed out with "unk" displaying instead of the mode (for "unknown").

# Voice Keyer

The Voice Keyer Button on the front page puts FreeDV and your radio into 
transmit, reads a wave file of your voice to call CQ, and then switches to 
receive to see if anyone is replying.  If you press the space bar or click
the PTT button, the voice keyer stops.  If a signal with a valid sync is 
received for a few seconds the voice keyer also stops.

The Audio tab inside Tools-Options can be used to select the wave file, set 
the Rx delay, and number of times the tx/rx cycle repeats.

# Quick Record

To quickly record incoming signals from the radio, a 'Record' button is provided
in the main window. Clicking this button will create a file beginning with the
name "FreeDV_FromRadio" and containing the current date and time. Clicking 'Record'
again will stop recording.

The Audio tab inside Tools-Options allows control of where these recordings are
saved. By default, this is inside the current user's Documents folder.

# Multiple Configurations

By default, FreeDV uses the following locations to store configuration:

* Linux: ~/.FreeDV 
* macOS: ~/Library/Preferences/FreeDV\ Preferences
* Windows: Registry (HKEY\_CURRENT\_USER\\SOFTWARE\\CODEC2-Project\\FreeDV)

If you'd like to store the configuration in another location (or store multiple configurations),
FreeDV accepts the -f (or --config) command line arguments to provide an alternate location. An
absolute path is recommended here; however, if only a relative path is provided, it will be relative
to the following locations:

* Linux: ~/
* macOS: ~/Library/Preferences/
* Windows: C:\\Users\\[username]\\AppData\\Roaming

## Executing FreeDV With a Different Configuration (Windows)

On Windows, you can create shortcuts to FreeDV with different file names for the "-f" command line
option as described above. To create a shortcut, right-click on the Desktop or in File Explorer and 
choose New->Shortcut. Click on Browse and navigate to one of the following paths:

* C:\\Program Files\\FreeDV [version]\\bin\\freedv.exe
* C:\\Program Files (x86)\\FreeDV [version]\\bin\\freedv.exe (if the 32 bit version is installed on a 64 bit machine)

Click Next and give the shortcut a unique description (e.g. "FreeDV IC-7300"). Then push Finish to create the shortcut.

Once the shortcut has been created, right-click it and choose Properties. Find the Shortcut tab in the resulting dialog
box and add "-f" followed by the desired filename to the end of the text in the Target field. Do not add any other
quote marks.

For example, to use a file called IC7300.conf stored in the Hamradio directory on the C drive the Target field should 
appear as follows:

"C:\\Program Files\\FreeDV [version]\\bin\\freedv.exe" -f C:\\Hamradio\\IC7300.conf

# FreeDV Reporting

FreeDV has the ability to send FreeDV signal reports to various online spotting services
by enabling the option in Tools-Options (in the Reporting tab) and specifying your callsign 
and Maidenhead grid square. When enabled, this causes FreeDV to disable the free form **Txt Msg** 
field and only transmit the **Callsign** field. As this uses a different encoding format 
from the free-form text field, both sides of the contact must have this enabled for the 
contact to be reported.

FreeDV validates the received information before submitting a position report. This 
is to ensure that FreeDV does not report invalid callsigns to the service (e.g. ones that don't exist 
or that correspond to real non-FreeDV users). However, if the reporting function is disabled,
all received text will display in the main window even if it has errors.

The following services are currently supported and can be individually enabled or disabled
along with the reporting feature as a whole:

* [PSK Reporter](https://pskreporter.info/) (using the "FREEDV" mode)
* [FreeDV Reporter](https://freedv-reporter.k6aq.net/)

The frequency that FreeDV reports is set by changing the "Report Frequency" drop down box in the main window. This 
is in kilohertz (kHz) and will turn red if the entered value is invalid. If Hamlib support is also enabled, 
this frequency will automatically remain in sync with the current VFO on the radio (i.e. if the frequency is changed
in the application, the radio will also change its frequency).

FreeDV will also show the callsigns of previously received signals. To view those, click on the arrow
next to the last received callsign at the bottom of the window. These are in descending order by time
of receipt (i.e. the most recently received callsign will appear at the top of the list).

# Multiple Mode Support

FreeDV can simultaneously decode the following modes when selected prior to pushing "Start":

* 2020/2020B
* 700C/D/E
* 1600

In addition, FreeDV can allow the user to switch between the above modes for transmit without having to push "Stop" first. 
These features can be enabled by going to Tools->Options->Modem and checking the "Simultaneously Decode All HF Modes" option. Note that
this may consume significant additional CPU resources, which can cause decode problems. In addition, these features are automatically
disabled if 800XA or 2400B are selected before pushing "Start" due to the significant additional CPU resources required to decode these
modes.

By default, FreeDV will use as many threads/cores in parallel as required to decode all supported HF modes. On some slower systems, it may be
necessary to enable the "Use single thread for multiple RX operation" option as well. This results in FreeDV decoding each mode in series
and additionally short circuits the list of modes to be checked when in sync.

Additionally, the squelch setting with simultaneous decode enabled is relative to the mode that supports the weakest signals 
(currently 700D).  The squelch for other modes will be set to a value higher than the slider (which is calculated by adding the 
difference between the "Min SNR" of 700D and the mode in question; see "FreeDV Modes" below). For example, the squelch for 700E
when the squelch slider is set to -2.0 becomes 1.0dB. This is designed to reduce undesired pops and clicks due to false decodes.

# FreeDV Modes

The following table is a guide to the different modes, using
analog SSB and Skype as anchors for a rough guide to audio quality:

Mode | Min SNR | Fading | Latency | Speech Bandwidth | Speech Quality
--- | :---: | :---: | :---: | :---: | :---:
SSB | 0 | 8/10 | low | 2600 | 5/10
1600 | 4 | 3/10 | low | 4000 | 4/10
700C | 2  | 6/10 | low |  4000 | 3/10
700D | -2 | 4/10 | high | 4000 | 3/10
700E | 1 | 7/10 | medium | 4000 | 3/10
2020 | 4  | 4/10 | high | 8000 | 7/10
Skype | - |- | medium | 8000 | 8/10

The Min SNR is roughly the SNR where you cannot converse without
repeating yourself.  The numbers above are on channels without fading
(AWGN channels like VHF radio).  For fading channels the minimum SNR
is a few dB higher. The Fading column shows how robust the mode is to
HF Fading channels, higher is more robust.

The more advanced 700D and 2020 modes have a high latency due to the
use of large Forward Error Correction (FEC) codes.  They buffer many
frames of speech, which combined with PC sound card buffering results
in end-to-end latencies of 1-2 seconds.  They may take a few seconds to
sync at the start of an over, especially in fading channels.

## FreeDV 700D

In mid 2018 FreeDV 700D was released, with a new OFDM modem, powerful
Forward Error Correction (FEC) and optional interleaving.  It uses the
same 700 bit/s speech codec at 700C. It operates at SNRs as low as
-2dB, and has good HF channel performance.  It is around 10dB better
than FreeDV 1600 on fading channels, and is competitive with SSB at
low SNRs.  The FEC provides some protection from urban HF noise.

FreeDV 700D is sensitive to tuning.  To obtain sync you must be within
+/- 60Hz of the transmit frequency.  This is straightforward with
modern radios which are generally accurate to +/-1 Hz, but requires
skill and practice when used with older, VFO based radios.

## FreeDV 700E

FreeDV 700E was developed in December 2020 using lessons learned from on air operation of 700C and 700D.  A variant of 700D, it uses a shorter frame size (80ms) to reduce latency and sync time.  It is optimised for fast fading channels channels with up to 4Hz Doppler spread and 6ms delay spread.  FreeDV 7000E uses the same 700 bit/s codec as FreeDV 700C and 700D.  It requires about 3dB more power than 700D, but can operate reliably on fast fading channels.

The 700E release also includes optional compression (clipping) of the 700D and 700E transmit waveforms to reduce the Peak to Average Power Ratio to about 4dB.  For example a 100W PEP transmitter can be driven to about 40W RMS.  This is an improvement of 6dB over previous releases of FreeDV 700D. Before enabling the clipper make sure your transmitter is capable of handling sustained high average power without damage.  

Clipping can be enabled via Tools-Options.

On good channels with high SNR clipping may actually reduce the SNR of the received signal.  This is intentional - we are adding some pre-distortion in order to increase the RMS power.  Forward error correction (FEC) will clean up any errors introduced by clipping, and on poor channels the benefits of increased signal power outweigh the slight reduction in SNR on good channels.

## FreeDV 2020

FreeDV 2020 was developed in 2019.  It uses an experimental codec
based on the LPCNet neural net (deep learning) synthesis engine
developed by Jean-Marc Valin.  It offers 8 kHz audio bandwidth in an
RF bandwidth of just 1600 Hz.  FreeDV 2020 employs the same OFDM modem
and FEC as 700D.

The purpose of FreeDV 2020 is to test neural net speech coding over HF
radio.  It is highly experimental, and possibly the first use of
neural net vocoders in a real world, over the air system.

FreeDV 2020 is designed for slow fading HF channels with a SNR of 10dB
or better.  It is not designed for fast fading or very low SNRs like
700D.  It is designed to be a high quality alternative to SSB in
channels where SSB is already an "arm-chair" copy.  On an AWGN (non-
fading channel), it will deliver reasonable speech quality down to 2dB
SNR.

FreeDV 2020 Tips:

1. It requires a modern (post 2010) Intel CPU with AVX support.  If you
   don't have AVX the FreeDV 2020 mode button will be grayed out.
1. Some voices may sound very rough.  In early testing
   about 90% of speakers tested work well.
1. Like 700D, you must tune within -/+ 60Hz for FreeDV 2020 to sync.
1. With significant fading, sync may take a few seconds.
1. There is a 2 second end-to-end latency.  You are welcome to try tuning
   this (Tools - Options - FIFO size, also see Sound Card Debug
   section below).

## FreeDV 2020B

Experimental mode developed in February 2022.  The goal of this mode is to improve the performance of FreeDV 2020 over HF channels.

Here are the three main innovations, and the theoretical improvements:

1. Compression (clipping) of the 2020x modem waveforms has been added, which is worth about 4dB. This should also improve the original FreeDV 2020 mode.  The Clipping checkbox is located on Tools-Options-Modem.  As per the other warnings in this manual please make sure you transmitter can handle the higher RMS power.
1. 2020B is like 700E to 700D - it works with fast fading but requires a few more dB of SNR. This will make it usable in European Winter (or over the South Pole Argentina to Australia) type channels - if you have enough SNR. The challenge with this mode is squeezing all the information we need (enough pilots symbols for fast fading, LPCNet, FEC bits) into a 2100 Hz channel - we are pushing up again the edges of many SSB filters. It also uses unequal FEC, just the most important 11 bits are protected.

This modes is under development and may change at any time.  If you experience comparability issues with another operator - check your Git Hash values on the Help-about menu to ensure you are running the same versions of LPCNet and codec2.

It is recommended that multi-rx be disabled when using 2020B. This mode is not supported by multi-rx, you will need to manually coordinate the mode with other stations.

# Tools Menu

## Tools - Filter

This section describes features on Tools-Filter.  

Control | Description
 -------------------------- | ------------------------------------------------------------------------ |
Noise Suppression | Enable noise suppression, dereverberation, AGC of mic signal using the Speex pre-processor
700C/700D Auto EQ | Automatic equalisation for FreeDV 700C and FreeDV 700D Codec input audio

Auto EQ (Automatic Equalisation) adjusts the input speech spectrum to best fit the speech codec. It can remove annoying bass artefacts and make the codec speech easier to understand.

* [Blog Post on Auto EQ Part 1](http://www.rowetel.com/?p=6778)
* [Blog Post on Auto EQ Part 2](http://www.rowetel.com/?p=6860)

## Tools - Options

### Modem Options

Control | Description
 ------------------------------ | ----------------------------------------------------------------------------- |
Clipping | Increases the average power. Ensure your transmitter can handle high RMS powers before using!
700C Diversity Combine | Combining of two sets of 700C carriers for better fading channel performance
TX Band Pass Filter | Reduces TX spectrum bandwidth

# Helping Improve FreeDV

If you have an interesting test case, for example:

1. FreeDV working poorly with a particular person or microphone.
1. Poor over the air performance on a fast fading channel.
1. Problems with sync on strong signals.
1. A comparison with SSB.

Please send the developers an off air recording of the signal.  FreeDV can record files from your radio using Tools-Record File from Radio.  A recording of 30 to 60 seconds is most useful.

With a recording we can reproduce your exact problem.  If we can reproduce it we can fix it. Recordings are much more useful than anecdotes or subjective reports like "FreeDV doesn't work", "SSB is better", or "On 23 December it didn't work well on grid location XYZ".  With subjective reports problems are impossible to reproduce, cannot be fixed, and you are unlikely to get the attention of the developers.

# Multiple Panes in GUI window

It is possible to have multiple panes opened within the GUI window for example, to observe both the Waterfall and Spectrum Tabs. New panes may be added above, below, left or right of existing panes.

A new visible pane is created by hovering the cursor over the required Tab, click and hold the left mouse button and drag the Tab to the required position and releasing the mouse button. If currently two panes are stacked vertically a third pane may be added either beside either pane or to the left/right of both panes.  If the Tab is required adjacent to both panes then it must be dragged to the left/right of the junction of the existing Tabs.

As the Tab is dragged into position a faint blue/grey image will show the position to be occupied by the pane. Panes may be relocated back to the menu bar by a similar process.

Tabs can be resized as required by hovering the cursor over the border and clicking and holding the left mouse button and dragging to required size.

The layout is not saved when the program is exited and must be recreated next time the program is started

![Multiple Panes](contrib/multiple_panes.png)

# Advanced/Developer Features

## Stats Window

Located on the lower left hand side of the main screen.

Term | Notes
--- | --- |
Bits | Number of bits demodulated
Errs | Number of bit errors detected
Resyncs | Number of times the demodulator has resynced
ClkOff | Estimated sample clock offset in parts per million
FreqOff | Estimated frequency offset in Hz
Sync | Sync metric (OFDM modes like 700D and 2020)
Var | Speech encoder distortion for 700C/700D (see Auto EQ)

The sample clock offset is the estimated difference between the
modulator (tx) and demodulator (rx) sample clocks.  For example if the
transmit station sound card is sampling at 44000 Hz and the receive
station sound card 44001 Hz, the sample clock offset would be
((44000-44001)/44000)*1E6 = 22.7 ppm.

## Timing Delta Tab

This indicates the symbol timing estimate of the demodulator, in the
range of +/- 0.5 of a symbol.  With off air signals this will have a
sawtooth appearance, as the demod tracks the modulator sample clock.
The steeper the slope, the greater the sample clock offset.

* [FreeDV 1600 Sample Clock Offset Bug](http://www.rowetel.com/?p=6041)
* [Testing a FDMDV Modem](http://www.rowetel.com/?p=2433)

## UDP Messages

When FreeDV syncs on a received signal for 5 seconds, it will send a
"rx sync" UDP message to a port on your machine (localhost).  An
external program or script listening on this port can then take some
action, for example send "spotting" information to a web server or
send an email your phone.

Enable UDP messages on Tools-Options, and test using the "Test"
button.

On Linux you can test reception of messages using netcat:
```
  $ nc -ul 3000
```  
A sample script to email you on FreeDV sync: [send_email_on_sync.py](src/send_email_on_sync.py)

Usage for Gmail:
```
python send_email_on_sync.py --listen_port 3000 --smtp_server smtp.gmail.com \
--smtp_port 587 your@gmail.com your_pass
```

## Sound Card Debug

These features were added for FreeDV 700D, to help diagnose sound card
issues during development.

### Tools - Options dialog:

Debug FIFO and PortAudio counters: used for debugging audio
problems on 700D.  During beta testing there were problems with break
up in the 700D Tx and Rx audio on Windows.

The PortAudio counters (PortAudio1 and PortAudio2) should not
increment when running in Tx or Rx, as this indicates samples are
being lost by the sound driver which will lead to sync problems.

The Fifo counter outempty1 counter should not increment during
Tx, as this indicates FreeDV is not supplying samples fast enough to
the PortAudio drivers.  The results will be resyncs at the receiver.

Check these counters by pressing Start, then Reset them and observe
the counters for 30 seconds.

If the PortAudio counters are incrementing on receive try:

  1. Adjusting framesPerBuffer; try 0, 128, 256, 512, 1024.

  1. Shut down other applications that might be using audio, such as
  Skype or your web browser.

  1. A different sound card rate such as 44.1kHz instead of 48kHz.

  If the outempty1 counter is incrementing on transmit try increasing
  the FifoSize.

  The txThreadPriority checkbox reduces the priority of the main txRx
  thread in FreeDV which may help the sound driver thread process
  samples.

  The txRxDumpTiming check box dumps timing information to a console
  that is used for debugging the rx break up problem on 700D.  Each
  number is how many ms the txRxThread took to run.

  The txRxDumpTiming check box dumps the number of samples free in the
  tx FIFO sending samples to the Tx.  If this hits zero, your tx audio
  will break up and the rx will lose sync.  Tx audio break up will
  also occur if you see "outfifo1" being incremented on the "Fifo"
  line during tx.  Try increasing the FifoSize.

## Test Frame Histogram

This feature was developed for testing FreeDV 700C.  Select the Test
Frame Histogram tab on Front Page

Displays BER of each carrier when in "test frame" mode.  As each QPSK
carrier has 2 bits there are 2*Nc histogram points.

Ideally all carriers will have about the same BER (+/- 20% after 5000
total bit errors), however problems can occur with filtering in the
tx path.  If one carrier has less power, then it will have a higher
BER.  The errors in this carrier will tend to dominate overall
BER. For example if one carrier is attenuated due to SSB filter ripple
in the tx path then the BER on that carrier will be higher.  This is
bad news for DV.

Suggested usage:

1. Transmit FreeDV in test frame mode.  Use a 2nd rx (or
get a friend) to monitor your rx signal with FreeDV in test frame
mode.  

1.  Adjust your rx SNR to get a BER of a few % (e.g. reduce tx
power, use a short antenna for the rx, point your beam away, adjust rx
RF gain).  

1. Monitor the error histogram for a few minutes, until you have say
5000 total bit errors.  You have a problem if the BER of any carrier
is more than 20% different from the rest.

1. A typical issue will be one carrier at 1.0 and the others at 0.5,
indicating the poorer carrier BER is twice the larger.

## Full Duplex Testing with loopback

Tools - Options - Half Duplex check box

FreeDV GUI can operate in full duplex mode which is useful for
development or listening to your own FreeDV signal as only one PC is
required.  Normal operation is half duplex.

Tx and Rx signals can be looped back via an analog connection between
the sound cards.

On Linux, using the Alsa loopback module:
```
  $ sudo modprobe snd-aloop
  $ ./freedv

  In Tools - Audio Config - Receive Tab  - From Radio select -> Loopback: Loopback PCM (hw:1,0)
                          - Transmit Tab - To Radio select   -> Loopback: Loopback PCM (hw:1,1)
```

# Tips

1. The space bar can be used to toggle PTT.
1. You can left click on the main window to adjust tuning, the vertical red line on the frequency scale will show the current centre frequency.  FreeDV will automatically track any drift once it syncs.

# Common Problems

## FreeDV Sets Radio To Wrong Mode

By default, FreeDV attempts to set the radio's mode to DIGU/USB-D (or LSB equivalent for 40 meters and below). Some radios
do not support data modes and only have USB and LSB. For these, you can go to Tools->Options->Rig Control and check the
"Use USB/LSB instead of DIGU/DIGL" option. This will cause FreeDV to use the standard USB and LSB modes for rig control instead.

Note that for best results, your radio should have all processing disabled if you're using the standard USB/LSB modes. This
disabling of processing typically takes place when using data mode.

## Overdriving Transmit Level

This is a very common problem for first time FreeDV users.  Adjust your transmit levels so the ALC is just being nudged. More power is not better with FreeDV.  An overdriven signal will have poor SNR at the receiver.  For FreeDV 700D/700E operation with the clipper, make sure your transmitter can sustain high average power levels without damage (e.g. 40W RMS on a 100W PEP radio).

## I can't set up FreeDV, especially the Sound Cards

This can be challenging the first time around:

1. Try a receive only (one audio card) set up first.

1. Ask someone who already runs FreeDV for help.

1. If you don't know anyone local, ask for help on the digital voice
mailing list.  Be specific about the hardware you have and the exact
nature of your problem.

## Hamlib does not work with my Icom radio

The most common issue with Icom radios is that the CI-V address configured
in FreeDV does not match the address configured in the radio. Ensure that
the CI-V address in both FreeDV and on the radio are the same. If "00" is
used on the FreeDV side, ensure that the "CI-V Transceive" option is enabled
on the radio or else the radio will not respond to requests directed to that
address.

On newer radios (e.g. 7300, 7610), you may also need to set "CI-V USB Echo Back" 
to ON as this may be set to OFF by default.

## I need help with my radio or rig interface

There are many radios, many computers, and many sound cards.  It is
impossible to test them all. Many radios have intricate menus with
custom settings.  It is unreasonable to expect the authors of FreeDV to
have special knowledge of your exact hardware.

However someone may have worked through the same problem as you.  Ask
on the digital voice mailing list.

## Can't hear anything on receive

Many FreeDV modes will not play any audio if there is no valid signal.
You may also have squelch set too high.  In some modes the **Analog**
button will let you hear the received signal from the SSB radio.

Try the Test Wave Files above to get a feel for what a FreeDV signal
looks and sounds like.

## The signal is strong but FreeDV won't get sync and decode

Do you have the correct sideband? See USB or LSB section.

Is it a FreeDV signal?  SSTV uses similar frequencies. To understand what FreeDV sounds like, see the Test Wave Files section.

## Trouble getting Sync with 700D

You need to be within +/- 60 Hz on the transmit signal.  It helps if
both the Tx and Rx stations tune to known, exact frequencies such as
exactly 7.177MHz.  On channels with fast fading sync may take a few
seconds.

## PTT doesn't work.  It works with Fldigi and other Hamlib applications.

Many people struggle with initial PTT setup:

1. Read the PTT Configuration section above.

1. Try the Tools - PTT Test function.

1. Check your rig serial settings.  Did you change them from defaults
for another program?

1. Linux version: do you have permissions for the serial port?  Are you a member
of the ```dialout``` group?

1. Ask someone who already uses FreeDV to help.

1. Contact the digital voice mailing list.  Be specific about your
hardware, what you have tried, and the exact nature of the problem.

## I'm on Windows and serial port PTT doesn't work with my USB to serial adapter.

Please verify that you are running the correct drivers for the USB to serial adapter
that you're using. Information and download links for the drivers used by the most
common devices can be found [here](https://www.miklor.com/COM/UV_Drivers.php). 

While it is preferred to use devices that use authorized/original versions of the
various USB to serial chipsets, it is possible to use some cloned devices with 
older drivers. When doing this, you may also need to force Windows to use an older 
version of a driver instead of automatically updating the driver on reboot. See
[here](https://wethegeek.com/how-to-disable-automatic-driver-updates-in-windows-10/)
for instructions on doing so in Windows 10. For Windows 8:

1. Search for "Change device" in the Windows 8 Start menu.
1. Click on where it says "Change device installation settings".
1. Select the "No, let me choose what to do" option.
1. Check the "automatically get the device app" option, then click Save changes to save the settings you just chose.

## FreeDV 2020 mode is greyed out

In order to use FreeDV 2020 mode, you must have one of the following:

1. An Intel based CPU with AVX support. A Microsoft utility called [coreinfo](https://docs.microsoft.com/en-us/sysinternals/downloads/coreinfo)
can be used to determine if your CPU supports AVX.  A * means you have 
AVX, a - means no AVX:

```
AES             -       Supports AES extensions
AVX             *       Supports AVX instruction extensions
FMA             -       Supports FMA extensions using YMM state
```

On Linux, you can check for `avx` in the **flags** section of `/proc/cpuinfo`
or the output of the `lscpu` command:
```
lscpu | grep -o "avx[^ ]*"
```
will display `avx` (or `avx2`) if your CPU supports the instructions.

2. A Mac with an ARM processor (e.g. 2020 Mac Mini or later).

If your system does not meet either (1) or (2), the 2020 option will be grayed out.

## FreeDV 2020 mode is slow on ARM Macs

Preliminary testing on ARM Macs has shown that NEON optimizations in LPCNet are
sufficient to allow 2020 to be whitelisted on those machines. However, this is
definitely experimental. If you are experiencing issues with 2020 mode on these
Macs, please let the development team know so that further investigation can be done.

## I installed a new version and FreeDV stopped working

You may need to clean out the previous configuration.  Try Tools - Restore Defaults.  Set up your sound cards again with Tools - Audio Config.

## FreeDV crashes when I press Start

Have you removed/changed USB audio devices? If you remove/change USB audio devices without pressing Tools - Audio Config, FreeDV may crash.  See Changing Audio Devices above.

## FreeDV can't be opened on OSX because the developer cannot be verified

From January 2020 Apple is enforcing notarization for all OSX applications.  The FreeDV developers do not wish to operate within the Apple ecosystem due to the cost/intrusiveness of this requirement.

![Notarization Error](contrib/osx_notarization1.png)

Security & Privacy shows the Open Anyway option for FreeDV:

![Security and Privacy](contrib/osx_notarization2.png)

![Open FreeDV](contrib/osx_notarization3.png)

Or you can use command line options:

```
xattr -d com.apple.quarantine FreeDV.app
```
or
```
xattr -d -r com.apple.quarantine FreeDV.app
```

# Converting this document to PDF

For the Linux inclined:
```
$ pandoc USER_MANUAL.md -o USER_MANUAL.pdf "-fmarkdown-implicit_figures -o" \
--from=markdown -V geometry:margin=.4in --toc --highlight-style=espresso
```

# Glossary

Term | Notes
------- | ---------------------------------------------------------------------------------------------
AWGN | Additive White Gaussian Noise - a channel with just noise and no fading (like VHF)
FEC | Forward Error Correction - extra bits to we send to protect the speech codec bits
LDPC | Low Density Parity Check Codes - a family of powerful FEC codes

# Release Notes

## V1.8.12 TBD 2023

1. Bugfixes:
    * Clear audio plots when recording or playback starts. (PR #439)
    * Clear button now clears the callsign list. (PR #436)
    * Fix bug causing the PTT button to stay red after the voice keyer finishes TX. (PR #440)
    * Fix FreeDV Reporter crash when sending RX record. (PR #443)
    * Hamlib: set mode before frequency to avoid accidental offsetting. (PR #442)
2. Enhancements:
<<<<<<< HEAD
    * Add the ability to request that another FreeDV Reporter user QSY. (PR #434)
=======
    * Display 'Digital' on button when Analog mode is active. (PR #447)
    * Set minimum size for Mode box to 250px. (PR #446)
>>>>>>> ec8b6ae9
3. Build system:
    * Bump Codec2 version to v1.1.1. (PR #437)

## V1.8.11 June 2023

1. Bugfixes:
    * Add missed captures for pavucontrol related handlers. (PR #420)
    * Fix issue causing intermittent failures to report the current frequency to FreeDV Reporter. (PR #421)
    * Set initial audio device count on startup. (PR #422)
    * Make sure focus isn't on the Report Frequency text box immediately after starting. (PR #430)
2. Enhancements:
    * Add option to enable/disable Hamlib frequency/mode control. (PR #424, #427)
    * Add option to enable/disable Space key for PTT. (PR #425)
    * Turn PTT button red when transmitting. (PR #423)

## V1.8.10.1 June 2023

1. Bugfixes:
    * Fix bug with FreeDV Reporter going out of sync with radio. (PR #408)
    * Allow frequency to be changed even if mode change fails. (PR #408)
    * Only change mode, not frequency, when going in/out of Analog mode. (PR #414)
    * Fix crash when repeatedly switching in and out of Analog mode. (PR #413)

## V1.8.10 June 2023

1. Build system:
    * Minimum required Codec2 version bumped up to 1.1.0. (PR #383)
    * Disable libusb support for Hamlib on all platforms, not just Windows. (PR #387)
    * Build Hamlib as a dynamic library on Windows and macOS. (PR #395)
2. Bugfixes:
    * Fix incorrect assertion causing crash on certain systems without a microphone. (PR #384)
    * Shrink sliders so that the Filter window can fit on a 720p display. (PR #386, #396)
    * Hamlib: use RIG_VFO_CURR if explicit VFO doesn't work. (PR #385, #400)
    * Fix various misspellings in codebase. (PR #392)
    * Prevent Start/Stop button from being pressed twice in a row during shutdown. (PR #399)
3. Enhancements:
    * Add last received SNR to callsign list. (PR #389, #391)
    * Add support for FreeDV Reporter web-based tool. (PR #390, #402, #404)
    * Defer sound device checking until Start is pushed. (PR #393)
    * Add ability for Hamlib to use RTS/DTR instead of CAT for PTT. (PR #394)
    * Automatically change radio frequency if the reporting frequency changes. (PR #405)

## V1.8.9 April 2023

1. Enhancements:
    * Add 20% buffer for systems that are marginally able to decode 2020. (PR #355)
    * Enable RTS and DTR for PTT input to provide a voltage source for some footswitches. (PR #354)
    * Show previously received callsigns in main window. (PR #362, #378)
    * Add Record button to the main window to easily allow recording of the incoming signal. (PR #369)
    * Open GitHub releases page if Check For Updates is selected. (PR #382)
2. Bugfixes:
    * Fix typo preventing use of Easy Setup when not having a radio configured. (PR #359)
    * Fix issue preventing Yaesu sound devices from appearing in Easy Setup. (PR #371)
    * Fix crash on Windows after resizing the window to hide the waterfall. (PR #366, #375)
    * Use /dev/cu.* instead of /dev/tty.* on macOS. (PR #377)
    * Hamlib: avoid use of rig_get_vfo() for radios with only one VFO. (PR #376)
    * Prevent status bar text from truncating unless required. (PR #379)
    * Prevent devices from rearranging if one disappears. (PR #381)
    * Remove record completion popups to align with file playback behavior. (PR #380)
3. Build system:
    * GitHub action now uses LLVM MinGW for pull requests. (PR #360)
    * Update Speex/Hamlib build code to avoid unnecessary rebuilds. (PR #361)
    * Upgrade Hamlib to version 4.5.5. (PR #361)
    * Fix typo preventing proper naming of installers for test builds. (PR #363)
    * macOS builds should also not use Hamlib master. (PR #364)
4. Cleanup:
    * Remove 'Split' button from UI. (PR #372)
    * Remove dead code for RX/TX loopback buttons. (PR #372)

## V1.8.8.1 March 2023

1. Bugfixes:
    * Downgrade hamlib for Windows and macOS due to PTT and CAT control bugs on various radios. (PR #357)

## V1.8.8 March 2023

1. Bugfixes:
    * Resolve compile failure in EasySetupDialog on openSUSE. (PR #344)
    * Prevent Mode box from auto-resizing to avoid unexpected movement of other controls. (PR #347)
2. Build system:
    * CPack: Properly handle the case where FREEDV_HASH doesn't exist. (PR #345)
3. Enhancements:
    * Show friendlier error if serial ports can't be opened. (PR #348)
    * Use same VFO retrieval mechanism for PTT as with frequency sync. (PR #350)
    * Tweak PSK Reporter handling to report received callsigns more quickly. (PR #352)
    
## V1.8.7 January 2023

1. Code Cleanup:
    * Remove "force sync" option from Tools->Options (PR #332)
2. Enhancements:
    * Add "Easy Setup" dialog to simplify first time setup. (PR #189)
3. Bugfixes:
    * Add a bit of extra space for the sample rate drop-downs. (PR #336)
    * Add units for SNR gauge to match squelch gauge. (PR #339)
    * Fix compiler errors due to recent samplerate changes. (PR #338)
    * Fix inability to change to certain FreeDV modes for transmit. (PR #340)

## V1.8.6 December 2022

1. Build system:
    * Suppress documentation generation when tagging releases. (PR #314)
    * Simplify build to reduce need for build scripts. (PR #305, #329, #331)
2. Bugfixes:
    * Filter out non-MME devices to match previous behavior. (PR #318)
    * Use 64 bit int for frequency to enable reporting microwave frequencies. (PR #325, #331)
    * Resolves issue with minimum button sizing in the Filter dialog. (PR #326, #331)
    * Update labeling of clipping and BPF options to match actual behavior. (PR #319)
    * Adjusts positioning and spacing of controls in the Options dialog to prevent truncation. (PR #328, #331)
3. Enhancements:
    * Add 2020B to multi-RX feature to enable RX and TX without restarting session. (PR #312)
    * Hide modes not on the SM1000 by default. (PR #313)
    * Increase the default Record From Modulator time to 60 seconds. (PR #321)
4. Code Cleanup:
    * Adjusted function prototypes to use bool instead of int. (PR #316)

## V1.8.5 December 2022

1. Build system:
    * Add checks for .git folder to prevent errors when building from official release tarballs. (PR #294)
    * Simplify PortAudio static build to fix multi-core build issue on macOS. (PR #304, #308)
    * Upgrade bootstrapped wxWidgets to v3.2.1. (PR #302)
    * Upgrade Docker container to Fedora 37. (PR #306)
2. Enhancements:
    * Update FreeDV configuration defaults to improve first-time usability. (PR #293)
3. Bugfixes:
    * Fix issue preventing macOS binaries from running on releases older than 12.0. (PR #301)
    * Fix issue with 2020B not being selected as default on next start (PR #299)
4. Documentation:
    * Update manual to reflect Ubuntu renaming libsndfile-dev to libsnd1file-dev. (PR #297)

## V1.8.4 October 2022

1. Build system:
    * Updates to reflect LPCNet decoupling from Codec2 (PR #274)
2. Bugfixes:
    * Add missed UI disable on startup for 2020B mode. (PR #279)
    * Fixed TX audio dropouts when using different sample rates. (PR #287)
    * Remove sample rates above 48K from audio configuration. (PR #288)
3. Enhancements:
    * Add alternate method of determining 2020 support for non-x86 machines. (PR #280)
    * Remove unnecessary BW and DPSK options from UI. (PR #283)
    * Stats on left hand side of main window now auto-reset after user-configurable time period (default 10s). (PR #262, #286)

## V1.8.3.1 August 2022

1. Build system:
    * Fix issue preventing patch version from being passed to Windows installer. (PR #271)
    
## V1.8.3 August 2022

1. Build system:
    * Build Git version of Hamlib for Windows builds. (PR #261)
    * Remove build date and time from libsox. (PR #267)
    * Refactor CMakeList.txt using newer project format. (PR #268)
1. Enhancements:
    * Update frequency and mode display every 5 sec. (PR #266)
    
## V1.8.2 July 2022

1. Enhancements:
    * Save rig names instead of IDs to prevent Hamlib off by one issues. (PR #256)
2. Bugfixes:
    * Increase plot buffer size to resolve issues with "To Spkr/Headphones" tab (PR #258)
3. Build system:
    * Depend on Codec2 1.0.5. (PR #259)
    
## V1.8.1 July 2022

1. Bugfixes:
    * Disable 2020B unless the installed Codec2 provides it. (PR #257)
2. Build system:
    * Update build scripts to use specific Codec2 and LPCNet versions. (PR #257)
    
## V1.8.0 July 2022

1. Enhancements:
    * PSK Reporter: Encodes callsign regardless of whether the internet is working. (PR #214)
    * PSK Reporter: Sends report upon pushing Stop (vs. simply clearing the report list). (PR #214)
    * PSK Reporter: Performs reporting in background instead of hanging the caller of the PskReporter class. (PR #214)
    * PSK Reporter: Suppress reporting if we're playing back a radio file (to avoid false reports). (PR #214)
    * Filter dialog: Increase length of vertical sliders to simplify fine-tuning. (PR #224)
    * Modem compression (Tools-Options-Modem Clipping checkbox) added to FreeDV 2020 for increased RMS power. (PR #211)
    * Added experimental 2020B mode. (PR #211)
    * Refactored audio handling to use pipeline design pattern. (PR #219)
    * Eliminated requirement to use the same audio sample rate for both mic and speaker devices. (PR #219, #234)
    * 60 meters shows as USB and not LSB for countries where FreeDV usage is legal on that band. (PR #243)
    * Improved audio quality and reduced CPU usage for multi-RX. (PR #246)
2. Build system:
    * Add spell checking of codebase on every Git push. (PR #216)
    * Build Windows build on every Git push. (PR #220)
    * Default branch and repo to the current branch and repo for Docker (or else reasonable defaults). (PR #233)
3. Documentation:
    * Removed obsolete references to required sample rates for voice keyer files. (PR #219)
    * Add troubleshooting instructions for serial port PTT on Windows. (PR #226)
    * Add missing gcc-g++ package to Fedora build instructions. (PR #235)
    * Add missing sox package to Fedora build instructions. (PR #241)
4. Bugfixes:
    * Suppress refresh of the sync indicator if disabled/no change in sync. (PR #230)
    * Clarify location from where to run Docker build script. (PR #231)
    * Change shutdown ordering to prevent hangs on slower systems. (PR #236)
    * Disable PulseAudio suspend failure due to interactions with pipewire. (PR #239)

## V1.7.0 February 2022

1. Bugfixes:
    * Resolves issue with waterfall appearing garbled on some systems. (PR #205)
    * Resolves issue with Restore Defaults restoring previous settings on exit. (PR #207)
    * Resolves issue with some sound valid sound devices causing PortAudio errors during startup checks. (PR #192)
2. Enhancements:
    * Removes requirement to restart FreeDV after using Restore Defaults. (PR #207)
    * Hides frequency display on main window unless PSK Reporter reporting is turned on. (PR #207)
    * Scales per-mode squelch settings when in multi-RX mode to reduce unwanted noise. (PR #186)
    * Single-thread mode is now the default when multi-RX is turned on. (PR #175)
    * Makes multi-RX mode the default. (PR #175)
    * Mic In/Speaker Out volume controls added to Filter window. (PR #208)
    * Cleans up UI for filters and makes the dialog non-modal. (PR #208)
    * Adds optional support for PulseAudio on Linux systems. (PR #194)
3. Documentation:
    * Adds section on creating Windows shortcuts to handle multiple configurations. (PR #204)
    * Resolves issue with PDF image placement. (PR #203)
4. Build System:
    * Uses more portable way of referring to Bash in build scripts. (PR #200)
    * User manual now installed along with executable. (PR #187)
    * macOS app bundle generated by CMake instead of manually. (PR #184)
    * Fail as soon as a step in the build script fails. (PR #183)
    * Have Windows uninstaller clean up Registry. (PR #182)
    * Windows installer now installs sample .wav files. (PR #182)
    
## V1.6.1 September 2021

1. Bugfixes:
    * Uses UTF-8 for device names from PortAudio to resolve display problems on non-English systems. (PR #153)
    * Resolves crash when using click to tune feature on main window. (PR #157)
    * Resolves issue where test plots inside Audio Options dialog hang during test. (PR #154)
    * Disable multi-RX options in Tools->Options when a session is active. (PR #154)
    * Resolves buffer overflow when using mono-only TX sound devices. (PR #169)
2. Enhancements:
    * Updates mode indicator on transition between TX and RX instead of only on start. (PR #158)
    * Updates PSK Reporter feature to use new Codec2 reliable\_text API. (PR #156, #162, #166, #168)
    * Suppress unnecessary rig_init() calls to prevent FreeDV from changing the current VFO. (PR #173)

_Note: The PSK Reporter feature beginning in this release is incompatible with versions older than 1.6.1 due to a change in how callsigns are encoded._

## V1.6.0 August 2021

1. Bugfixes: 
    * Suppressed clipping of TX speech when PTT is released. (PR #123)
    * Added missing mode labels for 800XA and 2400B as a result of implementing multi-RX in 1.5.3. (PR #128)
    * Fixed analog passthrough when using 2400B. (PR #130)
    * Fixed non-responsive scroll controls on macOS. (PR #139)
    * Auto EQ now working for 800XA. (PR #141)
    * Reset scatter plot state when multi-RX switches modes. (PR #146)
    * Use selected sound device sample rates for the equalizer controls. (PR #142)
2. Enhancements:
    * Frequency ticks moved to the top of the waterfall. (PR #115)
    * Optimized rendering code for the waterfall display to improve responsiveness on slower machines. (PR #127, #137)
    * Fixed navigation issues encountered while using screen readers. (PR #121)
    * Allow main window to expand horizontally for shorter displays. (PR #135, #121)
    * Allow autoconversion of voice keyer file to selected TX mode's sample rate. (PR #145)
    * Multi-RX: decode each supported mode on its own thread. (PR #129)
3. New features:
    * Added support for alternative configuration files by specifying -f/--config options. (PR #119, #125)
    * Added support for PTT input, e.g. for foot switches. (PR #136)
4. Build system:
    * Use MacPorts/Homebrew PortAudio for macOS builds. (PR #134, #138)
    * Bootstrapped wxWidgets now uses version 3.1.5. (PR #147)
    * Added support for bootstrapped wxWidgets on Windows builds. (PR #124)
    * Updated Docker container for Windows builds to Fedora 34. (PR #124)
    * Created "make dist" target for easy tarball generation. (PR #152)

## V1.5.3 April 2021

1. Simultaneous decode of 2020, 1600 and 700C/D/E (without needing to push Stop first, change the mode and push Start again).
2. Dynamic switching of the current Tx mode between the aforementioned modes, again without needing to restart the session.
3. A Tx level slider on the right hand side of the main screen to fine-tune transmit output (to more easily avoid clipping ALC and conflicting with other soundcard ham radio applications).

## V1.5.2 January 2021

1. Updates storage for sound card configuration to use device names instead of IDs.
2. Detects changes to computer sound card configuration and notifies user when devices go away.

## V1.5.1 January 2021

1. Experimental support for reporting to [PSK Reporter](https://pskreporter.info) added.
2. Bug fixes with audio configuration to allow mono devices to be used along with stereo ones.
3. Tweaks to user interface and record/playback functionality to improve usability.
4. Bug fixes and tweaks to improve voice keyer support.

## V1.5.0 December 2020

1. FreeDV 700E, better performance than 700D on fast fading channels
1. FreeDV 700D/700E clipper to increase average transmit power by 6dB

## V1.4.3 August 2020

1. Maintenance Release (no major new features)
1. Changes to support wxWidgets 3.1 (but Windows versions built against wxWidgets 3.0)
1. Under the hood - OFDM modem has been refactored, shouldn't affect freedv-gui operation

## V1.4.2 July 2020

1. Maintenance Release (no major new features)
1. Improved squelch/audio pass through on 700D/2020/2400B
1. Under the hood - Codec2 library has been refactored, shouldn't affect freedv-gui operation
1. Removed Project Horus support (now being maintained outside of Codec2/FreeDV)

## V1.4 June-October 2019

1. FreeDV 2020, Project Horus Binary Modes.
1. [Improved OFDM Modem Acquisition](http://www.rowetel.com/?p=6824), this will improve sync time on FreeDV 700D and 2020 on HF fading channels, and can also handle +/- 60 Hz frequency offsets when tuning.
1. Fixed FreeDV 700C frequency offset bug fix, was losing sync at certain frequency offsets.
1. Wide bandwidth phase estimation and DPSK for OFDM modes (700D/2020) for fast fading/QO-100 channels (Tools-Options)
1. Better speech quality on FreeDV 700C/700D with Auto equaliser (Tools-Filter)

## V1.3 May 2018

* FreeDV 700D

# References

* [FreeDV Web site](http://freedv.org)
* [FreeDV Technology Overview](https://github.com/drowe67/codec2/blob/master/README_freedv.md)
* [Digitalvoice mailing list](https://groups.google.com/forum/#!forum/digitalvoice)
 <|MERGE_RESOLUTION|>--- conflicted
+++ resolved
@@ -872,12 +872,9 @@
     * Fix FreeDV Reporter crash when sending RX record. (PR #443)
     * Hamlib: set mode before frequency to avoid accidental offsetting. (PR #442)
 2. Enhancements:
-<<<<<<< HEAD
     * Add the ability to request that another FreeDV Reporter user QSY. (PR #434)
-=======
     * Display 'Digital' on button when Analog mode is active. (PR #447)
     * Set minimum size for Mode box to 250px. (PR #446)
->>>>>>> ec8b6ae9
 3. Build system:
     * Bump Codec2 version to v1.1.1. (PR #437)
 
