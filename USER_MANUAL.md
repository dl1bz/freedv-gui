--- conflicted
+++ resolved
@@ -870,13 +870,9 @@
     * Clear button now clears the callsign list. (PR #436)
     * Fix bug causing the PTT button to stay red after the voice keyer finishes TX. (PR #440)
     * Fix FreeDV Reporter crash when sending RX record. (PR #443)
-<<<<<<< HEAD
     * Hamlib: set mode before frequency to avoid accidental offsetting. (PR #442, #452)
-=======
-    * Hamlib: set mode before frequency to avoid accidental offsetting. (PR #442)
     * Fix audio dialog plot display and lockup issues. (PR #450)
     * Disable PTT and Voice Keyer buttons if only RX devices are configured. (PR #449)
->>>>>>> ae4f331d
 2. Enhancements:
     * Add the ability to request that another FreeDV Reporter user QSY. (PR #434)
     * Display 'Digital' on button when Analog mode is active. (PR #447)
