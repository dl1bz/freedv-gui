--- conflicted
+++ resolved
@@ -784,15 +784,12 @@
 
 1. Code Cleanup:
     * Remove "force sync" option from Tools->Options (PR #332)
-<<<<<<< HEAD
 2. Enhancements:
     * Add "Easy Setup" dialog to simplify first time setup. (PR #189)
-=======
-2. Bugfixes:
+3. Bugfixes:
     * Add a bit of extra space for the sample rate drop-downs. (PR #336)
     * Add units for SNR gauge to match squelch gauge. (PR #339)
     * Fix compiler errors due to recent samplerate changes. (PR #338)
->>>>>>> 1347faac
 
 ## V1.8.6 December 2022
 
