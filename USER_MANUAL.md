# Introduction

FreeDV GUI (or just FreeDV) is a GUI program for Linux, Windows, and
OSX for running FreeDV on a desktop PC or laptop.

This is a live document.  Notes on new FreeDV features are being added as they are developed. 

# Getting Started

This section contains instructions to help you get started.

## Easy Setup

Upon starting FreeDV for the first time, the Easy Setup dialog will appear. This
is a streamlined setup process for FreeDV optimized for hardware commonly used
by amateur radio operators and is divided into three sections:

1. Sound card configuration,
2. CAT/PTT control, and
3. Reporting.

These sections are shown below:

![Easy Setup dialog](contrib/easy_setup.png)

Note that you can always return to this dialog by going to *Tools - Easy Setup*.

### Sound Card Configuration

To configure your sound card(s) using Easy Setup, simply select the sound device 
associated with your radio and the microphone and speaker devices you wish to use
to hear decoded audio as well as to transmit audio. If you're setting up a receive-only
station, you can choose "None" for the transmit audio device.

Additionally, if you are using a Flex 6000 series radio on the Windows platform, 
FreeDV will automatically select the DAX TX sound device. It is necessary only to 
select the correct "slice" for the radio sound device and the two devices to use for 
analog receive and transmit (e.g. your computer's built in microphone and speaker devices).

Note that some configurations (for example, SDR setups involving multiple radio sound
devices) may not be able to be configured with Easy Setup. For those, you can choose
the "Advanced" button and proceed to "Advanced Setup" below.

### CAT/PTT control

Easy Setup supports three methods of radio control:

1. No radio control (e.g. using a VOX audio device such as SignaLink),
2. Hamlib CAT control, and
3. Serial port PTT control.

Simply select the option that matches your radio setup and the required fields will
appear. For Hamlib, these are typically the type of radio you're using as well as the
serial port it's connected to (or TCP/IP hostname:port). Serial port PTT control requires 
the serial port your radio is using as well as whether your radio's PTT is triggered
via the RTS or DTR pin (and the required polarity for either).

If required, the "Advanced" button in this section will allow you to configure PTT input
(e.g. for a footswitch) and additional VOX related options. The "Test" button will
emit a constant carrier on the selected radio sound device as well as enable PTT to allow
you to adjust your radio sound levels (see "Sound Card Levels" below).

### Reporting

While not required, it is recommended to enable PSK Reporter reporting so that others
can see who is currently receiving them. Both sides of a contact must have this enabled
in order for this feature to work. To configure PSK Reporter reporting, simply enable
the feature here and enter your callsign and current grid square.

For more information about the PSK Reporter feature, see the "PSK Reporter" section below.

## Advanced Setup

### Sound Card Configuration

#### Receive Only (One Sound Card)

For this setup, you just need the basic sound hardware in your computer, 
for example a microphone/speaker on your computer.

1. Open the *Tools - Audio Config* Dialog
1. At the bottom select *Receive* Tab
1. In *Input To Computer From Radio* select your default sound input device (usually at the top)
1. In the *Output From Computer To Speaker/Headphones* window select your default sound output device (usually at the top)
1. At the bottom select *Transmit* Tab
1. In *Input From Microphone To Computer* window select *none*
1. In *Output From Computer To Radio* window select *none*
1. Press OK to close the dialog

When you press Start FreeDV will start decoding any incoming signals
on the microphone input, playing the decoded audio out of your
speaker.  If no valid FreeDV signals are received, no audio will be
played.

If you connect the microphone input on your computer to your radio
receiver, you can decode off air signals.  If you have a rig
interface, try configuring that as the *From Radio To Computer*
device, with your computer's sound card as the *From Computer To
Speaker/Headphone* device.

If you don't have anyone to transmit FreeDV signals to you, try the
test wave files in the next section.

#### Transmit/Receive (Two Sound Cards)

For Tx/Rx operation you need to configure two sound cards, by setting
up Tools - Audio Config *Transmit* and *Receive* Tabs.

When receiving, FreeDV off-air signals **from** your radio are decoded
by your computer and sent **to** your speaker/headphones, where you
can listen to them.

When transmitting, FreeDV takes your voice **from** the microphone,
and encodes it to a FreeDV signal in you computer which is sent **to**
your radio for transmission over the air.

Tab | Sound Device | Notes
--------------- | ---------------------------------------------- | ----------------------------------------------
Receive Tab | Input To Computer From Radio | The off air FreeDV signal **from** your radio rig interface to your computer
Receive Tab | Output From Computer To Speaker/Headphones | The decoded audio from your computer to your Speaker/Headphones
Transmit Tab | Input From Microphone To Computer | Your voice from the microphone to your computer
Transmit Tab | Output From Computer To Radio | The FreeDV signal from your computer sent **to** your rig interface for Tx

#### Changing Audio Devices

If you change audio devices (e.g. add or remove sound cards, USB hardware), it's a good idea to check the Tools/Audio Config dialog before pressing **Start**, to verify the audio devices are as expected. This is particularly important if any audio devices e.g. Headsets, USB Sound Cards, or Virtual Cables have been disconnected since the last time FreeDV was used.

Hitting **Refresh** in the lower left hand corner of the Tools/Audio Config will normally update the audio devices list. Keeping a screen shot of a known working configuration will be useful for new users. Unexpected audio configuration changes may also occur following a Windows updates.

Another solution is to re-start FreeDV and check Tools/Audio Config again after changing any audio hardware.

### PTT Configuration

The Tools - PTT dialog supports three different ways to control PTT on
your radio:

+ VOX: sends a tone to the left channel of the Transmit/To Radio sound card
+ Hamlib: support for many different radios via the Hamlib library and a serial port (or via TCP/IP for some devices, e.g. SDRs or FLrig/rigctld).
+ Serial Port: direct access to the serial port pins

You may also optionally configure a second serial port for PTT input.
This can be useful for interfacing devices like foot switches to 
FreeDV. If configured, FreeDV will switch into transmit mode (including
sending the needed Hamlib or serial commands to initiate PTT) when it
detects the configured signal.

Once you have configured PTT, try the **Test** button.

Serial PTT support is complex.  We get many reports that FreeDV
PTT doesn't work on a particular radio, but may work fine with other
programs such as Fldigi.  This is often a mismatch between the serial
parameters Hamlib is using with FreeDV and your radio. For example you
may have changed the default serial rate on your radio. Carefully
check the serial parameters on your radio match those used by FreeDV
in the PTT Dialog.

Also see [Common Problems](#common-problems) section of this manual.

#### HamLib

Hamlib comes with a default serial rate for each radio.  If your radio
has a different serial rate change the Serial Rate drop down box to
match your radio.

When **Test** is pressed, the "Serial Params" field is populated and
displayed.  This will help track down any mismatches between Hamlib
and your radio.

If you are really stuck, download Hamlib and test your radio's PTT
using the command line ```rigctl``` program.

#### Icom Radio Configuration 

If using an Icom radio, Hamlib will use the radio's default CI-V address
when connecting. If this has been changed, you can specify the correct
address in the "Radio Address" field (valid values are 00 through FF
in hexadecimal). 

Note that "00" is the "wildcard" CI-V address. Your radio must have the 
"CI-V Transceive" option enabled in order for it to respond to commands
to that address. Otherwise, FreeDV must be configured to use the same
CI-V address as configured in the radio. For best results, ensure that
there are no other Icom/CI-V capable devices in the chain if 
"00"/"CI-V Transceive" is used.

#### Changing COM Port On Windows

If you change the COM port of a USB-Serial device in Device Manager,
please unplug and plug back in the USB device.  Windows/FreeDV won't
recognise the device on the new COM Port until it has been
unplugged/plugged.

## Test Wave Files

In the installation are audio files containing off-air FreeDV modem signals. 
There is one file per FreeDV mode and are in the following locations depending 
on platform:

| Platform | Typical Location                                             |
|----------|--------------------------------------------------------------|
| Windows  | C:\\Program Files\\FreeDV [version]\\share\\freedv-gui\\wav  |
| Linux    | /usr/share/freedv-gui/wav or /usr/local/share/freedv-gui/wav |
| macOS    | See https://github.com/drowe67/freedv-gui/tree/master/wav    |

To play these files, first select a FreeDV mode and press Start.  Then 
choose a file using "Tools - Start/Stop Play File From Radio".  You should 
then hear decoded FreeDV speech.

These files will give you a feel for what FreeDV signals sound like,
and for the basic operation of the FreeDV software.

## Sound Card Levels

Sound card levels are generally adjusted in the computer's Control
Panel or Settings, or in some cases via controls on your rig interface
hardware or menus on your radio. In-app adjustments can also be done
by using the 'TX Level' slider at the bottom of the main screen; anything
below 0 dB attenuates the transmit signal.

When FreeDV is running, you can observe the sound card signals in the
main window tabs (From Radio, From Mic, To Speaker).

1. On receive, FreeDV is not very sensitive to the **From Radio**
level, adjust so it is mid-range and not clipping.  FreeDV uses phase
shift keying (PSK) so is not sensitive to amplitude.

1. The transmit level from your computer to your radio is important.
On transmit, adjust your level so that the ALC is **just** being
nudged.  More **is not better** with the FreeDV transmit signal.
Overdriving your transmitter will lead to a distorted transit signal, and
a poor SNR at the receiver.  This is a very common problem.

1. FreeDV 700D and 700E can drive your transmitter at an average power of 40% of its peak power rating.  For example 40W RMS for a 100W PEP radio. Make sure your transmitter can handle continuous power output at these levels, and reduce the power if necessary.

1. Adjust the microphone audio so the peaks are not clipping, and the
average is about half the maximum.

## Audio Processing

FreeDV likes a clean path through your radio.  Turn all audio
processing **OFF** on transmit and receive:

+ On receive, DSP noise reduction should be off.

+ On transmit, speech compression should be off.

+ Keep the receive audio path as "flat" as possible, no special filters.

+ FreeDV will not work any better if you band pass filter the off air
received signals.  It has its own, very tight filters in the
demodulator.

## USB or LSB?

On bands below 10 MHz, LSB is used for FreeDV.  On 10MHz and above, USB is used. After much debate, the FreeDV community has adopted the same conventions as SSB, based on the reasoning that FreeDV is a voice mode.

As an aid to the above, FreeDV will show the current mode on the bottom of the window upon pressing the Start button if Hamlib is enabled and your radio supports retrieving frequency and mode information over CAT. If your radio is using an unexpected mode (e.g. LSB on 20 meters), it will display that mode on the bottom of the window next to the Clear button in red letters. When a session is not active, Hamlib isn't enabled, or if your radio doesn't support retrieving frequency and mode over CAT, it will remain grayed out with "unk" displaying instead of the mode (for "unknown").

# Voice Keyer

The Voice Keyer Button on the front page puts FreeDV and your radio into 
transmit, reads a wave file of your voice to call CQ, and then switches to 
receive to see if anyone is replying.  If you press the space bar or click
the PTT button, the voice keyer stops.  If a signal with a valid sync is 
received for a few seconds the voice keyer also stops.

The Audio tab inside Tools-Options can be used to select the wave file, set 
the Rx delay, and number of times the tx/rx cycle repeats.

# Quick Record

To quickly record incoming signals from the radio, a 'Record' button is provided
in the main window. Clicking this button will create a file beginning with the
name "FreeDV_FromRadio" and containing the current date and time. Clicking 'Record'
again will stop recording.

The Audio tab inside Tools-Options allows control of where these recordings are
saved. By default, this is inside the current user's Documents folder.

# Multiple Configurations

By default, FreeDV uses the following locations to store configuration:

* Linux: ~/.FreeDV 
* macOS: ~/Library/Preferences/FreeDV\ Preferences
* Windows: Registry (HKEY\_CURRENT\_USER\\SOFTWARE\\CODEC2-Project\\FreeDV)

If you'd like to store the configuration in another location (or store multiple configurations),
FreeDV accepts the -f (or --config) command line arguments to provide an alternate location. An
absolute path is recommended here; however, if only a relative path is provided, it will be relative
to the following locations:

* Linux: ~/
* macOS: ~/Library/Preferences/
* Windows: C:\\Users\\[username]\\AppData\\Roaming

## Executing FreeDV With a Different Configuration (Windows)

On Windows, you can create shortcuts to FreeDV with different file names for the "-f" command line
option as described above. To create a shortcut, right-click on the Desktop or in File Explorer and 
choose New->Shortcut. Click on Browse and navigate to one of the following paths:

* C:\\Program Files\\FreeDV [version]\\bin\\freedv.exe
* C:\\Program Files (x86)\\FreeDV [version]\\bin\\freedv.exe (if the 32 bit version is installed on a 64 bit machine)

Click Next and give the shortcut a unique description (e.g. "FreeDV IC-7300"). Then push Finish to create the shortcut.

Once the shortcut has been created, right-click it and choose Properties. Find the Shortcut tab in the resulting dialog
box and add "-f" followed by the desired filename to the end of the text in the Target field. Do not add any other
quote marks.

For example, to use a file called IC7300.conf stored in the Hamradio directory on the C drive the Target field should 
appear as follows:

"C:\\Program Files\\FreeDV [version]\\bin\\freedv.exe" -f C:\\Hamradio\\IC7300.conf

# PSK Reporter

FreeDV has the ability to send FreeDV signal reports to [PSK Reporter](https://pskreporter.info/)
by enabling the option in Tools-Options and specifying your callsign and grid square. When enabled, this causes
FreeDV to disable the free form **Txt Msg** field and only transmit the **Callsign** field. As this
uses a different encoding format from the free-form text field, both sides of the contact must have
this enabled for the contact to be reported to the PSK Reporter service.

FreeDV validates the received information before submitting a position report to PSK Reporter. This 
is to ensure that FreeDV does not report invalid callsigns to the service (e.g. ones that don't exist 
or that correspond to real non-FreeDV users). However, if the PSK Reporter function is disabled,
all received text will display in the main window even if it has errors.

Reports sent to PSK Reporter will display using the mode "FREEDV" for ease of filtering. The frequency that 
FreeDV reports to PSK Reporter is set by changing the "Report Frequency" text box in the main window. This 
is in kilohertz (kHz) and will turn red if the entered value is invalid. If Hamlib support is also enabled, 
this frequency will automatically update on start/stop as well as when switching between transmit and receive.

FreeDV will also show the callsigns of previously received signals. To view those, click on the arrow
next to the last received callsign at the bottom of the window. These are in descending order by time
of receipt (i.e. the most recently received callsign will appear at the top of the list).

# Multiple Mode Support

FreeDV can simultaneously decode the following modes when selected prior to pushing "Start":

* 2020/2020B
* 700C/D/E
* 1600

In addition, FreeDV can allow the user to switch between the above modes for transmit without having to push "Stop" first. 
These features can be enabled by going to Tools->Options->Modem and checking the "Simultaneously Decode All HF Modes" option. Note that
this may consume significant additional CPU resources, which can cause decode problems. In addition, these features are automatically
disabled if 800XA or 2400B are selected before pushing "Start" due to the significant additional CPU resources required to decode these
modes.

By default, FreeDV will use as many threads/cores in parallel as required to decode all supported HF modes. On some slower systems, it may be
necessary to enable the "Use single thread for multiple RX operation" option as well. This results in FreeDV decoding each mode in series
and additionally short circuits the list of modes to be checked when in sync.

Additionally, the squelch setting with simultaneous decode enabled is relative to the mode that supports the weakest signals 
(currently 700D).  The squelch for other modes will be set to a value higher than the slider (which is calculated by adding the 
difference between the "Min SNR" of 700D and the mode in question; see "FreeDV Modes" below). For example, the squelch for 700E
when the squelch slider is set to -2.0 becomes 1.0dB. This is designed to reduce undesired pops and clicks due to false decodes.

# FreeDV Modes

The following table is a guide to the different modes, using
analog SSB and Skype as anchors for a rough guide to audio quality:

Mode | Min SNR | Fading | Latency | Speech Bandwidth | Speech Quality
--- | :---: | :---: | :---: | :---: | :---:
SSB | 0 | 8/10 | low | 2600 | 5/10
1600 | 4 | 3/10 | low | 4000 | 4/10
700C | 2  | 6/10 | low |  4000 | 3/10
700D | -2 | 4/10 | high | 4000 | 3/10
700E | 1 | 7/10 | medium | 4000 | 3/10
2020 | 4  | 4/10 | high | 8000 | 7/10
Skype | - |- | medium | 8000 | 8/10

The Min SNR is roughly the SNR where you cannot converse without
repeating yourself.  The numbers above are on channels without fading
(AWGN channels like VHF radio).  For fading channels the minimum SNR
is a few dB higher. The Fading column shows how robust the mode is to
HF Fading channels, higher is more robust.

The more advanced 700D and 2020 modes have a high latency due to the
use of large Forward Error Correction (FEC) codes.  They buffer many
frames of speech, which combined with PC sound card buffering results
in end-to-end latencies of 1-2 seconds.  They may take a few seconds to
sync at the start of an over, especially in fading channels.

## FreeDV 700D

In mid 2018 FreeDV 700D was released, with a new OFDM modem, powerful
Forward Error Correction (FEC) and optional interleaving.  It uses the
same 700 bit/s speech codec at 700C. It operates at SNRs as low as
-2dB, and has good HF channel performance.  It is around 10dB better
than FreeDV 1600 on fading channels, and is competitive with SSB at
low SNRs.  The FEC provides some protection from urban HF noise.

FreeDV 700D is sensitive to tuning.  To obtain sync you must be within
+/- 60Hz of the transmit frequency.  This is straightforward with
modern radios which are generally accurate to +/-1 Hz, but requires
skill and practice when used with older, VFO based radios.

## FreeDV 700E

FreeDV 700E was developed in December 2020 using lessons learned from on air operation of 700C and 700D.  A variant of 700D, it uses a shorter frame size (80ms) to reduce latency and sync time.  It is optimised for fast fading channels channels with up to 4Hz Doppler spread and 6ms delay spread.  FreeDV 7000E uses the same 700 bit/s codec as FreeDV 700C and 700D.  It requires about 3dB more power than 700D, but can operate reliably on fast fading channels.

The 700E release also includes optional compression (clipping) of the 700D and 700E transmit waveforms to reduce the Peak to Average Power Ratio to about 4dB.  For example a 100W PEP transmitter can be driven to about 40W RMS.  This is an improvement of 6dB over previous releases of FreeDV 700D. Before enabling the clipper make sure your transmitter is capable of handling sustained high average power without damage.  

Clipping can be enabled via Tools-Options.

On good channels with high SNR clipping may actually reduce the SNR of the received signal.  This is intentional - we are adding some pre-distortion in order to increase the RMS power.  Forward error correction (FEC) will clean up any errors introduced by clipping, and on poor channels the benefits of increased signal power outweigh the slight reduction in SNR on good channels.

## FreeDV 2020

FreeDV 2020 was developed in 2019.  It uses an experimental codec
based on the LPCNet neural net (deep learning) synthesis engine
developed by Jean-Marc Valin.  It offers 8 kHz audio bandwidth in an
RF bandwidth of just 1600 Hz.  FreeDV 2020 employs the same OFDM modem
and FEC as 700D.

The purpose of FreeDV 2020 is to test neural net speech coding over HF
radio.  It is highly experimental, and possibly the first use of
neural net vocoders in a real world, over the air system.

FreeDV 2020 is designed for slow fading HF channels with a SNR of 10dB
or better.  It is not designed for fast fading or very low SNRs like
700D.  It is designed to be a high quality alternative to SSB in
channels where SSB is already an "arm-chair" copy.  On an AWGN (non-
fading channel), it will deliver reasonable speech quality down to 2dB
SNR.

FreeDV 2020 Tips:

1. It requires a modern (post 2010) Intel CPU with AVX support.  If you
   don't have AVX the FreeDV 2020 mode button will be grayed out.
1. Some voices may sound very rough.  In early testing
   about 90% of speakers tested work well.
1. Like 700D, you must tune within -/+ 60Hz for FreeDV 2020 to sync.
1. With significant fading, sync may take a few seconds.
1. There is a 2 second end-to-end latency.  You are welcome to try tuning
   this (Tools - Options - FIFO size, also see Sound Card Debug
   section below).

## FreeDV 2020B

Experimental mode developed in February 2022.  The goal of this mode is to improve the performance of FreeDV 2020 over HF channels.

Here are the three main innovations, and the theoretical improvements:

1. Compression (clipping) of the 2020x modem waveforms has been added, which is worth about 4dB. This should also improve the original FreeDV 2020 mode.  The Clipping checkbox is located on Tools-Options-Modem.  As per the other warnings in this manual please make sure you transmitter can handle the higher RMS power.
1. 2020B is like 700E to 700D - it works with fast fading but requires a few more dB of SNR. This will make it usable in European Winter (or over the South Pole Argentina to Australia) type channels - if you have enough SNR. The challenge with this mode is squeezing all the information we need (enough pilots symbols for fast fading, LPCNet, FEC bits) into a 2100 Hz channel - we are pushing up again the edges of many SSB filters. It also uses unequal FEC, just the most important 11 bits are protected.

This modes is under development and may change at any time.  If you experience comparability issues with another operator - check your Git Hash values on the Help-about menu to ensure you are running the same versions of LPCNet and codec2.

It is recommended that multi-rx be disabled when using 2020B. This mode is not supported by multi-rx, you will need to manually coordinate the mode with other stations.

# Tools Menu

## Tools - Filter

This section describes features on Tools-Filter.  

Control | Description
 -------------------------- | ------------------------------------------------------------------------ |
Noise Suppression | Enable noise suppression, dereverberation, AGC of mic signal using the Speex pre-processor
700C/700D Auto EQ | Automatic equalisation for FreeDV 700C and FreeDV 700D Codec input audio

Auto EQ (Automatic Equalisation) adjusts the input speech spectrum to best fit the speech codec. It can remove annoying bass artefacts and make the codec speech easier to understand.

* [Blog Post on Auto EQ Part 1](http://www.rowetel.com/?p=6778)
* [Blog Post on Auto EQ Part 2](http://www.rowetel.com/?p=6860)

## Tools - Options

### Modem Options

Control | Description
 ------------------------------ | ----------------------------------------------------------------------------- |
Clipping | Increases the average power. Ensure your transmitter can handle high RMS powers before using!
700C Diversity Combine | Combining of two sets of 700C carriers for better fading channel performance
TX Band Pass Filter | Reduces TX spectrum bandwidth

# Helping Improve FreeDV

If you have an interesting test case, for example:

1. FreeDV working poorly with a particular person or microphone.
1. Poor over the air performance on a fast fading channel.
1. Problems with sync on strong signals.
1. A comparison with SSB.

Please send the developers an off air recording of the signal.  FreeDV can record files from your radio using Tools-Record File from Radio.  A recording of 30 to 60 seconds is most useful.

With a recording we can reproduce your exact problem.  If we can reproduce it we can fix it. Recordings are much more useful than anecdotes or subjective reports like "FreeDV doesn't work", "SSB is better", or "On 23 December it didn't work well on grid location XYZ".  With subjective reports problems are impossible to reproduce, cannot be fixed, and you are unlikely to get the attention of the developers.

# Multiple Panes in GUI window

It is possible to have multiple panes opened within the GUI window for example, to observe both the Waterfall and Spectrum Tabs. New panes may be added above, below, left or right of existing panes.

A new visible pane is created by hovering the cursor over the required Tab, click and hold the left mouse button and drag the Tab to the required position and releasing the mouse button. If currently two panes are stacked vertically a third pane may be added either beside either pane or to the left/right of both panes.  If the Tab is required adjacent to both panes then it must be dragged to the left/right of the junction of the existing Tabs.

As the Tab is dragged into position a faint blue/grey image will show the position to be occupied by the pane. Panes may be relocated back to the menu bar by a similar process.

Tabs can be resized as required by hovering the cursor over the border and clicking and holding the left mouse button and dragging to required size.

The layout is not saved when the program is exited and must be recreated next time the program is started

![Multiple Panes](contrib/multiple_panes.png)

# Advanced/Developer Features

## Stats Window

Located on the lower left hand side of the main screen.

Term | Notes
--- | --- |
Bits | Number of bits demodulated
Errs | Number of bit errors detected
Resyncs | Number of times the demodulator has resynced
ClkOff | Estimated sample clock offset in parts per million
FreqOff | Estimated frequency offset in Hz
Sync | Sync metric (OFDM modes like 700D and 2020)
Var | Speech encoder distortion for 700C/700D (see Auto EQ)

The sample clock offset is the estimated difference between the
modulator (tx) and demodulator (rx) sample clocks.  For example if the
transmit station sound card is sampling at 44000 Hz and the receive
station sound card 44001 Hz, the sample clock offset would be
((44000-44001)/44000)*1E6 = 22.7 ppm.

## Timing Delta Tab

This indicates the symbol timing estimate of the demodulator, in the
range of +/- 0.5 of a symbol.  With off air signals this will have a
sawtooth appearance, as the demod tracks the modulator sample clock.
The steeper the slope, the greater the sample clock offset.

* [FreeDV 1600 Sample Clock Offset Bug](http://www.rowetel.com/?p=6041)
* [Testing a FDMDV Modem](http://www.rowetel.com/?p=2433)

## UDP Messages

When FreeDV syncs on a received signal for 5 seconds, it will send a
"rx sync" UDP message to a port on your machine (localhost).  An
external program or script listening on this port can then take some
action, for example send "spotting" information to a web server or
send an email your phone.

Enable UDP messages on Tools-Options, and test using the "Test"
button.

On Linux you can test reception of messages using netcat:
```
  $ nc -ul 3000
```  
A sample script to email you on FreeDV sync: [send_email_on_sync.py](src/send_email_on_sync.py)

Usage for Gmail:
```
python send_email_on_sync.py --listen_port 3000 --smtp_server smtp.gmail.com \
--smtp_port 587 your@gmail.com your_pass
```

## Sound Card Debug

These features were added for FreeDV 700D, to help diagnose sound card
issues during development.

### Tools - Options dialog:

Debug FIFO and PortAudio counters: used for debugging audio
problems on 700D.  During beta testing there were problems with break
up in the 700D Tx and Rx audio on Windows.

The PortAudio counters (PortAudio1 and PortAudio2) should not
increment when running in Tx or Rx, as this indicates samples are
being lost by the sound driver which will lead to sync problems.

The Fifo counter outempty1 counter should not increment during
Tx, as this indicates FreeDV is not supplying samples fast enough to
the PortAudio drivers.  The results will be resyncs at the receiver.

Check these counters by pressing Start, then Reset them and observe
the counters for 30 seconds.

If the PortAudio counters are incrementing on receive try:

  1. Adjusting framesPerBuffer; try 0, 128, 256, 512, 1024.

  1. Shut down other applications that might be using audio, such as
  Skype or your web browser.

  1. A different sound card rate such as 44.1kHz instead of 48kHz.

  If the outempty1 counter is incrementing on transmit try increasing
  the FifoSize.

  The txThreadPriority checkbox reduces the priority of the main txRx
  thread in FreeDV which may help the sound driver thread process
  samples.

  The txRxDumpTiming check box dumps timing information to a console
  that is used for debugging the rx break up problem on 700D.  Each
  number is how many ms the txRxThread took to run.

  The txRxDumpTiming check box dumps the number of samples free in the
  tx FIFO sending samples to the Tx.  If this hits zero, your tx audio
  will break up and the rx will lose sync.  Tx audio break up will
  also occur if you see "outfifo1" being incremented on the "Fifo"
  line during tx.  Try increasing the FifoSize.

## Test Frame Histogram

This feature was developed for testing FreeDV 700C.  Select the Test
Frame Histogram tab on Front Page

Displays BER of each carrier when in "test frame" mode.  As each QPSK
carrier has 2 bits there are 2*Nc histogram points.

Ideally all carriers will have about the same BER (+/- 20% after 5000
total bit errors), however problems can occur with filtering in the
tx path.  If one carrier has less power, then it will have a higher
BER.  The errors in this carrier will tend to dominate overall
BER. For example if one carrier is attenuated due to SSB filter ripple
in the tx path then the BER on that carrier will be higher.  This is
bad news for DV.

Suggested usage:

1. Transmit FreeDV in test frame mode.  Use a 2nd rx (or
get a friend) to monitor your rx signal with FreeDV in test frame
mode.  

1.  Adjust your rx SNR to get a BER of a few % (e.g. reduce tx
power, use a short antenna for the rx, point your beam away, adjust rx
RF gain).  

1. Monitor the error histogram for a few minutes, until you have say
5000 total bit errors.  You have a problem if the BER of any carrier
is more than 20% different from the rest.

1. A typical issue will be one carrier at 1.0 and the others at 0.5,
indicating the poorer carrier BER is twice the larger.

## Full Duplex Testing with loopback

Tools - Options - Half Duplex check box

FreeDV GUI can operate in full duplex mode which is useful for
development or listening to your own FreeDV signal as only one PC is
required.  Normal operation is half duplex.

Tx and Rx signals can be looped back via an analog connection between
the sound cards.

On Linux, using the Alsa loopback module:
```
  $ sudo modprobe snd-aloop
  $ ./freedv

  In Tools - Audio Config - Receive Tab  - From Radio select -> Loopback: Loopback PCM (hw:1,0)
                          - Transmit Tab - To Radio select   -> Loopback: Loopback PCM (hw:1,1)
```

# Tips

1. The space bar can be used to toggle PTT.
1. You can left click on the main window to adjust tuning, the vertical red line on the frequency scale will show the current centre frequency.  FreeDV will automatically track any drift once it syncs.

# Common Problems

## Overdriving Transmit Level

This is a very common problem for first time FreeDV users.  Adjust your transmit levels so the ALC is just being nudged. More power is not better with FreeDV.  An overdriven signal will have poor SNR at the receiver.  For FreeDV 700D/700E operation with the clipper, make sure your transmitter can sustain high average power levels without damage (e.g. 40W RMS on a 100W PEP radio).

## I can't set up FreeDV, especially the Sound Cards

This can be challenging the first time around:

1. Try a receive only (one audio card) set up first.

1. Ask someone who already runs FreeDV for help.

1. If you don't know anyone local, ask for help on the digital voice
mailing list.  Be specific about the hardware you have and the exact
nature of your problem.

## Hamlib does not work with my Icom radio

The most common issue with Icom radios is that the CI-V address configured
in FreeDV does not match the address configured in the radio. Ensure that
the CI-V address in both FreeDV and on the radio are the same. If "00" is
used on the FreeDV side, ensure that the "CI-V Transceive" option is enabled
on the radio or else the radio will not respond to requests directed to that
address.

On newer radios (e.g. 7300, 7610), you may also need to set "CI-V USB Echo Back" 
to ON as this may be set to OFF by default.

## I need help with my radio or rig interface

There are many radios, many computers, and many sound cards.  It is
impossible to test them all. Many radios have intricate menus with
custom settings.  It is unreasonable to expect the authors of FreeDV to
have special knowledge of your exact hardware.

However someone may have worked through the same problem as you.  Ask
on the digital voice mailing list.

## Can't hear anything on receive

Many FreeDV modes will not play any audio if there is no valid signal.
You may also have squelch set too high.  In some modes the **Analog**
button will let you hear the received signal from the SSB radio.

Try the Test Wave Files above to get a feel for what a FreeDV signal
looks and sounds like.

## The signal is strong but FreeDV won't get sync and decode

Do you have the correct sideband? See USB or LSB section.

Is it a FreeDV signal?  SSTV uses similar frequencies. To understand what FreeDV sounds like, see the Test Wave Files section.

## Trouble getting Sync with 700D

You need to be within +/- 60 Hz on the transmit signal.  It helps if
both the Tx and Rx stations tune to known, exact frequencies such as
exactly 7.177MHz.  On channels with fast fading sync may take a few
seconds.

## PTT doesn't work.  It works with Fldigi and other Hamlib applications.

Many people struggle with initial PTT setup:

1. Read the PTT Configuration section above.

1. Try the Tools - PTT Test function.

1. Check your rig serial settings.  Did you change them from defaults
for another program?

1. Linux version: do you have permissions for the serial port?  Are you a member
of the ```dialout``` group?

1. Ask someone who already uses FreeDV to help.

1. Contact the digital voice mailing list.  Be specific about your
hardware, what you have tried, and the exact nature of the problem.

## I'm on Windows and serial port PTT doesn't work with my USB to serial adapter.

Please verify that you are running the correct drivers for the USB to serial adapter
that you're using. Information and download links for the drivers used by the most
common devices can be found [here](https://www.miklor.com/COM/UV_Drivers.php). 

While it is preferred to use devices that use authorized/original versions of the
various USB to serial chipsets, it is possible to use some cloned devices with 
older drivers. When doing this, you may also need to force Windows to use an older 
version of a driver instead of automatically updating the driver on reboot. See
[here](https://wethegeek.com/how-to-disable-automatic-driver-updates-in-windows-10/)
for instructions on doing so in Windows 10. For Windows 8:

1. Search for "Change device" in the Windows 8 Start menu.
1. Click on where it says "Change device installation settings".
1. Select the "No, let me choose what to do" option.
1. Check the "automatically get the device app" option, then click Save changes to save the settings you just chose.

## FreeDV 2020 mode is greyed out

In order to use FreeDV 2020 mode, you must have one of the following:

1. An Intel based CPU with AVX support. A Microsoft utility called [coreinfo](https://docs.microsoft.com/en-us/sysinternals/downloads/coreinfo)
can be used to determine if your CPU supports AVX.  A * means you have 
AVX, a - means no AVX:

```
AES             -       Supports AES extensions
AVX             *       Supports AVX instruction extensions
FMA             -       Supports FMA extensions using YMM state
```

On Linux, you can check for `avx` in the **flags** section of `/proc/cpuinfo`
or the output of the `lscpu` command:
```
lscpu | grep -o "avx[^ ]*"
```
will display `avx` (or `avx2`) if your CPU supports the instructions.

2. A Mac with an ARM processor (e.g. 2020 Mac Mini or later).

If your system does not meet either (1) or (2), the 2020 option will be grayed out.

## FreeDV 2020 mode is slow on ARM Macs

Preliminary testing on ARM Macs has shown that NEON optimizations in LPCNet are
sufficient to allow 2020 to be whitelisted on those machines. However, this is
definitely experimental. If you are experiencing issues with 2020 mode on these
Macs, please let the development team know so that further investigation can be done.

## I installed a new version and FreeDV stopped working

You may need to clean out the previous configuration.  Try Tools - Restore Defaults.  Set up your sound cards again with Tools - Audio Config.

## FreeDV crashes when I press Start

Have you removed/changed USB audio devices? If you remove/change USB audio devices without pressing Tools - Audio Config, FreeDV may crash.  See Changing Audio Devices above.

## FreeDV can't be opened on OSX because the developer cannot be verified

From January 2020 Apple is enforcing notarization for all OSX applications.  The FreeDV developers do not wish to operate within the Apple ecosystem due to the cost/intrusiveness of this requirement.

![Notarization Error](contrib/osx_notarization1.png)

Security & Privacy shows the Open Anyway option for FreeDV:

![Security and Privacy](contrib/osx_notarization2.png)

![Open FreeDV](contrib/osx_notarization3.png)

Or you can use command line options:

```
xattr -d com.apple.quarantine FreeDV.app
```
or
```
xattr -d -r com.apple.quarantine FreeDV.app
```

# Converting this document to PDF

For the Linux inclined:
```
$ pandoc USER_MANUAL.md -o USER_MANUAL.pdf "-fmarkdown-implicit_figures -o" \
--from=markdown -V geometry:margin=.4in --toc --highlight-style=espresso
```

# Glossary

Term | Notes
------- | ---------------------------------------------------------------------------------------------
AWGN | Additive White Gaussian Noise - a channel with just noise and no fading (like VHF)
FEC | Forward Error Correction - extra bits to we send to protect the speech codec bits
LDPC | Low Density Parity Check Codes - a family of powerful FEC codes

# Release Notes

## V1.8.9 TBD 2023

1. Enhancements:
    * Add 20% buffer for systems that are marginally able to decode 2020. (PR #355)
    * Enable RTS and DTR for PTT input to provide a voltage source for some footswitches. (PR #354)
    * Show previously received callsigns in main window. (PR #362, #378)
    * Add Record button to the main window to easily allow recording of the incoming signal. (PR #369)
2. Bugfixes:
    * Fix typo preventing use of Easy Setup when not having a radio configured. (PR #359)
    * Fix issue preventing Yaesu sound devices from appearing in Easy Setup. (PR #371)
    * Fix crash on Windows after resizing the window to hide the waterfall. (PR #366, #375)
    * Use /dev/cu.* instead of /dev/tty.* on macOS. (PR #377)
    * Hamlib: avoid use of rig_get_vfo() for radios with only one VFO. (PR #376)
    * Prevent status bar text from truncating unless required. (PR #379)
<<<<<<< HEAD
    * Prevent devices from rearranging if one disappears. (PR #381)
=======
    * Remove record completion popups to align with file playback behavior. (PR #380)
>>>>>>> 67eef054
3. Build system:
    * GitHub action now uses LLVM MinGW for pull requests. (PR #360)
    * Update Speex/Hamlib build code to avoid unnecessary rebuilds. (PR #361)
    * Upgrade Hamlib to version 4.5.5. (PR #361)
    * Fix typo preventing proper naming of installers for test builds. (PR #363)
    * macOS builds should also not use Hamlib master. (PR #364)
4. Cleanup:
    * Remove 'Split' button from UI. (PR #372)
    * Remove dead code for RX/TX loopback buttons. (PR #372)

## V1.8.8.1 March 2023

1. Bugfixes:
    * Downgrade hamlib for Windows and macOS due to PTT and CAT control bugs on various radios. (PR #357)

## V1.8.8 March 2023

1. Bugfixes:
    * Resolve compile failure in EasySetupDialog on openSUSE. (PR #344)
    * Prevent Mode box from auto-resizing to avoid unexpected movement of other controls. (PR #347)
2. Build system:
    * CPack: Properly handle the case where FREEDV_HASH doesn't exist. (PR #345)
3. Enhancements:
    * Show friendlier error if serial ports can't be opened. (PR #348)
    * Use same VFO retrieval mechanism for PTT as with frequency sync. (PR #350)
    * Tweak PSK Reporter handling to report received callsigns more quickly. (PR #352)
    
## V1.8.7 January 2023

1. Code Cleanup:
    * Remove "force sync" option from Tools->Options (PR #332)
2. Enhancements:
    * Add "Easy Setup" dialog to simplify first time setup. (PR #189)
3. Bugfixes:
    * Add a bit of extra space for the sample rate drop-downs. (PR #336)
    * Add units for SNR gauge to match squelch gauge. (PR #339)
    * Fix compiler errors due to recent samplerate changes. (PR #338)
    * Fix inability to change to certain FreeDV modes for transmit. (PR #340)

## V1.8.6 December 2022

1. Build system:
    * Suppress documentation generation when tagging releases. (PR #314)
    * Simplify build to reduce need for build scripts. (PR #305, #329, #331)
2. Bugfixes:
    * Filter out non-MME devices to match previous behavior. (PR #318)
    * Use 64 bit int for frequency to enable reporting microwave frequencies. (PR #325, #331)
    * Resolves issue with minimum button sizing in the Filter dialog. (PR #326, #331)
    * Update labling of clipping and BPF options to match actual behavior. (PR #319)
    * Adjustss positioning and spacing of controls in the Options dialog to prevent truncation. (PR #328, #331)
3. Enhancements:
    * Add 2020B to multi-RX feature to enable RX and TX without restarting session. (PR #312)
    * Hide modes not on the SM1000 by default. (PR #313)
    * Increase the default Record From Modulator time to 60 seconds. (PR #321)
4. Code Cleanup:
    * Adjusted function prototypes to use bool instead of int. (PR #316)

## V1.8.5 December 2022

1. Build system:
    * Add checks for .git folder to prevent errors when building from official release tarballs. (PR #294)
    * Simplify PortAudio static build to fix multi-core build issue on macOS. (PR #304, #308)
    * Upgrade bootstrapped wxWidgets to v3.2.1. (PR #302)
    * Upgrade Docker container to Fedora 37. (PR #306)
2. Enhancements:
    * Update FreeDV configuration defaults to improve first-time usability. (PR #293)
3. Bugfixes:
    * Fix issue preventing macOS binaries from running on releases older than 12.0. (PR #301)
    * Fix issue with 2020B not being selected as default on next start (PR #299)
4. Documentation:
    * Update manual to reflect Ubuntu renaming libsndfile-dev to libsnd1file-dev. (PR #297)

## V1.8.4 October 2022

1. Build system:
    * Updates to reflect LPCNet decoupling from Codec2 (PR #274)
2. Bugfixes:
    * Add missed UI disable on startup for 2020B mode. (PR #279)
    * Fixed TX audio dropouts when using different sample rates. (PR #287)
    * Remove sample rates above 48K from audio configuration. (PR #288)
3. Enhancements:
    * Add alternate method of determining 2020 support for non-x86 machines. (PR #280)
    * Remove unnecessary BW and DPSK options from UI. (PR #283)
    * Stats on left hand side of main window now auto-reset after user-configurable time period (default 10s). (PR #262, #286)

## V1.8.3.1 August 2022

1. Build system:
    * Fix issue preventing patch version from being passed to Windows installer. (PR #271)
    
## V1.8.3 August 2022

1. Build system:
    * Build Git version of Hamlib for Windows builds. (PR #261)
    * Remove build date and time from libsox. (PR #267)
    * Refactor CMakeList.txt using newer project format. (PR #268)
1. Enhancements:
    * Update frequency and mode display every 5 sec. (PR #266)
    
## V1.8.2 July 2022

1. Enhancements:
    * Save rig names instead of IDs to prevent Hamlib off by one issues. (PR #256)
2. Bugfixes:
    * Increase plot buffer size to resolve issues with "To Spkr/Headphones" tab (PR #258)
3. Build system:
    * Depend on Codec2 1.0.5. (PR #259)
    
## V1.8.1 July 2022

1. Bugfixes:
    * Disable 2020B unless the installed Codec2 provides it. (PR #257)
2. Build system:
    * Update build scripts to use specific Codec2 and LPCNet versions. (PR #257)
    
## V1.8.0 July 2022

1. Enhancements:
    * PSK Reporter: Encodes callsign regardless of whether the internet is working. (PR #214)
    * PSK Reporter: Sends report upon pushing Stop (vs. simply clearing the report list). (PR #214)
    * PSK Reporter: Performs reporting in background instead of hanging the caller of the PskReporter class. (PR #214)
    * PSK Reporter: Suppress reporting if we're playing back a radio file (to avoid false reports). (PR #214)
    * Filter dialog: Increase length of vertical sliders to simplify fine-tuning. (PR #224)
    * Modem compression (Tools-Options-Modem Clipping checkbox) added to FreeDV 2020 for increased RMS power. (PR #211)
    * Added experimental 2020B mode. (PR #211)
    * Refactored audio handling to use pipeline design pattern. (PR #219)
    * Eliminated requirement to use the same audio sample rate for both mic and speaker devices. (PR #219, #234)
    * 60 meters shows as USB and not LSB for countries where FreeDV usage is legal on that band. (PR #243)
    * Improved audio quality and reduced CPU usage for multi-RX. (PR #246)
2. Build system:
    * Add spell checking of codebase on every Git push. (PR #216)
    * Build Windows build on every Git push. (PR #220)
    * Default branch and repo to the current branch and repo for Docker (or else reasonable defaults). (PR #233)
3. Documentation:
    * Removed obsolete references to required sample rates for voice keyer files. (PR #219)
    * Add troubleshooting instructions for serial port PTT on Windows. (PR #226)
    * Add missing gcc-g++ package to Fedora build instructions. (PR #235)
    * Add missing sox package to Fedora build instructions. (PR #241)
4. Bugfixes:
    * Suppress refresh of the sync indicator if disabled/no change in sync. (PR #230)
    * Clarify location from where to run Docker build script. (PR #231)
    * Change shutdown ordering to prevent hangs on slower systems. (PR #236)
    * Disable PulseAudio suspend failure due to interactions with pipewire. (PR #239)

## V1.7.0 February 2022

1. Bugfixes:
    * Resolves issue with waterfall appearing garbled on some systems. (PR #205)
    * Resolves issue with Restore Defaults restoring previous settings on exit. (PR #207)
    * Resolves issue with some sound valid sound devices causing PortAudio errors during startup checks. (PR #192)
2. Enhancements:
    * Removes requirement to restart FreeDV after using Restore Defaults. (PR #207)
    * Hides frequency display on main window unless PSK Reporter reporting is turned on. (PR #207)
    * Scales per-mode squelch settings when in multi-RX mode to reduce unwanted noise. (PR #186)
    * Single-thread mode is now the default when multi-RX is turned on. (PR #175)
    * Makes multi-RX mode the default. (PR #175)
    * Mic In/Speaker Out volume controls added to Filter window. (PR #208)
    * Cleans up UI for filters and makes the dialog non-modal. (PR #208)
    * Adds optional support for PulseAudio on Linux systems. (PR #194)
3. Documentation:
    * Adds section on creating Windows shortcuts to handle multiple configurations. (PR #204)
    * Resolves issue with PDF image placement. (PR #203)
4. Build System:
    * Uses more portable way of referring to Bash in build scripts. (PR #200)
    * User manual now installed along with executable. (PR #187)
    * macOS app bundle generated by CMake instead of manually. (PR #184)
    * Fail as soon as a step in the build script fails. (PR #183)
    * Have Windows uninstaller clean up Registry. (PR #182)
    * Windows installer now installs sample .wav files. (PR #182)
    
## V1.6.1 September 2021

1. Bugfixes:
    * Uses UTF-8 for device names from PortAudio to resolve display problems on non-English systems. (PR #153)
    * Resolves crash when using click to tune feature on main window. (PR #157)
    * Resolves issue where test plots inside Audio Options dialog hang during test. (PR #154)
    * Disable multi-RX options in Tools->Options when a session is active. (PR #154)
    * Resolves buffer overflow when using mono-only TX sound devices. (PR #169)
2. Enhancements:
    * Updates mode indicator on transition between TX and RX instead of only on start. (PR #158)
    * Updates PSK Reporter feature to use new Codec2 reliable\_text API. (PR #156, #162, #166, #168)
    * Suppress unnecessary rig_init() calls to prevent FreeDV from changing the current VFO. (PR #173)

_Note: The PSK Reporter feature beginning in this release is incompatible with versions older than 1.6.1 due to a change in how callsigns are encoded._

## V1.6.0 August 2021

1. Bugfixes: 
    * Suppressed clipping of TX speech when PTT is released. (PR #123)
    * Added missing mode labels for 800XA and 2400B as a result of implementing multi-RX in 1.5.3. (PR #128)
    * Fixed analog passthrough when using 2400B. (PR #130)
    * Fixed non-responsive scroll controls on macOS. (PR #139)
    * Auto EQ now working for 800XA. (PR #141)
    * Reset scatter plot state when multi-RX switches modes. (PR #146)
    * Use selected sound device sample rates for the equalizer controls. (PR #142)
2. Enhancements:
    * Frequency ticks moved to the top of the waterfall. (PR #115)
    * Optimized rendering code for the waterfall display to improve responsiveness on slower machines. (PR #127, #137)
    * Fixed navigation issues encountered while using screen readers. (PR #121)
    * Allow main window to expand horizontally for shorter displays. (PR #135, #121)
    * Allow autoconversion of voice keyer file to selected TX mode's sample rate. (PR #145)
    * Multi-RX: decode each supported mode on its own thread. (PR #129)
3. New features:
    * Added support for alternative configuration files by specifying -f/--config options. (PR #119, #125)
    * Added support for PTT input, e.g. for foot switches. (PR #136)
4. Build system:
    * Use MacPorts/Homebrew PortAudio for macOS builds. (PR #134, #138)
    * Bootstrapped wxWidgets now uses version 3.1.5. (PR #147)
    * Added support for bootstrapped wxWidgets on Windows builds. (PR #124)
    * Updated Docker container for Windows builds to Fedora 34. (PR #124)
    * Created "make dist" target for easy tarball generation. (PR #152)

## V1.5.3 April 2021

1. Simultaneous decode of 2020, 1600 and 700C/D/E (without needing to push Stop first, change the mode and push Start again).
2. Dynamic switching of the current Tx mode between the aforementioned modes, again without needing to restart the session.
3. A Tx level slider on the right hand side of the main screen to fine-tune transmit output (to more easily avoid clipping ALC and conflicting with other soundcard ham radio applications).

## V1.5.2 January 2021

1. Updates storage for sound card configuration to use device names instead of IDs.
2. Detects changes to computer sound card configuration and notifies user when devices go away.

## V1.5.1 January 2021

1. Experimental support for reporting to [PSK Reporter](https://pskreporter.info) added.
2. Bug fixes with audio configuration to allow mono devices to be used along with stereo ones.
3. Tweaks to user interface and record/playback functionality to improve usability.
4. Bug fixes and tweaks to improve voice keyer support.

## V1.5.0 December 2020

1. FreeDV 700E, better performance than 700D on fast fading channels
1. FreeDV 700D/700E clipper to increase average transmit power by 6dB

## V1.4.3 August 2020

1. Maintenance Release (no major new features)
1. Changes to support wxWidgets 3.1 (but Windows versions built against wxWidgets 3.0)
1. Under the hood - OFDM modem has been refactored, shouldn't affect freedv-gui operation

## V1.4.2 July 2020

1. Maintenance Release (no major new features)
1. Improved squelch/audio pass through on 700D/2020/2400B
1. Under the hood - Codec2 library has been refactored, shouldn't affect freedv-gui operation
1. Removed Project Horus support (now being maintained outside of Codec2/FreeDV)

## V1.4 June-October 2019

1. FreeDV 2020, Project Horus Binary Modes.
1. [Improved OFDM Modem Acquisition](http://www.rowetel.com/?p=6824), this will improve sync time on FreeDV 700D and 2020 on HF fading channels, and can also handle +/- 60 Hz frequency offsets when tuning.
1. Fixed FreeDV 700C frequency offset bug fix, was losing sync at certain frequency offsets.
1. Wide bandwidth phase estimation and DPSK for OFDM modes (700D/2020) for fast fading/QO-100 channels (Tools-Options)
1. Better speech quality on FreeDV 700C/700D with Auto equaliser (Tools-Filter)

## V1.3 May 2018

* FreeDV 700D

# References

* [FreeDV Web site](http://freedv.org)
* [FreeDV Technology Overview](https://github.com/drowe67/codec2/blob/master/README_freedv.md)
* [Digitalvoice mailing list](https://groups.google.com/forum/#!forum/digitalvoice)
 <|MERGE_RESOLUTION|>--- conflicted
+++ resolved
@@ -861,11 +861,8 @@
     * Use /dev/cu.* instead of /dev/tty.* on macOS. (PR #377)
     * Hamlib: avoid use of rig_get_vfo() for radios with only one VFO. (PR #376)
     * Prevent status bar text from truncating unless required. (PR #379)
-<<<<<<< HEAD
     * Prevent devices from rearranging if one disappears. (PR #381)
-=======
     * Remove record completion popups to align with file playback behavior. (PR #380)
->>>>>>> 67eef054
 3. Build system:
     * GitHub action now uses LLVM MinGW for pull requests. (PR #360)
     * Update Speex/Hamlib build code to avoid unnecessary rebuilds. (PR #361)
