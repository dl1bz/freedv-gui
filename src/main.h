--- conflicted
+++ resolved
@@ -577,75 +577,6 @@
         void loadConfiguration_();
 };
 
-<<<<<<< HEAD
-void txProcessing();
-void rxProcessing();
-
-//-=-=-=-=-=-=-=-=-=-=-=-=-=-=-=-=-=-=-=-=-=-=-=-=-=-=-=-=-=-=-=-=--=-=-=-=
-// class txRxThread - experimental tx/rx processing thread
-//-=-=-=-=-=-=-=-=-=-=-=-=-=-=-=-=-=-=-=-=-=-=-=-=-=-=-=-=-=-=-=-=--=-=-=-=
-class txRxThread : public wxThread
-{
-public:
-    txRxThread(bool tx) 
-        : wxThread(wxTHREAD_JOINABLE)
-        , m_tx(tx)
-        , m_run(1) { /* empty */ }
-
-    // thread execution starts here
-    void *Entry()
-    {
-        while (m_run)
-        {
-#if defined(__linux__)
-            const char* threadName = nullptr;
-            if (m_tx) threadName = "FreeDV txThread";
-            else threadName = "FreeDV rxThread";
-            pthread_setname_np(pthread_self(), threadName);
-#endif // defined(__linux__)
-
-            {
-                std::unique_lock<std::mutex> lk(m_processingMutex);
-                if (m_processingCondVar.wait_for(lk, std::chrono::milliseconds(100)) == std::cv_status::timeout)
-                {
-                    fprintf(stderr, "txRxThread: timeout while waiting for CV, tx = %d\n", m_tx);
-                }
-            }
-            if (m_tx) txProcessing();
-            else rxProcessing();
-        }
-        
-        return NULL;
-    }
-
-    // called when the thread exits - whether it terminates normally or is
-    // stopped with Delete() (but not when it is Kill()ed!)
-    void OnExit() { }
-
-    void terminateThread()
-    {
-        m_run = 0;
-        notify();
-    }
-
-    void notify()
-    {
-        {
-            std::unique_lock<std::mutex> lk(m_processingMutex);
-            m_processingCondVar.notify_all();
-        }
-    }
-
-    std::mutex m_processingMutex;
-    std::condition_variable m_processingCondVar;
-
-private:
-    bool  m_tx;
-    bool  m_run;
-};
-
-=======
->>>>>>> 06edcec0
 //-=-=-=-=-=-=-=-=-=-=-=-=-=-=-=-=-=-=-=-=-=-=-=-=-=-=-=-=-=-=-=-=--=-=-=-=
 // class UDPThread - waits for UDP messages
 //-=-=-=-=-=-=-=-=-=-=-=-=-=-=-=-=-=-=-=-=-=-=-=-=-=-=-=-=-=-=-=-=--=-=-=-=
