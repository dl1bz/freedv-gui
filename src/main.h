--- conflicted
+++ resolved
@@ -577,41 +577,10 @@
         float      vk_rx_sync_time;
         
         int         getSoundCardIDFromName(wxString& name, bool input);
-<<<<<<< HEAD
-        bool        validateSoundCardSetup(bool startup = false);
-};
-
-void txRxProcessing();
-
-//-=-=-=-=-=-=-=-=-=-=-=-=-=-=-=-=-=-=-=-=-=-=-=-=-=-=-=-=-=-=-=-=--=-=-=-=
-// class txRxThread - experimental tx/rx processing thread
-//-=-=-=-=-=-=-=-=-=-=-=-=-=-=-=-=-=-=-=-=-=-=-=-=-=-=-=-=-=-=-=-=--=-=-=-=
-class txRxThread : public wxThread
-{
-public:
-    txRxThread(void) : wxThread(wxTHREAD_JOINABLE) { m_run = 1; }
-
-    // thread execution starts here
-    void *Entry()
-    {
-        while (m_run)
-        {
-            txRxProcessing();
-            wxThread::Sleep(20);
-        }
-        Pa_Terminate();
-        return NULL;
-    }
-
-    // called when the thread exits - whether it terminates normally or is
-    // stopped with Delete() (but not when it is Kill()ed!)
-    void OnExit() { }
-=======
         bool        validateSoundCardSetup();
         
         void loadConfiguration_();
         void resetStats_();
->>>>>>> c528bf42
 
 #if defined(FREEDV_MODE_2020)
         void test2020Mode_();
