--- conflicted
+++ resolved
@@ -350,13 +350,8 @@
 
         bool       m_txRxThreadHighPriority;
 
-<<<<<<< HEAD
         int        m_prevMode;
-        
-=======
-        int                     m_prevMode;
-
->>>>>>> 817c8ae6
+
     protected:
 };
 
