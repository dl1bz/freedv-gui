--- conflicted
+++ resolved
@@ -94,13 +94,9 @@
 #include "comp_prim.h"
 #include "dlg_plugin.h"
 #include "hamlib.h"
-<<<<<<< HEAD
 #include "serialport.h" 
 #include "pskreporter.h"
 #include "callsign_encoder.h"
-=======
-#include "serialport.h"
->>>>>>> 54b024a2
 
 #define _USE_TIMER              1
 #define _USE_ONIDLE             1
@@ -534,14 +530,9 @@
                              );
 
 
-<<<<<<< HEAD
     void initPortAudioDevice(PortAudioWrap *pa, int inDevice, int outDevice, 
                              int soundCard, int sampleRate, int inputChannels,
                              int outputChannels);
-=======
-    void initPortAudioDevice(PortAudioWrap *pa, int inDevice, int outDevice,
-                             int soundCard, int sampleRate, int inputChannels);
->>>>>>> 54b024a2
 
     void togglePTT(void);
 
@@ -649,13 +640,7 @@
         // Callsign/text messaging
         char        m_callsign[MAX_CALLSIGN];
         char       *m_pcallsign;
-<<<<<<< HEAD
-        
-=======
-        unsigned int m_checksumGood;
-        unsigned int m_checksumBad;
-
->>>>>>> 54b024a2
+
         // Events
         void        processTxtEvent(char event[]);
         class OptionsDlg *optionsDlg;
