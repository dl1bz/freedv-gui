--- conflicted
+++ resolved
@@ -290,10 +290,6 @@
     wxGetApp().m_soundCard1OutDeviceName = pConfig->Read(wxT("/Audio/soundCard1OutDeviceName"), _("none"));
     wxGetApp().m_soundCard2InDeviceName = pConfig->Read(wxT("/Audio/soundCard2InDeviceName"), _("none"));	
     wxGetApp().m_soundCard2OutDeviceName = pConfig->Read(wxT("/Audio/soundCard2OutDeviceName"), _("none"));	
-    g_soundCard1InDeviceNum = -1;
-    g_soundCard1OutDeviceNum = -1;
-    g_soundCard2InDeviceNum = -1;
-    g_soundCard2OutDeviceNum = -1;
         
     g_txLevel = pConfig->Read(wxT("/Audio/transmitLevel"), (int)0);
     char fmt[15];
@@ -1099,11 +1095,7 @@
         strncpy(callsign, (const char*) wxGetApp().m_callSign.mb_str(wxConvUTF8), MAX_CALLSIGN - 2);
         if (strlen(callsign) < MAX_CALLSIGN - 1)
         {
-<<<<<<< HEAD
             strncat(callsign, "\r", 2);
-=======
-            strcat(callsign, "\r");
->>>>>>> 3c0d357b
         }     
      
         // buffer 1 txt message to ensure tx data fifo doesn't "run dry"
@@ -2476,183 +2468,6 @@
     //fprintf(stderr, "sample rate: %d\n", freedv_samplerate);
 
     //
-<<<<<<< HEAD
-=======
-    //  RX side processing --------------------------------------------
-    //
-    
-    if (g_queueResync)
-    {
-        if (g_verbose) fprintf(stderr, "Unsyncing per user request.\n");
-        g_queueResync = false;
-        freedvInterface.setSync(FREEDV_SYNC_UNSYNC);
-        g_resyncs++;
-    }
-    
-    // Attempt to read one processing frame (about 20ms) of receive samples,  we 
-    // keep this frame duration constant across modes and sound card sample rates
-    int nsam = (int)(g_soundCard1SampleRate * FRAME_DURATION);
-    assert(nsam <= 10*N48);
-    assert(nsam != 0);
-    
-    // while we have enough input samples available ... 
-    while ((codec2_fifo_read(cbData->infifo1, insound_card, nsam) == 0) && ((g_half_duplex && !g_tx) || !g_half_duplex)) {
-
-        /* convert sound card sample rate FreeDV input sample rate */
-        nfreedv = resample(cbData->insrc1, infreedv, insound_card, freedv_samplerate, g_soundCard1SampleRate, N48, nsam);
-        assert(nfreedv <= N48);
-        
-        // optionally save "from radio" signal (write demod input to file) ----------------------------
-        // Really useful for testing and development as it allows us
-        // to repeat tests using off air signals
-
-        if (g_recFileFromRadio && (g_sfRecFile != NULL)) {
-            //printf("g_recFromRadioSamples: %d  n8k: %d \n", g_recFromRadioSamples);
-            if (g_recFromRadioSamples < (unsigned)nfreedv) {
-                sf_write_short(g_sfRecFile, infreedv, g_recFromRadioSamples);
-                // call stop/start record menu item, should be thread safe
-                g_parent->CallAfter(&MainFrame::StopRecFileFromRadio);
-                g_recFromRadioSamples = 0;
-            }
-            else {
-                sf_write_short(g_sfRecFile, infreedv, nfreedv);
-                g_recFromRadioSamples -= nfreedv;
-            }
-        }
-
-        // optionally read "from radio" signal from file (read demod input from file) -----------------
-
-        if (g_playFileFromRadio && (g_sfPlayFileFromRadio != NULL)) {
-            unsigned int nsf = nfreedv*g_sfFs/freedv_samplerate;
-            short        insf[nsf];
-            unsigned int n = sf_read_short(g_sfPlayFileFromRadio, insf, nsf);
-            //fprintf(stderr, "resample %d to %d\n", g_sfFs, freedv_samplerate);
-            nfreedv = resample(cbData->insrcsf, infreedv, insf, freedv_samplerate, g_sfFs, N48, nsf);
-            assert(nfreedv <= N48);
-
-            if (n == 0) {
-                if (g_loopPlayFileFromRadio)
-                    sf_seek(g_sfPlayFileFromRadio, 0, SEEK_SET);
-                else {
-                    printf("playFileFromRadio finished, issuing event!\n");
-                    g_parent->CallAfter(&MainFrame::StopPlaybackFileFromRadio);
-                }
-            }
-        }
-
-        resample_for_plot(g_plotDemodInFifo, infreedv, nfreedv, freedv_samplerate);
-
-        // send latest squelch level to FreeDV API, as it handles squelch internally
-        freedvInterface.setSquelch(g_SquelchActive, g_SquelchLevel);
-
-        // Optional tone interferer -----------------------------------------------------
-
-        if (wxGetApp().m_tone) {
-            float w = 2.0*M_PI*wxGetApp().m_tone_freq_hz/freedv_samplerate;
-            float s;
-            int i;
-            for(i=0; i<nfreedv; i++) {
-                s = (float)wxGetApp().m_tone_amplitude*cos(g_tone_phase);
-                infreedv[i] += (int)s;
-                g_tone_phase += w;
-                //fprintf(stderr, "%f\n", s);
-            }
-            g_tone_phase -= 2.0*M_PI*floor(g_tone_phase/(2.0*M_PI));
-        }
-
-        // compute rx spectrum - do here so update rate is constant across modes -------
-
-        // if necc, resample to Fs = 8kHz for spectrum and waterfall
-        // TODO: for some future modes (like 2400A), it might be
-        // useful to have different Fs spectrum
-
-        COMP  rx_fdm[nfreedv];
-        float rx_spec[MODEM_STATS_NSPEC];
-        int i, nspec;
-        for(i=0; i<nfreedv; i++) {
-            rx_fdm[i].real = infreedv[i];
-        }
-        if (freedv_samplerate == FS) {
-            for(i=0; i<nfreedv; i++) {
-                rx_fdm[i].real = infreedv[i];
-            }
-            nspec = nfreedv;
-        } else {
-            int   nfreedv_8kHz = nfreedv*FS/freedv_samplerate;
-            short infreedv_8kHz[nfreedv_8kHz];
-            nout = resample(g_spec_src, infreedv_8kHz, infreedv, FS, freedv_samplerate, nfreedv_8kHz, nfreedv);
-            //fprintf(stderr, "resampling, nfreedv: %d nout: %d nfreedv_8kHz: %d \n", nfreedv, nout, nfreedv_8kHz);
-            assert(nout <= nfreedv_8kHz);
-            for(i=0; i<nout; i++) {
-                rx_fdm[i].real = infreedv_8kHz[i];
-            }
-            nspec = nout;
-        }
-
-        modem_stats_get_rx_spectrum(freedvInterface.getCurrentRxModemStats(), rx_spec, rx_fdm, nspec);
-
-        // Average rx spectrum data using a simple IIR low pass filter
-
-        for(i = 0; i<MODEM_STATS_NSPEC; i++) {
-            g_avmag[i] = BETA * g_avmag[i] + (1.0 - BETA) * rx_spec[i];
-        }
-
-        // Get some audio to send to headphones/speaker.  If in analog
-        // mode we pass thru the "from radio" audio to the
-        // headphones/speaker.
-        
-        int speechOutbufferSize = (int)(FRAME_DURATION * freedvInterface.getRxSpeechSampleRate());
-
-        if (g_analog) {
-            memcpy(outfreedv, infreedv, sizeof(short)*nfreedv);
-        }
-        else {
-            // Write 20ms chunks of input samples for modem rx processing
-            g_State = freedvInterface.processRxAudio(
-                infreedv, nfreedv, cbData->rxoutfifo, g_channel_noise, wxGetApp().m_noise_snr, 
-                g_RxFreqOffsetHz, freedvInterface.getCurrentRxModemStats(), &g_sig_pwr_av);
-  
-            // Read 20ms chunk of samples from modem rx processing,
-            // this will typically be decoded output speech, and is
-            // (currently at least) fixed at a sample rate of 8 kHz
-
-            memset(outfreedv, 0, sizeof(short)*speechOutbufferSize);
-            codec2_fifo_read(cbData->rxoutfifo, outfreedv, speechOutbufferSize);
-        }
-
-        // Optional Spk Out EQ Filtering, need mutex as filter can change at run time from another thread
-
-        g_mutexProtectingCallbackData.Lock();
-        if (cbData->spkOutEQEnable) {
-            sox_biquad_filter(cbData->sbqSpkOutBass,   outfreedv, outfreedv, speechOutbufferSize);
-            sox_biquad_filter(cbData->sbqSpkOutTreble, outfreedv, outfreedv, speechOutbufferSize);
-            sox_biquad_filter(cbData->sbqSpkOutMid,    outfreedv, outfreedv, speechOutbufferSize);
-            if (cbData->sbqSpkOutVol) sox_biquad_filter(cbData->sbqSpkOutVol,    outfreedv, outfreedv, speechOutbufferSize);
-        }
-        g_mutexProtectingCallbackData.Unlock();
-
-        resample_for_plot(g_plotSpeechOutFifo, outfreedv, speechOutbufferSize, freedvInterface.getRxSpeechSampleRate());
-
-        // resample to output sound card rate
-
-        if (g_nSoundCards == 1) {
-            if (g_analog) /* special case */
-                nout = resample(cbData->outsrc2, outsound_card, outfreedv, g_soundCard1SampleRate, freedv_samplerate, N48, nfreedv);
-            else
-                nout = resample(cbData->outsrc2, outsound_card, outfreedv, g_soundCard1SampleRate, freedvInterface.getRxSpeechSampleRate(), N48, speechOutbufferSize);
-            codec2_fifo_write(cbData->outfifo1, outsound_card, nout);
-        }
-        else {
-            if (g_analog) /* special case */
-                nout = resample(cbData->outsrc2, outsound_card, outfreedv, g_soundCard2SampleRate, freedv_samplerate, N48, nfreedv);
-            else
-                nout = resample(cbData->outsrc2, outsound_card, outfreedv, g_soundCard2SampleRate, freedvInterface.getRxSpeechSampleRate(), N48, speechOutbufferSize);
-            codec2_fifo_write(cbData->outfifo2, outsound_card, nout);
-        }
-    }
-
-    //
->>>>>>> 3c0d357b
     //  TX side processing --------------------------------------------
     //
 
@@ -2732,7 +2547,6 @@
                 sox_biquad_filter(cbData->sbqMicInBass, infreedv, infreedv, nout);
                 sox_biquad_filter(cbData->sbqMicInTreble, infreedv, infreedv, nout);
                 sox_biquad_filter(cbData->sbqMicInMid, infreedv, infreedv, nout);
-                if (cbData->sbqMicInVol) sox_biquad_filter(cbData->sbqMicInVol, infreedv, infreedv, nout);
             }
             g_mutexProtectingCallbackData.Unlock();
 
@@ -2998,6 +2812,7 @@
             sox_biquad_filter(cbData->sbqSpkOutBass,   outfreedv, outfreedv, speechOutbufferSize);
             sox_biquad_filter(cbData->sbqSpkOutTreble, outfreedv, outfreedv, speechOutbufferSize);
             sox_biquad_filter(cbData->sbqSpkOutMid,    outfreedv, outfreedv, speechOutbufferSize);
+            if (cbData->sbqSpkOutVol) sox_biquad_filter(cbData->sbqSpkOutVol,    outfreedv, outfreedv, speechOutbufferSize);
         }
         g_mutexProtectingCallbackData.Unlock();
 
