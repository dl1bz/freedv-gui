--- conflicted
+++ resolved
@@ -889,14 +889,12 @@
         int currentMode = freedvInterface.getCurrentMode();
         if (currentMode != wxGetApp().m_prevMode)
         {
-<<<<<<< HEAD
             // Force recreation of EQ filters.
             m_newMicInFilter = true;
             m_newSpkOutFilter = true;
-=======
+
             // The receive mode changed, so the previous samples are no longer valid.
             m_panelScatter->clearCurrentSamples();
->>>>>>> 98f8eb3b
         }
         wxGetApp().m_prevMode = currentMode;
         
@@ -1605,18 +1603,12 @@
             m_rb2400b->Disable();
         }
         
-<<<<<<< HEAD
         // Default voice keyer sample rate t0 8K.
         g_sfTxFs = FS;
         
         wxGetApp().m_prevMode = g_mode;
         freedvInterface.start(g_mode, wxGetApp().m_fifoSize_ms, !wxGetApp().m_boolMultipleRx || wxGetApp().m_boolSingleRxThread);
         
-=======
-        wxGetApp().m_prevMode = g_mode;
-        freedvInterface.start(g_mode, wxGetApp().m_fifoSize_ms);
-
->>>>>>> 98f8eb3b
         if (wxGetApp().m_FreeDV700ManualUnSync) {
             freedvInterface.setSync(FREEDV_SYNC_MANUAL);
         } else {
