--- conflicted
+++ resolved
@@ -665,7 +665,9 @@
         SetSize(w, h);
     });
     
-<<<<<<< HEAD
+    // Load AGC state
+    g_agcEnabled = wxGetApp().appConfiguration.filterConfiguration.agcEnabled;
+
     // TX (intern 0,1 dB -> Slider in dB)
     g_txLevel = wxGetApp().appConfiguration.transmitLevel; // [-300..+200] in 0,1 dB
     int dB = (g_txLevel >= 0 ? g_txLevel + 5 : g_txLevel - 5) / 10; // auf ganze dB runden
@@ -679,22 +681,6 @@
     int spk = (int)wxGetApp().appConfiguration.filterConfiguration.spkOutChannel.volInDB;
     m_sliderMicSpkrLevel->SetValue(spk);
     m_txtMicSpkrLevelNum->SetLabel(wxString::Format("%d dB", spk));
-=======
-    // Load AGC state
-    g_agcEnabled = wxGetApp().appConfiguration.filterConfiguration.agcEnabled;
-    
-    g_txLevel = wxGetApp().appConfiguration.transmitLevel;
-    char fmt[15];
-    m_sliderTxLevel->SetValue(g_txLevel);
-    snprintf(fmt, 15, "%0.1f dB", (double)g_txLevel / 10.0);
-    wxString fmtString(fmt);
-    m_txtTxLevelNum->SetLabel(fmtString);
-    
-    m_sliderMicSpkrLevel->SetValue(wxGetApp().appConfiguration.filterConfiguration.spkOutChannel.volInDB * 10);
-    snprintf(fmt, 15, "%0.1f dB", (double)wxGetApp().appConfiguration.filterConfiguration.spkOutChannel.volInDB);
-    fmtString = fmt;
-    m_txtMicSpkrLevelNum->SetLabel(fmtString);
->>>>>>> 2d0e802e
 
     // Adjust frequency entry labels
     if (wxGetApp().appConfiguration.reportingConfiguration.reportingFrequencyAsKhz)
