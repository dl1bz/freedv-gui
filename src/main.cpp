--- conflicted
+++ resolved
@@ -410,14 +410,6 @@
     wxString fmtString(fmt);
     m_txtTxLevelNum->SetLabel(fmtString);
     
-<<<<<<< HEAD
-    // Get sound card sample rates
-    g_soundCard1SampleRate   = pConfig->Read(wxT("/Audio/soundCard1SampleRate"),          -1);
-    g_soundCard2SampleRate   = pConfig->Read(wxT("/Audio/soundCard2SampleRate"),          -1);
-
-    validateSoundCardSetup(true);
-
-=======
     // The below is the old way of storing the sample rates. Since we don't want to lose these if upgrading,
     // we feed these in as defaults for the new sample rate keys.
     int oldSoundCard1SampleRate = pConfig->Read(wxT("/Audio/soundCard1SampleRate"),          -1);
@@ -427,7 +419,6 @@
     wxGetApp().m_soundCard2InSampleRate = pConfig->Read(wxT("/Audio/soundCard2InSampleRate"), oldSoundCard2SampleRate);
     wxGetApp().m_soundCard2OutSampleRate = pConfig->Read(wxT("/Audio/soundCard2OutSampleRate"), oldSoundCard2SampleRate);
     
->>>>>>> c528bf42
     wxGetApp().m_playFileToMicInPath = pConfig->Read("/File/playFileToMicInPath",   wxT(""));
     wxGetApp().m_recFileFromRadioPath = pConfig->Read("/File/recFileFromRadioPath", wxT(""));
     wxGetApp().m_recFileFromRadioSecs = pConfig->Read("/File/recFileFromRadioSecs", 60);
@@ -2622,20 +2613,7 @@
     auto soundCard2InDevice = engine->getAudioDevice(wxGetApp().m_soundCard2InDeviceName, IAudioEngine::AUDIO_ENGINE_IN, wxGetApp().m_soundCard2InSampleRate, 1);
     auto soundCard2OutDevice = engine->getAudioDevice(wxGetApp().m_soundCard2OutDeviceName, IAudioEngine::AUDIO_ENGINE_OUT, wxGetApp().m_soundCard2OutSampleRate, 1);
 
-<<<<<<< HEAD
-    if (startup && g_soundCard1InDeviceNum == -1 && g_soundCard1OutDeviceNum == -1 && g_soundCard2InDeviceNum == -1 && g_soundCard2OutDeviceNum == -1)
-    {
-        CallAfter([&] {
-            EasySetupDialog* dlg = new EasySetupDialog(this);
-            dlg->ShowModal();
-        });  
-        return false;
-    }
-    
-    if (wxGetApp().m_soundCard1InDeviceName != "none" && g_soundCard1InDeviceNum == -1)
-=======
     if (wxGetApp().m_soundCard1InDeviceName != "none" && !soundCard1InDevice)
->>>>>>> c528bf42
     {
         wxMessageBox(wxString::Format(
             "Your %s device cannot be found and may have been removed from your system. Please go to Tools->Audio Config... to confirm your audio setup.", 
