--- conflicted
+++ resolved
@@ -1500,16 +1500,6 @@
       }
      else
      {
-<<<<<<< HEAD
-         // Synchronize Mic/Spkr Level (now whole dB, 1 dB steps)
-         int sliderVal =
-             g_tx
-             ? (int)wxGetApp().appConfiguration.filterConfiguration.micInChannel.volInDB
-             : (int)wxGetApp().appConfiguration.filterConfiguration.spkOutChannel.volInDB;
-
-         // Update only if different to avoid flicker
-         if (m_sliderMicSpkrLevel->GetValue() != sliderVal)
-=======
          // Synchronize changes with Filter dialog
          auto sliderVal = 0.0;
          if (txState)
@@ -1517,11 +1507,14 @@
              sliderVal = wxGetApp().appConfiguration.filterConfiguration.micInChannel.volInDB;
          }
          else
->>>>>>> 3b0580df
          {
-            m_sliderMicSpkrLevel->SetValue(sliderVal);
-            m_txtMicSpkrLevelNum->SetLabel(wxString::Format("%d dB", sliderVal));
+             sliderVal = wxGetApp().appConfiguration.filterConfiguration.spkOutChannel.volInDB;
          }
+         char fmt[16];
+         m_sliderMicSpkrLevel->SetValue(sliderVal * 10);
+         snprintf(fmt, 15, "%0.1f dB", (double)sliderVal);
+         wxString fmtString(fmt);
+         m_txtMicSpkrLevelNum->SetLabel(fmtString);
          
          if (m_filterDialog != nullptr)
          {
