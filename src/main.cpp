//==========================================================================
// Name:            main.cpp
//
// Purpose:         FreeDV main()
// Created:         Apr. 9, 2012
// Authors:         David Rowe, David Witten
//
// License:
//
//  This program is free software; you can redistribute it and/or modify
//  it under the terms of the GNU General Public License version 2.1,
//  as published by the Free Software Foundation.  This program is
//  distributed in the hope that it will be useful, but WITHOUT ANY
//  WARRANTY; without even the implied warranty of MERCHANTABILITY or
//  FITNESS FOR A PARTICULAR PURPOSE.  See the GNU General Public
//  License for more details.
//
//  You should have received a copy of the GNU General Public License
//  along with this program; if not, see <http://www.gnu.org/licenses/>.
//
//==========================================================================

#include <time.h>
#include <deque>
#include <wx/cmdline.h>
#include "main.h"
#include "osx_interface.h"
#include "callsign_encoder.h"
#include "freedv_interface.h"

#define wxUSE_FILEDLG   1
#define wxUSE_LIBPNG    1
#define wxUSE_LIBJPEG   1
#define wxUSE_GIF       1
#define wxUSE_PCX       1
#define wxUSE_LIBTIFF   1

extern "C" {
    extern void golay23_init(void);
}

//-------------------------------------------------------------------
// Bunch of globals used for communication with sound card call
// back functions
// ------------------------------------------------------------------

// freedv states
int                 g_verbose;
int                 g_Nc;
int                 g_mode;

FreeDVInterface     freedvInterface;
float               g_pwr_scale;
int                 g_clip;
int                 g_freedv_verbose;
bool                g_queueResync;

// test Frames
int                 g_testFrames;
int                 g_test_frame_sync_state;
int                 g_test_frame_count;
int                 g_channel_noise;
int                 g_resyncs;
float               g_sig_pwr_av = 0.0;
short              *g_error_hist, *g_error_histn;
float               g_tone_phase;

// time averaged magnitude spectrum used for waterfall and spectrum display
float               g_avmag[MODEM_STATS_NSPEC];

// TX level for attenuation
int g_txLevel = 0;

// GUI controls that affect rx and tx processes
int   g_SquelchActive;
float g_SquelchLevel;
int   g_analog;
int   g_split;
int   g_tx;
float g_snr;
bool  g_half_duplex;
bool  g_modal;
SRC_STATE  *g_spec_src;  // sample rate converter for spectrum

// sending and receiving Call Sign data
struct FIFO         *g_txDataInFifo;
struct FIFO         *g_rxDataOutFifo;

// tx/rx processing states
int                 g_State, g_prev_State;
paCallBackData     *g_rxUserdata;
int                 g_dump_timing;
int                 g_dump_fifo_state;
time_t              g_sync_time;

// FIFOs used for plotting waveforms
struct FIFO        *g_plotDemodInFifo;
struct FIFO        *g_plotSpeechOutFifo;
struct FIFO        *g_plotSpeechInFifo;

// Soundcard config
int                 g_nSoundCards;
int                 g_soundCard1InDeviceNum;
int                 g_soundCard1OutDeviceNum;
int                 g_soundCard1SampleRate;
int                 g_soundCard2InDeviceNum;
int                 g_soundCard2OutDeviceNum;
int                 g_soundCard2SampleRate;

// PortAudio over/underflow counters

int                 g_infifo1_full;
int                 g_outfifo1_empty;
int                 g_infifo2_full;
int                 g_outfifo2_empty;
int                 g_PAstatus1[4];
int                 g_PAstatus2[4];
int                 g_PAframesPerBuffer1;
int                 g_PAframesPerBuffer2;

// playing and recording from sound files

extern SNDFILE            *g_sfPlayFile;
extern bool                g_playFileToMicIn;
extern bool                g_loopPlayFileToMicIn;
extern int                 g_playFileToMicInEventId;

extern SNDFILE            *g_sfRecFile;
extern bool                g_recFileFromRadio;
extern unsigned int        g_recFromRadioSamples;
extern int                 g_recFileFromRadioEventId;

extern SNDFILE            *g_sfPlayFileFromRadio;
extern bool                g_playFileFromRadio;
extern int                 g_sfFs;
extern int                 g_sfTxFs;
extern bool                g_loopPlayFileFromRadio;
extern int                 g_playFileFromRadioEventId;
extern float               g_blink;

extern SNDFILE            *g_sfRecFileFromModulator;
extern bool                g_recFileFromModulator;
extern int                 g_recFromModulatorSamples;
extern int                 g_recFileFromModulatorEventId;

wxWindow           *g_parent;

// Click to tune rx and tx frequency offset states
float               g_RxFreqOffsetHz;
float               g_TxFreqOffsetHz;

// experimental mutex to make sound card callbacks mutually exclusive
// TODO: review code and see if we need this any more, as fifos should
// now be thread safe

wxMutex g_mutexProtectingCallbackData;
 
// Speex pre-processor states
SpeexPreprocessState *g_speex_st;

// TX mode change mutex
wxMutex txModeChangeMutex;

// End of TX state control
bool endingTx;

// Option test file to log samples

FILE *ftest;
FILE *g_logfile;

// Config file management 
wxConfigBase *pConfig = NULL;
    
// UDP socket available to send messages

extern wxDatagramSocket *g_sock;

// WxWidgets - initialize the application

IMPLEMENT_APP(MainApp);


void MainApp::OnInitCmdLine(wxCmdLineParser& parser)
{
    wxApp::OnInitCmdLine(parser);
    parser.AddOption("f", "config", "Use different configuration file instead of the default.");
}

bool MainApp::OnCmdLineParsed(wxCmdLineParser& parser)
{
    if (!wxApp::OnCmdLineParsed(parser))
    {
        return false;
    }
    
    wxString configPath;
    pConfig = wxConfigBase::Get();
    if (parser.Found("f", &configPath))
    {
        fprintf(stderr, "Loading configuration from %s\n", (const char*)configPath.ToUTF8());
        pConfig = new wxFileConfig(wxT("FreeDV"), wxT("CODEC2-Project"), configPath, configPath, wxCONFIG_USE_LOCAL_FILE);
        wxConfigBase::Set(pConfig);
    }
    pConfig->SetRecordDefaults();
    
    return true;
}

//-------------------------------------------------------------------------
// OnInit()
//-------------------------------------------------------------------------
bool MainApp::OnInit()
{
    m_pskReporter = NULL;
    m_callsignEncoder = NULL;
    
    if(!wxApp::OnInit())
    {
        return false;
    }
    SetVendorName(wxT("CODEC2-Project"));
    SetAppName(wxT("FreeDV"));      // not needed, it's the default value
    
    golay23_init();
    
    m_rTopWindow = wxRect(0, 0, 0, 0);
    m_strRxInAudio.Empty();
    m_strRxOutAudio.Empty();
    m_textVoiceInput.Empty();
    m_textVoiceOutput.Empty();
    m_strSampleRate.Empty();
    m_strBitrate.Empty();

     // Create the main application window

    frame = new MainFrame(NULL);
    SetTopWindow(frame);

    // Should guarantee that the first plot tab defined is the one
    // displayed. But it doesn't when built from command line.  Why?

    frame->m_auiNbookCtrl->ChangeSelection(0);
    frame->Layout();
    frame->Show();
    g_parent =frame;

    return true;
}

//-------------------------------------------------------------------------
// OnExit()
//-------------------------------------------------------------------------
int MainApp::OnExit()
{
    return 0;
}

//-=-=-=-=-=-=-=-=-=-=-=-=-=-=-=-=-=-=-=-=-=-=-=-=-=-=-=-=-=-=-=-=--=-=-=-=
// Class MainFrame(wxFrame* pa->ent) : TopFrame(parent)
//-=-=-=-=-=-=-=-=-=-=-=-=-=-=-=-=-=-=-=-=-=-=-=-=-=-=-=-=-=-=-=-=--=-=-=-=
MainFrame::MainFrame(wxWindow *parent) : TopFrame(parent)
{
    m_zoom              = 1.;

    #ifdef __WXMSW__
    g_logfile = stderr;
    #else
    g_logfile = stderr;
    #endif

    // Init Hamlib library, but we dont start talking to any rigs yet

    wxGetApp().m_hamlib = new Hamlib();

    // Init Serialport library, but as for Hamlib we dont start talking to any rigs yet

    wxGetApp().m_serialport = new Serialport();
    wxGetApp().m_pttInSerialPort = new Serialport();
    
    // Check for AVX support in the processor.  If it's not present, 2020 won't be processed
    // fast enough
    checkAvxSupport();
    if(!isAvxPresent)
        m_rb2020->Disable();

    tools->AppendSeparator();
    wxMenuItem* m_menuItemToolsConfigDelete;
    m_menuItemToolsConfigDelete = new wxMenuItem(tools, wxID_ANY, wxString(_("&Restore defaults")) , wxT("Delete config file/keys and restore defaults"), wxITEM_NORMAL);
    this->Connect(m_menuItemToolsConfigDelete->GetId(), wxEVT_COMMAND_MENU_SELECTED, wxCommandEventHandler(MainFrame::OnDeleteConfig));

    tools->Append(m_menuItemToolsConfigDelete);

    // restore frame position and size
    int x = pConfig->Read(wxT("/MainFrame/left"),       20);
    int y = pConfig->Read(wxT("/MainFrame/top"),        20);
    int w = pConfig->Read(wxT("/MainFrame/width"),     800);
    int h = pConfig->Read(wxT("/MainFrame/height"),    780);

    // sanitise frame position as a first pass at Win32 registry bug

    //fprintf(g_logfile, "x = %d y = %d w = %d h = %d\n", x,y,w,h);
    if (x < 0 || x > 2048) x = 20;
    if (y < 0 || y > 2048) y = 20;
    if (w < 0 || w > 2048) w = 800;
    if (h < 0 || h > 2048) h = 780;

    wxGetApp().m_show_wf            = pConfig->Read(wxT("/MainFrame/show_wf"),           1);
    wxGetApp().m_show_spect         = pConfig->Read(wxT("/MainFrame/show_spect"),        1);
    wxGetApp().m_show_scatter       = pConfig->Read(wxT("/MainFrame/show_scatter"),      1);
    wxGetApp().m_show_timing        = pConfig->Read(wxT("/MainFrame/show_timing"),       1);
    wxGetApp().m_show_freq          = pConfig->Read(wxT("/MainFrame/show_freq"),         1);
    wxGetApp().m_show_speech_in     = pConfig->Read(wxT("/MainFrame/show_speech_in"),    1);
    wxGetApp().m_show_speech_out    = pConfig->Read(wxT("/MainFrame/show_speech_out"),   1);
    wxGetApp().m_show_demod_in      = pConfig->Read(wxT("/MainFrame/show_demod_in"),     1);
    wxGetApp().m_show_test_frame_errors = pConfig->Read(wxT("/MainFrame/show_test_frame_errors"),     1);
    wxGetApp().m_show_test_frame_errors_hist = pConfig->Read(wxT("/MainFrame/show_test_frame_errors_hist"),     1);

    wxGetApp().m_rxNbookCtrl        = pConfig->Read(wxT("/MainFrame/rxNbookCtrl"),    (long)0);

    g_SquelchActive = pConfig->Read(wxT("/Audio/SquelchActive"), (long)0);
    g_SquelchLevel = pConfig->Read(wxT("/Audio/SquelchLevel"), (int)(SQ_DEFAULT_SNR*2));
    g_SquelchLevel /= 2.0;

    if(wxGetApp().m_show_wf)
    {
        // Add Waterfall Plot window
        m_panelWaterfall = new PlotWaterfall((wxFrame*) m_auiNbookCtrl, false, 0);
        m_panelWaterfall->SetToolTip(_("Left click to tune"));
        m_auiNbookCtrl->AddPage(m_panelWaterfall, _("Waterfall"), true, wxNullBitmap);
    }
    if(wxGetApp().m_show_spect)
    {
        // Add Spectrum Plot window
        m_panelSpectrum = new PlotSpectrum((wxFrame*) m_auiNbookCtrl, g_avmag,
                                           MODEM_STATS_NSPEC*((float)MAX_F_HZ/MODEM_STATS_MAX_F_HZ));
        m_panelSpectrum->SetToolTip(_("Left click to tune"));
        m_auiNbookCtrl->AddPage(m_panelSpectrum, _("Spectrum"), true, wxNullBitmap);
    }
    if(wxGetApp().m_show_scatter)
    {
        // Add Scatter Plot window
        m_panelScatter = new PlotScatter((wxFrame*) m_auiNbookCtrl);
        m_auiNbookCtrl->AddPage(m_panelScatter, _("Scatter"), true, wxNullBitmap);
    }
    if(wxGetApp().m_show_demod_in)
    {
        // Add Demod Input window
        m_panelDemodIn = new PlotScalar((wxFrame*) m_auiNbookCtrl, 1, WAVEFORM_PLOT_TIME, 1.0/WAVEFORM_PLOT_FS, -1, 1, 1, 0.2, "%2.1f", 0);
        m_auiNbookCtrl->AddPage(m_panelDemodIn, _("Frm Radio"), true, wxNullBitmap);
        g_plotDemodInFifo = codec2_fifo_create(2*WAVEFORM_PLOT_BUF);
    }

    if(wxGetApp().m_show_speech_in)
    {
        // Add Speech Input window
        m_panelSpeechIn = new PlotScalar((wxFrame*) m_auiNbookCtrl, 1, WAVEFORM_PLOT_TIME, 1.0/WAVEFORM_PLOT_FS, -1, 1, 1, 0.2, "%2.1f", 0);
        m_auiNbookCtrl->AddPage(m_panelSpeechIn, _("Frm Mic"), true, wxNullBitmap);
        g_plotSpeechInFifo = codec2_fifo_create(4*WAVEFORM_PLOT_BUF);
    }

    if(wxGetApp().m_show_speech_out)
    {
        // Add Speech Output window
        m_panelSpeechOut = new PlotScalar((wxFrame*) m_auiNbookCtrl, 1, WAVEFORM_PLOT_TIME, 1.0/WAVEFORM_PLOT_FS, -1, 1, 1, 0.2, "%2.1f", 0);
        m_auiNbookCtrl->AddPage(m_panelSpeechOut, _("To Spkr/Hdphns"), true, wxNullBitmap);
        g_plotSpeechOutFifo = codec2_fifo_create(2*WAVEFORM_PLOT_BUF);
    }

    if(wxGetApp().m_show_timing)
    {
        // Add Timing Offset window
        m_panelTimeOffset = new PlotScalar((wxFrame*) m_auiNbookCtrl, 1, 5.0, DT, -0.5, 0.5, 1, 0.1, "%2.1f", 0);
        m_auiNbookCtrl->AddPage(m_panelTimeOffset, L"Timing \u0394", true, wxNullBitmap);
    }
    if(wxGetApp().m_show_freq)
    {
        // Add Frequency Offset window
        m_panelFreqOffset = new PlotScalar((wxFrame*) m_auiNbookCtrl, 1, 5.0, DT, -200, 200, 1, 50, "%3.0fHz", 0);
        m_auiNbookCtrl->AddPage(m_panelFreqOffset, L"Frequency \u0394", true, wxNullBitmap);
    }

    if(wxGetApp().m_show_test_frame_errors)
    {
        // Add Test Frame Errors window
        m_panelTestFrameErrors = new PlotScalar((wxFrame*) m_auiNbookCtrl, 2*MODEM_STATS_NC_MAX, 30.0, DT, 0, 2*MODEM_STATS_NC_MAX+2, 1, 1, "", 1);
        m_auiNbookCtrl->AddPage(m_panelTestFrameErrors, L"Test Frame Errors", true, wxNullBitmap);
    }

    if(wxGetApp().m_show_test_frame_errors_hist)
    {
        // Add Test Frame Historgram window.  1 column for every bit, 2 bits per carrier
        m_panelTestFrameErrorsHist = new PlotScalar((wxFrame*) m_auiNbookCtrl, 1, 1.0, 1.0/(2*MODEM_STATS_NC_MAX), 0.001, 0.1, 1.0/MODEM_STATS_NC_MAX, 0.1, "%0.0E", 0);
        m_auiNbookCtrl->AddPage(m_panelTestFrameErrorsHist, L"Test Frame Histogram", true, wxNullBitmap);
        m_panelTestFrameErrorsHist->setBarGraph(1);
        m_panelTestFrameErrorsHist->setLogY(1);
    }
   
    Move(x, y);
    Fit();
    wxSize size = GetBestSize();

    // Add to the "best" width and height to prevent hiding of the waterfall
    // and the controls just below it. The values here were determined by 
    // experimentation.
    size.SetWidth(size.GetWidth() + 375);
    size.SetHeight(size.GetHeight() + 100);

    if (w < size.GetWidth()) w = size.GetWidth();
    if (h < size.GetHeight()) h = size.GetHeight();
    SetClientSize(w, h);
    SetSizeHints(size);

    wxGetApp().m_framesPerBuffer = pConfig->Read(wxT("/Audio/framesPerBuffer"), (int)PA_FPB);
    wxGetApp().m_fifoSize_ms = pConfig->Read(wxT("/Audio/fifoSize_ms"), (int)FIFO_SIZE);

    wxGetApp().m_soundCard1InDeviceName = pConfig->Read(wxT("/Audio/soundCard1InDeviceName"), _("none"));
    wxGetApp().m_soundCard1OutDeviceName = pConfig->Read(wxT("/Audio/soundCard1OutDeviceName"), _("none"));
    wxGetApp().m_soundCard2InDeviceName = pConfig->Read(wxT("/Audio/soundCard2InDeviceName"), _("none"));	
    wxGetApp().m_soundCard2OutDeviceName = pConfig->Read(wxT("/Audio/soundCard2OutDeviceName"), _("none"));	

    g_txLevel = pConfig->Read(wxT("/Audio/transmitLevel"), (int)0);
    char fmt[15];
    m_sliderTxLevel->SetValue(g_txLevel);
    sprintf(fmt, "%0.1f dB", (double)g_txLevel / 10.0);
    wxString fmtString(fmt);
    m_txtTxLevelNum->SetLabel(fmtString);
    
    // Get sound card sample rates
    g_soundCard1SampleRate   = pConfig->Read(wxT("/Audio/soundCard1SampleRate"),          -1);
    g_soundCard2SampleRate   = pConfig->Read(wxT("/Audio/soundCard2SampleRate"),          -1);

    validateSoundCardSetup();

    wxGetApp().m_playFileToMicInPath = pConfig->Read("/File/playFileToMicInPath",   wxT(""));
    wxGetApp().m_recFileFromRadioPath = pConfig->Read("/File/recFileFromRadioPath", wxT(""));
    wxGetApp().m_recFileFromRadioSecs = pConfig->Read("/File/recFileFromRadioSecs", 60);
    wxGetApp().m_recFileFromModulatorPath = pConfig->Read("/File/recFileFromModulatorPath", wxT(""));
    wxGetApp().m_recFileFromModulatorSecs = pConfig->Read("/File/recFileFromModulatorSecs", 10);
    wxGetApp().m_playFileFromRadioPath = pConfig->Read("/File/playFileFromRadioPath", wxT(""));

    // PTT -------------------------------------------------------------------

    wxGetApp().m_boolHalfDuplex     = pConfig->ReadBool(wxT("/Rig/HalfDuplex"),     true);
    wxGetApp().m_boolMultipleRx     = pConfig->ReadBool(wxT("/Rig/MultipleRx"),     false);
    wxGetApp().m_leftChannelVoxTone = pConfig->ReadBool("/Rig/leftChannelVoxTone",  false);

    wxGetApp().m_txtVoiceKeyerWaveFilePath = pConfig->Read(wxT("/VoiceKeyer/WaveFilePath"), wxT(""));
    wxGetApp().m_txtVoiceKeyerWaveFile = pConfig->Read(wxT("/VoiceKeyer/WaveFile"), wxT("voicekeyer.wav"));
    wxGetApp().m_intVoiceKeyerRxPause = pConfig->Read(wxT("/VoiceKeyer/RxPause"), 10);
    wxGetApp().m_intVoiceKeyerRepeats = pConfig->Read(wxT("/VoiceKeyer/Repeats"), 5);

    wxGetApp().m_boolHamlibUseForPTT = pConfig->ReadBool("/Hamlib/UseForPTT", false);
    wxGetApp().m_intHamlibIcomCIVHex = pConfig->ReadLong("/Hamlib/IcomCIVHex", 0);
    wxGetApp().m_intHamlibRig = pConfig->ReadLong("/Hamlib/RigName", 0);
    wxGetApp().m_strHamlibSerialPort = pConfig->Read("/Hamlib/SerialPort", "");
    wxGetApp().m_intHamlibSerialRate = pConfig->ReadLong("/Hamlib/SerialRate", 0);

    wxGetApp().m_boolUseSerialPTT   = pConfig->ReadBool(wxT("/Rig/UseSerialPTT"),   false);
    wxGetApp().m_strRigCtrlPort     = pConfig->Read(wxT("/Rig/Port"),               wxT(""));
    wxGetApp().m_boolUseRTS         = pConfig->ReadBool(wxT("/Rig/UseRTS"),         true);
    wxGetApp().m_boolRTSPos         = pConfig->ReadBool(wxT("/Rig/RTSPolarity"),    true);
    wxGetApp().m_boolUseDTR         = pConfig->ReadBool(wxT("/Rig/UseDTR"),         false);
    wxGetApp().m_boolDTRPos         = pConfig->ReadBool(wxT("/Rig/DTRPolarity"),    false);

    wxGetApp().m_boolUseSerialPTTInput = pConfig->ReadBool(wxT("/Rig/UseSerialPTTInput"),   false);
    wxGetApp().m_strPTTInputPort     = pConfig->Read(wxT("/Rig/PttInPort"),               wxT(""));
    wxGetApp().m_boolCTSPos         = pConfig->ReadBool(wxT("/Rig/CTSPolarity"),    false);

    assert(wxGetApp().m_serialport != NULL);
    assert(wxGetApp().m_pttInSerialPort != NULL);
    
    // -----------------------------------------------------------------------

    bool slow = false; // prevents compile error when using default bool
    wxGetApp().m_snrSlow = pConfig->Read("/Audio/snrSlow", slow);

    bool t = true;     // prevents compile error when using default bool
    wxGetApp().m_codec2LPCPostFilterEnable     = pConfig->Read(wxT("/Filter/codec2LPCPostFilterEnable"),    t);
    wxGetApp().m_codec2LPCPostFilterBassBoost  = pConfig->Read(wxT("/Filter/codec2LPCPostFilterBassBoost"), t);
    wxGetApp().m_codec2LPCPostFilterGamma      = (float)pConfig->Read(wxT("/Filter/codec2LPCPostFilterGamma"),     CODEC2_LPC_PF_GAMMA*100)/100.0;
    wxGetApp().m_codec2LPCPostFilterBeta       = (float)pConfig->Read(wxT("/Filter/codec2LPCPostFilterBeta"),      CODEC2_LPC_PF_BETA*100)/100.0;
    //printf("main(): m_codec2LPCPostFilterBeta: %f\n", wxGetApp().m_codec2LPCPostFilterBeta);

    wxGetApp().m_speexpp_enable     = pConfig->Read(wxT("/Filter/speexpp_enable"),    t);
    wxGetApp().m_700C_EQ     = pConfig->Read(wxT("/Filter/700C_EQ"),    t);

    wxGetApp().m_MicInBassFreqHz = (float)pConfig->Read(wxT("/Filter/MicInBassFreqHz"),    1);
    wxGetApp().m_MicInBassGaindB = (float)pConfig->Read(wxT("/Filter/MicInBassGaindB"),    (long)0)/10.0;
    wxGetApp().m_MicInTrebleFreqHz = (float)pConfig->Read(wxT("/Filter/MicInTrebleFreqHz"),    1);
    wxGetApp().m_MicInTrebleGaindB = (float)pConfig->Read(wxT("/Filter/MicInTrebleGaindB"),    (long)0)/10.0;
    wxGetApp().m_MicInMidFreqHz = (float)pConfig->Read(wxT("/Filter/MicInMidFreqHz"),    1);
    wxGetApp().m_MicInMidGaindB = (float)pConfig->Read(wxT("/Filter/MicInMidGaindB"),    (long)0)/10.0;
    wxGetApp().m_MicInMidQ = (float)pConfig->Read(wxT("/Filter/MicInMidQ"),              (long)100)/100.0;

    bool f = false;
    wxGetApp().m_MicInEQEnable = (float)pConfig->Read(wxT("/Filter/MicInEQEnable"), f);

    wxGetApp().m_SpkOutBassFreqHz = (float)pConfig->Read(wxT("/Filter/SpkOutBassFreqHz"),    1);
    wxGetApp().m_SpkOutBassGaindB = (float)pConfig->Read(wxT("/Filter/SpkOutBassGaindB"),    (long)0)/10.0;
    wxGetApp().m_SpkOutTrebleFreqHz = (float)pConfig->Read(wxT("/Filter/SpkOutTrebleFreqHz"),    1);
    wxGetApp().m_SpkOutTrebleGaindB = (float)pConfig->Read(wxT("/Filter/SpkOutTrebleGaindB"),    (long)0)/10.0;
    wxGetApp().m_SpkOutMidFreqHz = (float)pConfig->Read(wxT("/Filter/SpkOutMidFreqHz"),    1);
    wxGetApp().m_SpkOutMidGaindB = (float)pConfig->Read(wxT("/Filter/SpkOutMidGaindB"),    (long)0)/10.0;
    wxGetApp().m_SpkOutMidQ = (float)pConfig->Read(wxT("/Filter/SpkOutMidQ"),                (long)100)/100.0;

    wxGetApp().m_SpkOutEQEnable = (float)pConfig->Read(wxT("/Filter/SpkOutEQEnable"), f);

    wxGetApp().m_callSign = pConfig->Read("/Data/CallSign", wxT(""));
    wxGetApp().m_textEncoding = pConfig->Read("/Data/TextEncoding", 1);

    wxGetApp().m_udp_enable = (float)pConfig->Read(wxT("/UDP/enable"), f);
    wxGetApp().m_udp_port = (int)pConfig->Read(wxT("/UDP/port"), 3000);

    wxGetApp().m_FreeDV700txClip = (float)pConfig->Read(wxT("/FreeDV700/txClip"), t);
    wxGetApp().m_FreeDV700txBPF = (float)pConfig->Read(wxT("/FreeDV700/txBPF"), t);
    wxGetApp().m_FreeDV700Combine = 1;
    wxGetApp().m_FreeDV700ManualUnSync = (float)pConfig->Read(wxT("/FreeDV700/manualUnSync"), f);

    wxGetApp().m_PhaseEstBW = (float)pConfig->Read(wxT("/OFDM/PhaseEstBW"), f);
    wxGetApp().m_PhaseEstDPSK = (float)pConfig->Read(wxT("/OFDM/PhaseEstDPSK"), f);

    wxGetApp().m_noise_snr = (float)pConfig->Read(wxT("/Noise/noise_snr"), 2);

    wxGetApp().m_debug_console = (float)pConfig->Read(wxT("/Debug/console"), f);
    g_verbose = pConfig->Read(wxT("/Debug/verbose"), (long)0);
    g_freedv_verbose = pConfig->Read(wxT("/Debug/APIverbose"), (long)0);

    wxGetApp().m_attn_carrier_en = 0;
    wxGetApp().m_attn_carrier    = 0;

    wxGetApp().m_tone = 0;
    wxGetApp().m_tone_freq_hz = 1000;
    wxGetApp().m_tone_amplitude = 500;
    
    wxGetApp().m_psk_enable = pConfig->ReadBool(wxT("/PSKReporter/Enable"), false);
    wxGetApp().m_psk_callsign = pConfig->Read(wxT("/PSKReporter/Callsign"), wxT(""));
    wxGetApp().m_psk_grid_square = pConfig->Read(wxT("/PSKReporter/GridSquare"), wxT(""));
    
    // Waterfall configuration
    wxGetApp().m_waterfallColor = (int)pConfig->Read(wxT("/Waterfall/Color"), (int)0); // 0-2
    
    int mode  = pConfig->Read(wxT("/Audio/mode"), (long)0);
    if (mode == 0)
        m_rb1600->SetValue(1);
    if (mode == 3)
        m_rb700c->SetValue(1);
    if (mode == 4)
        m_rb700d->SetValue(1);
    if (mode == 5)
        m_rb700e->SetValue(1);
    if (mode == 6)
        m_rb800xa->SetValue(1);
    if (mode == 7)
        m_rb2400b->SetValue(1);
    if ((mode == 9) && isAvxPresent)
        m_rb2020->SetValue(1);
    pConfig->SetPath(wxT("/"));

//    this->Connect(m_menuItemHelpUpdates->GetId(), wxEVT_UPDATE_UI, wxUpdateUIEventHandler(TopFrame::OnHelpCheckUpdatesUI));
     m_togBtnOnOff->Connect(wxEVT_UPDATE_UI, wxUpdateUIEventHandler(MainFrame::OnTogBtnOnOffUI), NULL, this);
    m_togBtnSplit->Connect(wxEVT_UPDATE_UI, wxUpdateUIEventHandler(MainFrame::OnTogBtnSplitClickUI), NULL, this);
    m_togBtnAnalog->Connect(wxEVT_UPDATE_UI, wxUpdateUIEventHandler(MainFrame::OnTogBtnAnalogClickUI), NULL, this);
   // m_btnTogPTT->Connect(wxEVT_UPDATE_UI, wxUpdateUIEventHandler(MainFrame::OnTogBtnPTT_UI), NULL, this);

    m_togBtnSplit->Disable();
    m_togBtnAnalog->Disable();
    m_btnTogPTT->Disable();
    m_togBtnVoiceKeyer->Disable();

    // squelch settings
    char sqsnr[15];
    m_sliderSQ->SetValue((int)((g_SquelchLevel+5.0)*2.0));
    sprintf(sqsnr, "%4.1f dB", g_SquelchLevel);
    wxString sqsnr_string(sqsnr);
    m_textSQ->SetLabel(sqsnr_string);
    m_ckboxSQ->SetValue(g_SquelchActive);

    // SNR settings

    m_ckboxSNR->SetValue(wxGetApp().m_snrSlow);
    setsnrBeta(wxGetApp().m_snrSlow);

#ifdef _USE_TIMER
    Bind(wxEVT_TIMER, &MainFrame::OnTimer, this);       // ID_MY_WINDOW);
    m_plotTimer.SetOwner(this, ID_TIMER_WATERFALL);
    m_pskReporterTimer.SetOwner(this, ID_TIMER_PSKREPORTER);
    //m_panelWaterfall->Refresh();
#endif

    m_RxRunning = false;

#ifdef _USE_ONIDLE
    Connect(wxEVT_IDLE, wxIdleEventHandler(MainFrame::OnIdle), NULL, this);
#endif //_USE_ONIDLE

    g_sfPlayFile = NULL;
    g_playFileToMicIn = false;
    g_loopPlayFileToMicIn = false;

    g_sfRecFile = NULL;
    g_recFileFromRadio = false;

    g_sfPlayFileFromRadio = NULL;
    g_playFileFromRadio = false;
    g_loopPlayFileFromRadio = false;

    g_sfRecFileFromModulator = NULL;
    g_recFileFromModulator = false;

    // init click-tune states

    g_RxFreqOffsetHz = 0.0;
    m_panelWaterfall->setRxFreq(FDMDV_FCENTRE - g_RxFreqOffsetHz);
    m_panelSpectrum->setRxFreq(FDMDV_FCENTRE - g_RxFreqOffsetHz);

    g_TxFreqOffsetHz = 0.0;

    g_tx = 0;
    g_split = 0;

    // data states
    g_txDataInFifo = codec2_fifo_create(MAX_CALLSIGN*FREEDV_VARICODE_MAX_BITS);
    g_rxDataOutFifo = codec2_fifo_create(MAX_CALLSIGN*FREEDV_VARICODE_MAX_BITS);

    sox_biquad_start();

    g_testFrames = 0;
    g_test_frame_sync_state = 0;
    g_resyncs = 0;
    wxGetApp().m_testFrames = false;
    wxGetApp().m_channel_noise = false;
    g_tone_phase = 0.0;

    g_modal = false;

    optionsDlg = new OptionsDlg(NULL);
    m_schedule_restore = false;

    vk_state = VK_IDLE;

    // Init optional Windows debug console so we can see all those printfs

#ifdef __WXMSW__
    if (wxGetApp().m_debug_console) {
        // somewhere to send printfs while developing
        int ret = AllocConsole();
        freopen("CONOUT$", "w", stdout);
        freopen("CONOUT$", "w", stderr);
        fprintf(stderr, "AllocConsole: %d m_debug_console: %d\n", ret, wxGetApp().m_debug_console);
    }
#endif

    //#define FTEST
    #ifdef FTEST
    ftest = fopen("ftest.raw", "wb");
    assert(ftest != NULL);
    #endif

    /* experimental checkbox control of thread priority, used
       to helpo debug 700D windows sound break up */

    wxGetApp().m_txRxThreadHighPriority = true;
    g_dump_timing = g_dump_fifo_state = 0;

    UDPInit();
}

//-------------------------------------------------------------------------
// ~MainFrame()
//-------------------------------------------------------------------------
MainFrame::~MainFrame()
{
    int x;
    int y;
    int w;
    int h;

    //fprintf(stderr, "MainFrame::~MainFrame()\n");
    #ifdef FTEST
    fclose(ftest);
    #endif

    #ifdef __WXMSW__
    fclose(g_logfile);
    #endif

    if (wxGetApp().m_serialport)
    {
        delete wxGetApp().m_serialport;
    }

    if (wxGetApp().m_pttInSerialPort)
    {
        delete wxGetApp().m_pttInSerialPort;
    }
    
    if (!IsIconized()) {
        GetClientSize(&w, &h);
        GetPosition(&x, &y);
        //fprintf(stderr, "x = %d y = %d w = %d h = %d\n", x,y,w,h);
        pConfig->Write(wxT("/MainFrame/left"),               (long) x);
        pConfig->Write(wxT("/MainFrame/top"),                (long) y);
        pConfig->Write(wxT("/MainFrame/width"),              (long) w);
        pConfig->Write(wxT("/MainFrame/height"),             (long) h);
    }
    pConfig->Write(wxT("/MainFrame/show_wf"),           wxGetApp().m_show_wf);
    pConfig->Write(wxT("/MainFrame/show_spect"),        wxGetApp().m_show_spect);
    pConfig->Write(wxT("/MainFrame/show_scatter"),      wxGetApp().m_show_scatter);
    pConfig->Write(wxT("/MainFrame/show_timing"),       wxGetApp().m_show_timing);
    pConfig->Write(wxT("/MainFrame/show_freq"),         wxGetApp().m_show_freq);
    pConfig->Write(wxT("/MainFrame/show_speech_in"),    wxGetApp().m_show_speech_in);
    pConfig->Write(wxT("/MainFrame/show_speech_out"),   wxGetApp().m_show_speech_out);
    pConfig->Write(wxT("/MainFrame/show_demod_in"),     wxGetApp().m_show_demod_in);
    pConfig->Write(wxT("/MainFrame/show_test_frame_errors"), wxGetApp().m_show_test_frame_errors);
    pConfig->Write(wxT("/MainFrame/show_test_frame_errors_hist"), wxGetApp().m_show_test_frame_errors_hist);

    pConfig->Write(wxT("/MainFrame/rxNbookCtrl"), wxGetApp().m_rxNbookCtrl);

    pConfig->Write(wxT("/Audio/SquelchActive"),         g_SquelchActive);
    pConfig->Write(wxT("/Audio/SquelchLevel"),          (int)(g_SquelchLevel*2.0));

    pConfig->Write(wxT("/Audio/framesPerBuffer"),       wxGetApp().m_framesPerBuffer);
    pConfig->Write(wxT("/Audio/fifoSize_ms"),              wxGetApp().m_fifoSize_ms);

    pConfig->Write(wxT("/Audio/soundCard1InDeviceName"), wxGetApp().m_soundCard1InDeviceName);
    pConfig->Write(wxT("/Audio/soundCard1OutDeviceName"), wxGetApp().m_soundCard1OutDeviceName);
    pConfig->Write(wxT("/Audio/soundCard2InDeviceName"), wxGetApp().m_soundCard2InDeviceName);	
    pConfig->Write(wxT("/Audio/soundCard2OutDeviceName"), wxGetApp().m_soundCard2OutDeviceName);	

    pConfig->Write(wxT("/Audio/soundCard1SampleRate"),    g_soundCard1SampleRate );
    pConfig->Write(wxT("/Audio/soundCard2SampleRate"),    g_soundCard2SampleRate );

    pConfig->Write(wxT("/Audio/transmitLevel"), g_txLevel);
    
    pConfig->Write(wxT("/VoiceKeyer/WaveFilePath"), wxGetApp().m_txtVoiceKeyerWaveFilePath);
    pConfig->Write(wxT("/VoiceKeyer/WaveFile"), wxGetApp().m_txtVoiceKeyerWaveFile);
    pConfig->Write(wxT("/VoiceKeyer/RxPause"), wxGetApp().m_intVoiceKeyerRxPause);
    pConfig->Write(wxT("/VoiceKeyer/Repeats"), wxGetApp().m_intVoiceKeyerRepeats);

    pConfig->Write(wxT("/Rig/HalfDuplex"),              wxGetApp().m_boolHalfDuplex);
    pConfig->Write(wxT("/Rig/MultipleRx"), wxGetApp().m_boolMultipleRx);
    pConfig->Write(wxT("/Rig/leftChannelVoxTone"),      wxGetApp().m_leftChannelVoxTone);
    pConfig->Write("/Hamlib/UseForPTT", wxGetApp().m_boolHamlibUseForPTT);
    pConfig->Write("/Hamlib/RigName", wxGetApp().m_intHamlibRig);
    pConfig->Write("/Hamlib/SerialPort", wxGetApp().m_strHamlibSerialPort);
    pConfig->Write("/Hamlib/SerialRate", wxGetApp().m_intHamlibSerialRate);
    pConfig->Write("/Hamlib/IcomCIVHex", wxGetApp().m_intHamlibIcomCIVHex);


    pConfig->Write(wxT("/File/playFileToMicInPath"),    wxGetApp().m_playFileToMicInPath);
    pConfig->Write(wxT("/File/recFileFromRadioPath"),   wxGetApp().m_recFileFromRadioPath);
    pConfig->Write(wxT("/File/recFileFromRadioSecs"),   wxGetApp().m_recFileFromRadioSecs);
    pConfig->Write(wxT("/File/recFileFromModulatorPath"),   wxGetApp().m_recFileFromModulatorPath);
    pConfig->Write(wxT("/File/recFileFromModulatorSecs"),   wxGetApp().m_recFileFromModulatorSecs);
    pConfig->Write(wxT("/File/playFileFromRadioPath"),  wxGetApp().m_playFileFromRadioPath);

    pConfig->Write(wxT("/Audio/snrSlow"), wxGetApp().m_snrSlow);

    pConfig->Write(wxT("/Data/CallSign"), wxGetApp().m_callSign);
    pConfig->Write(wxT("/Data/TextEncoding"), wxGetApp().m_textEncoding);

    pConfig->Write(wxT("/UDP/enable"), wxGetApp().m_udp_enable);
    pConfig->Write(wxT("/UDP/port"),  wxGetApp().m_udp_port);

    pConfig->Write(wxT("/Filter/MicInEQEnable"), wxGetApp().m_MicInEQEnable);
    pConfig->Write(wxT("/Filter/SpkOutEQEnable"), wxGetApp().m_SpkOutEQEnable);

    pConfig->Write(wxT("/FreeDV700/txClip"), wxGetApp().m_FreeDV700txClip);
    pConfig->Write(wxT("/OFDM/PhaseEstBW"), wxGetApp().m_PhaseEstBW);
    pConfig->Write(wxT("/OFDM/PhaseEstDPSK"), wxGetApp().m_PhaseEstDPSK);
    pConfig->Write(wxT("/Noise/noise_snr"), wxGetApp().m_noise_snr);

    pConfig->Write(wxT("/Debug/console"), wxGetApp().m_debug_console);

    pConfig->Write(wxT("/PSKReporter/Enable"), wxGetApp().m_psk_enable);
    pConfig->Write(wxT("/PSKReporter/Callsign"), wxGetApp().m_psk_callsign);
    pConfig->Write(wxT("/PSKReporter/GridSquare"), wxGetApp().m_psk_grid_square);
    
    // Waterfall configuration
    pConfig->Write(wxT("/Waterfall/Color"), wxGetApp().m_waterfallColor);
    
    int mode;
    if (m_rb1600->GetValue())
        mode = 0;
    if (m_rb700c->GetValue())
        mode = 3;
    if (m_rb700d->GetValue())
        mode = 4;
    if (m_rb700e->GetValue())
        mode = 5;
    if (m_rb800xa->GetValue())
        mode = 6;
    if (m_rb2400b->GetValue())
        mode = 7;
    if (m_rb2020->GetValue())
        mode = 9;
   pConfig->Write(wxT("/Audio/mode"), mode);
   pConfig->Flush();

    m_togBtnOnOff->Disconnect(wxEVT_UPDATE_UI, wxUpdateUIEventHandler(MainFrame::OnTogBtnOnOffUI), NULL, this);
    m_togBtnSplit->Disconnect(wxEVT_UPDATE_UI, wxUpdateUIEventHandler(MainFrame::OnTogBtnSplitClickUI), NULL, this);
    m_togBtnAnalog->Disconnect(wxEVT_UPDATE_UI, wxUpdateUIEventHandler(MainFrame::OnTogBtnAnalogClickUI), NULL, this);
 
    sox_biquad_finish();

    if (m_RxRunning)
    {
        stopRxStream();
    }
    if (g_sfPlayFile != NULL)
    {
        sf_close(g_sfPlayFile);
        g_sfPlayFile = NULL;
    }
    if (g_sfRecFile != NULL)
    {
        sf_close(g_sfRecFile);
        g_sfRecFile = NULL;
    }
    if (g_sfRecFileFromModulator != NULL)
    {
        sf_close(g_sfRecFileFromModulator);
        g_sfRecFileFromModulator = NULL;
    }
#ifdef _USE_TIMER
    if(m_pskReporterTimer.IsRunning())
    {
        m_pskReporterTimer.Stop();
    }
    if(m_plotTimer.IsRunning())
    {
        m_plotTimer.Stop();
        Unbind(wxEVT_TIMER, &MainFrame::OnTimer, this);
    }
#endif //_USE_TIMER

#ifdef _USE_ONIDLE
    Disconnect(wxEVT_IDLE, wxIdleEventHandler(MainFrame::OnIdle), NULL, this);
#endif // _USE_ONIDLE

    if (optionsDlg != NULL) {
        delete optionsDlg;
        optionsDlg = NULL;
    }
}


#ifdef _USE_ONIDLE
void MainFrame::OnIdle(wxIdleEvent &evt) {
}
#endif


#ifdef _USE_TIMER
//----------------------------------------------------------------
// OnTimer()
//
// when the timer fires every DT seconds we update the GUI displays.
// the tabs only the plot that is visible actually gets updated, this
// keeps CPU load reasonable
//----------------------------------------------------------------
void MainFrame::OnTimer(wxTimerEvent &evt)
{    
    if (evt.GetTimer().GetId() == ID_TIMER_PSKREPORTER)
    {
        // PSK Reporter timer fired; send in-progress packet.
        wxGetApp().m_pskReporter->send();
    }
    
    int r,c;

    if (m_panelWaterfall->checkDT()) {
        m_panelWaterfall->setRxFreq(FDMDV_FCENTRE - g_RxFreqOffsetHz);
        m_panelWaterfall->m_newdata = true;
        m_panelWaterfall->setColor(wxGetApp().m_waterfallColor);
        m_panelWaterfall->Refresh();
    }

    m_panelSpectrum->setRxFreq(FDMDV_FCENTRE - g_RxFreqOffsetHz);
    m_panelSpectrum->m_newdata = true;
    m_panelSpectrum->Refresh();

    /* update scatter/eye plot ------------------------------------------------------------*/

    if (freedvInterface.isRunning()) {
        int currentMode = freedvInterface.getCurrentMode();
        if (currentMode != wxGetApp().m_prevMode)
        {
<<<<<<< HEAD
            // Force recreation of EQ filters.
            m_newMicInFilter = true;
            m_newSpkOutFilter = true;
=======
            // The receive mode changed, so the previous samples are no longer valid.
            m_panelScatter->clearCurrentSamples();
>>>>>>> 817c8ae6
        }
        wxGetApp().m_prevMode = currentMode;
        
        if ((currentMode == FREEDV_MODE_800XA) || (currentMode == FREEDV_MODE_2400B) ) {

            /* FSK Mode - eye diagram ---------------------------------------------------------*/

            /* add samples row by row */

            int i;
            for (i=0; i<freedvInterface.getCurrentRxModemStats()->neyetr; i++) {
                m_panelScatter->add_new_samples_eye(&freedvInterface.getCurrentRxModemStats()->rx_eye[i][0], freedvInterface.getCurrentRxModemStats()->neyesamp);
            }
        }
        else {
            // Reset g_Nc accordingly.
            switch(currentMode)
            {
                case FREEDV_MODE_1600:
                    g_Nc = 16;
                    m_panelScatter->setNc(g_Nc+1);  /* +1 for BPSK pilot */
                    break;
                case FREEDV_MODE_700C:
                    /* m_FreeDV700Combine may have changed at run time */
                    g_Nc = 14;
                    if (wxGetApp().m_FreeDV700Combine) {
                        m_panelScatter->setNc(g_Nc/2);  /* diversity combnation */
                    }
                    else {
                        m_panelScatter->setNc(g_Nc);
                    }
                    break;
                case FREEDV_MODE_700D:
                case FREEDV_MODE_700E:
                    g_Nc = 17; 
                    m_panelScatter->setNc(g_Nc);
                    break;
                case FREEDV_MODE_2020:
                    g_Nc = 31;
                    m_panelScatter->setNc(g_Nc);
                    break;
            }
            
            /* PSK Modes - scatter plot -------------------------------------------------------*/
            for (r=0; r<freedvInterface.getCurrentRxModemStats()->nr; r++) {

                if ((currentMode == FREEDV_MODE_1600) ||
                    (currentMode == FREEDV_MODE_700D) ||
                    (currentMode == FREEDV_MODE_700E) ||
                    (currentMode == FREEDV_MODE_2020)) {
                    m_panelScatter->add_new_samples_scatter(&freedvInterface.getCurrentRxModemStats()->rx_symbols[r][0]);
                }
                else if (currentMode == FREEDV_MODE_700C) {

                    if (wxGetApp().m_FreeDV700Combine) {
                        /*
                           FreeDV 700C uses diversity, so optionaly combine
                           symbols for scatter plot, as combined symbols are
                           used for demodulation.  Note we need to use a copy
                           of the symbols, as we are not sure when the stats
                           will be updated.
                        */

                        COMP rx_symbols_copy[g_Nc/2];

                        for(c=0; c<g_Nc/2; c++)
                            rx_symbols_copy[c] = fcmult(0.5, cadd(freedvInterface.getCurrentRxModemStats()->rx_symbols[r][c], freedvInterface.getCurrentRxModemStats()->rx_symbols[r][c+g_Nc/2]));
                        m_panelScatter->add_new_samples_scatter(rx_symbols_copy);
                    }
                    else {
                        /*
                          Sometimes useful to plot carriers separately, e.g. to determine if tx carrier power is constant
                          across carriers.
                        */
                        m_panelScatter->add_new_samples_scatter(&freedvInterface.getCurrentRxModemStats()->rx_symbols[r][0]);
                    }
                }

            }
        }
    }

    m_panelScatter->Refresh();

    // Oscilliscope type speech plots -------------------------------------------------------

    short speechInPlotSamples[WAVEFORM_PLOT_BUF];
    if (codec2_fifo_read(g_plotSpeechInFifo, speechInPlotSamples, WAVEFORM_PLOT_BUF)) {
        memset(speechInPlotSamples, 0, WAVEFORM_PLOT_BUF*sizeof(short));
        //fprintf(stderr, "empty!\n");
    }
    m_panelSpeechIn->add_new_short_samples(0, speechInPlotSamples, WAVEFORM_PLOT_BUF, 32767);
    m_panelSpeechIn->Refresh();

    short speechOutPlotSamples[WAVEFORM_PLOT_BUF];
    if (codec2_fifo_read(g_plotSpeechOutFifo, speechOutPlotSamples, WAVEFORM_PLOT_BUF))
        memset(speechOutPlotSamples, 0, WAVEFORM_PLOT_BUF*sizeof(short));
    m_panelSpeechOut->add_new_short_samples(0, speechOutPlotSamples, WAVEFORM_PLOT_BUF, 32767);
    m_panelSpeechOut->Refresh();

    short demodInPlotSamples[WAVEFORM_PLOT_BUF];
    if (codec2_fifo_read(g_plotDemodInFifo, demodInPlotSamples, WAVEFORM_PLOT_BUF)) {
        memset(demodInPlotSamples, 0, WAVEFORM_PLOT_BUF*sizeof(short));
    }
    m_panelDemodIn->add_new_short_samples(0,demodInPlotSamples, WAVEFORM_PLOT_BUF, 32767);
    m_panelDemodIn->Refresh();

    // Demod states -----------------------------------------------------------------------

    m_panelTimeOffset->add_new_sample(0, (float)freedvInterface.getCurrentRxModemStats()->rx_timing/FDMDV_NOM_SAMPLES_PER_FRAME);
    m_panelTimeOffset->Refresh();

    m_panelFreqOffset->add_new_sample(0, freedvInterface.getCurrentRxModemStats()->foff);
    m_panelFreqOffset->Refresh();

    // SNR text box and gauge ------------------------------------------------------------

    // LP filter freedvInterface.getCurrentRxModemStats()->snr_est some more to stabilise the
    // display. freedvInterface.getCurrentRxModemStats()->snr_est already has some low pass filtering
    // but we need it fairly fast to activate squelch.  So we
    // optionally perform some further filtering for the display
    // version of SNR.  The "Slow" checkbox controls the amount of
    // filtering.  The filtered snr also controls the squelch

    float snr_limited;
    // some APIs pass us invalid values, so lets trap it rather than bombing
    if (!(isnan(freedvInterface.getCurrentRxModemStats()->snr_est) || isinf(freedvInterface.getCurrentRxModemStats()->snr_est))) {
        g_snr = m_snrBeta*g_snr + (1.0 - m_snrBeta)*freedvInterface.getCurrentRxModemStats()->snr_est;
    }
    snr_limited = g_snr;
    if (snr_limited < -5.0) snr_limited = -5.0;
    if (snr_limited > 20.0) snr_limited = 20.0;
    char snr[15];
    int snr_val = (int)(g_snr+0.5);
    sprintf(snr, "%d", snr_val); // round to nearest dB

    //fprintf(stderr, "g_mode: %d snr_est: %f m_snrBeta: %f g_snr: %f snr_limited: %f\n", g_mode, g_stats.snr_est,  m_snrBeta, g_snr, snr_limited);

    wxString snr_string(snr);
    m_textSNR->SetLabel(snr_string);
    m_gaugeSNR->SetValue((int)(snr_limited+5));


    // Level Gauge -----------------------------------------------------------------------

    float tooHighThresh;
    if (!g_tx && m_RxRunning)
    {
        // receive mode - display From Radio peaks
        // peak from this DT sampling period
        int maxDemodIn = 0;
        for(int i=0; i<WAVEFORM_PLOT_BUF; i++)
            if (maxDemodIn < abs(demodInPlotSamples[i]))
                maxDemodIn = abs(demodInPlotSamples[i]);

        // peak from last second
        if (maxDemodIn > m_maxLevel)
            m_maxLevel = maxDemodIn;

        tooHighThresh = FROM_RADIO_MAX;
    }
    else
    {
        // transmit mode - display From Mic peaks

        // peak from this DT sampling period
        int maxSpeechIn = 0;
        for(int i=0; i<WAVEFORM_PLOT_BUF; i++)
            if (maxSpeechIn < abs(speechInPlotSamples[i]))
                maxSpeechIn = abs(speechInPlotSamples[i]);

        // peak from last second
        if (maxSpeechIn > m_maxLevel)
            m_maxLevel = maxSpeechIn;

       tooHighThresh = FROM_MIC_MAX;
    }

    // Peak Reading meter: updates peaks immediately, then slowly decays
    int maxScaled = (int)(100.0 * ((float)m_maxLevel/32767.0));
    m_gaugeLevel->SetValue(maxScaled);
    //printf("maxScaled: %d\n", maxScaled);
    if (((float)maxScaled/100) > tooHighThresh)
        m_textLevel->SetLabel("Too High");
    else
        m_textLevel->SetLabel("");

    m_maxLevel *= LEVEL_BETA;

    // sync LED (Colours don't work on Windows) ------------------------

    //fprintf(stderr, "g_State: %d  m_rbSync->GetValue(): %d\n", g_State, m_rbSync->GetValue());
    if (g_State) {
        if (g_prev_State == 0) {
            g_resyncs++;
            if (wxGetApp().m_callsignEncoder) wxGetApp().m_callsignEncoder->clearReceivedText();
            
            // Clear RX text to reduce the incidence of incorrect callsigns extracted with
            // the PSK Reporter callsign extraction logic.
            m_txtCtrlCallSign->SetValue(wxT(""));
            memset(m_callsign, 0, MAX_CALLSIGN);
            m_pcallsign = m_callsign;
            
            // Get current time to enforce minimum sync time requirement for PSK Reporter.
            g_sync_time = time(0);
        }
        m_textSync->SetForegroundColour( wxColour( 0, 255, 0 ) ); // green
	m_textSync->SetLabel("Modem");
     }
    else {
        m_textSync->SetForegroundColour( wxColour( 255, 0, 0 ) ); // red
	m_textSync->SetLabel("Modem");
     }
    g_prev_State = g_State;

    // send Callsign ----------------------------------------------------

    char callsign[MAX_CALLSIGN];
    
    // Convert to 6 bit character set for use with Golay encoding.
    memset(callsign, 0, MAX_CALLSIGN);
    
    if (wxGetApp().m_callsignEncoder)
    {
        strncpy(callsign, (const char*) wxGetApp().m_psk_callsign.mb_str(wxConvUTF8), MAX_CALLSIGN/2 - 2);
        if (strlen(callsign) < MAX_CALLSIGN/2 - 1)
        {
            strncat(callsign, "\r", 1);
        }    
        wxGetApp().m_callsignEncoder->setCallsign(&callsign[0]);
    }
    else
    {
        strncpy(callsign, (const char*) wxGetApp().m_callSign.mb_str(wxConvUTF8), MAX_CALLSIGN - 2);
        if (strlen(callsign) < MAX_CALLSIGN - 1)
        {
            strncat(callsign, "\r", 1);
        }    
    }   
     
    // buffer 1 txt message to ensure tx data fifo doesn't "run dry"
    char* sendBuffer = &callsign[0];
    if (wxGetApp().m_callsignEncoder) sendBuffer = (char*)wxGetApp().m_callsignEncoder->getEncodedCallsign();
    if ((unsigned)codec2_fifo_used(g_txDataInFifo) < strlen(sendBuffer)) {
        unsigned int  i;

        // write chars to tx data fifo
        for(i = 0; i < strlen(sendBuffer); i++) {
            short ashort = (unsigned char)sendBuffer[i];
            codec2_fifo_write(g_txDataInFifo, &ashort, 1);
        }
    }

    // See if any Callsign info received --------------------------------

    short ashort;
    while (codec2_fifo_read(g_rxDataOutFifo, &ashort, 1) == 0) {
        unsigned char incomingChar = (unsigned char)ashort;
        
        if (wxGetApp().m_callsignEncoder)
        {
            wxGetApp().m_callsignEncoder->pushReceivedByte(incomingChar);    
            if (wxGetApp().m_callsignEncoder->isInSync())
            {
                m_txtCtrlCallSign->SetValue(wxGetApp().m_callsignEncoder->getReceivedText());
            }        
        }
        else
        {
            // Pre-1.5.1 behavior, where text is handled as-is.
            if (incomingChar == '\r' || incomingChar == '\n' || incomingChar == 0 || ((m_pcallsign - m_callsign) > MAX_CALLSIGN-1))
            {                        
                // CR completes line. Fill in remaining positions with zeroes.
                if ((m_pcallsign - m_callsign) <= MAX_CALLSIGN-1)
                {
                    memset(m_pcallsign, 0, MAX_CALLSIGN - (m_pcallsign - m_callsign));
                }
                
                // Reset to the beginning.
                m_pcallsign = m_callsign;
            }
            else
            {
                *m_pcallsign++ = incomingChar;
            }
            m_txtCtrlCallSign->SetValue(m_callsign);
        }
    }

    // We should only report to PSK Reporter when all of the following are true:
    // a) The callsign encoder indicates a valid callsign has been received.
    // b) We detect a valid format callsign in the text (see https://en.wikipedia.org/wiki/Amateur_radio_call_signs).
    // c) We don't currently have a pending report to add to the outbound list for the active callsign.
    // When the above is true, capture the callsign and current SNR and add to the PSK Reporter object's outbound list.
    if (wxGetApp().m_pskReporter != NULL && wxGetApp().m_callsignEncoder != NULL)
    {
        if (wxGetApp().m_callsignEncoder->isCallsignValid())
        {
            wxRegEx callsignFormat("(([A-Za-z0-9]+/)?[A-Za-z0-9]{1,3}[0-9][A-Za-z0-9]*[A-Za-z](/[A-Za-z0-9]+)?)");
            wxString wxCallsign = m_txtCtrlCallSign->GetValue();
            if (callsignFormat.Matches(wxCallsign) && wxGetApp().m_pskPendingCallsign != callsignFormat.GetMatch(wxCallsign, 1).ToStdString())
            {
                wxString rxCallsign = callsignFormat.GetMatch(wxCallsign, 1);
                wxGetApp().m_pskPendingCallsign = rxCallsign.ToStdString();
                wxGetApp().m_pskPendingSnr = snr_val;
            }
        }
        else if (wxGetApp().m_pskPendingCallsign != "")
        {
            wxGetApp().m_hamlib->update_frequency_and_mode();
            fprintf(
                stderr, 
                "Adding callsign %s @ SNR %d, freq %d to PSK Reporter.\n", 
                wxGetApp().m_pskPendingCallsign.c_str(), 
                wxGetApp().m_pskPendingSnr,
                (unsigned int)wxGetApp().m_hamlib->get_frequency());
            
            wxGetApp().m_pskReporter->addReceiveRecord(
                wxGetApp().m_pskPendingCallsign,
                wxGetApp().m_hamlib->get_frequency(),
                wxGetApp().m_pskPendingSnr);
            wxGetApp().m_pskPendingCallsign = "";
            wxGetApp().m_pskPendingSnr = 0;
        }
    }
    
    // Run time update of EQ filters -----------------------------------

    if (m_newMicInFilter || m_newSpkOutFilter) {
        int rxSampleRate = FS;
        if (!g_analog)
        {
            rxSampleRate = freedvInterface.getRxSpeechSampleRate();
        }
        g_mutexProtectingCallbackData.Lock();
        deleteEQFilters(g_rxUserdata);
        designEQFilters(g_rxUserdata, rxSampleRate, freedvInterface.getTxSpeechSampleRate());
        g_mutexProtectingCallbackData.Unlock();
        m_newMicInFilter = m_newSpkOutFilter = false;
    }
    g_rxUserdata->micInEQEnable = wxGetApp().m_MicInEQEnable;
    g_rxUserdata->spkOutEQEnable = wxGetApp().m_SpkOutEQEnable;

    // set some run time options (if applicable)
    freedvInterface.setRunTimeOptions(
        (int)wxGetApp().m_FreeDV700txClip,
        (int)wxGetApp().m_FreeDV700txBPF,
        (int)wxGetApp().m_PhaseEstBW,
        (int)wxGetApp().m_PhaseEstDPSK);

    // Test Frame Bit Error Updates ------------------------------------

    // Toggle test frame mode at run time

    if (!freedvInterface.usingTestFrames() && wxGetApp().m_testFrames) {
        // reset stats on check box off to on transition
        freedvInterface.resetTestFrameStats();
    }
    freedvInterface.setTestFrames(wxGetApp().m_testFrames, wxGetApp().m_FreeDV700Combine);
    g_channel_noise = wxGetApp().m_channel_noise;

    // update stats on main page

    char mode[80], bits[80], errors[80], ber[80], resyncs[80], clockoffset[80], freqoffset[80], syncmetric[80];
    sprintf(mode, "Mode: %s", freedvInterface.getCurrentModeStr()); wxString modeString(mode); m_textCurrentDecodeMode->SetLabel(modeString);
    sprintf(bits, "Bits: %d", freedvInterface.getTotalBits()); wxString bits_string(bits); m_textBits->SetLabel(bits_string);
    sprintf(errors, "Errs: %d", freedvInterface.getTotalBitErrors()); wxString errors_string(errors); m_textErrors->SetLabel(errors_string);
    float b = (float)freedvInterface.getTotalBitErrors()/(1E-6+freedvInterface.getTotalBits());
    sprintf(ber, "BER: %4.3f", b); wxString ber_string(ber); m_textBER->SetLabel(ber_string);
    sprintf(resyncs, "Resyncs: %d", g_resyncs); wxString resyncs_string(resyncs); m_textResyncs->SetLabel(resyncs_string);

    sprintf(freqoffset, "FrqOff: %3.1f", freedvInterface.getCurrentRxModemStats()->foff);
    wxString freqoffset_string(freqoffset); m_textFreqOffset->SetLabel(freqoffset_string);
    sprintf(syncmetric, "Sync: %3.2f", freedvInterface.getCurrentRxModemStats()->sync_metric);
    wxString syncmetric_string(syncmetric); m_textSyncMetric->SetLabel(syncmetric_string);

    // Codec 2 700C/D/E & 800XA VQ "auto EQ" equaliser variance
    auto var = freedvInterface.getVariance();
    char var_str[80]; sprintf(var_str, "Var: %4.1f", var);
    wxString var_string(var_str); m_textCodec2Var->SetLabel(var_string);

    if (g_State) {

        sprintf(clockoffset, "ClkOff: %+-d", (int)round(freedvInterface.getCurrentRxModemStats()->clock_offset*1E6) % 10000);
        wxString clockoffset_string(clockoffset); m_textClockOffset->SetLabel(clockoffset_string);

        // update error pattern plots if supported
        short* error_pattern = nullptr;
        int sz_error_pattern = freedvInterface.getErrorPattern(&error_pattern);
        if (sz_error_pattern) {
            int i,b;

            /* both modes map IQ to alternate bits, but on same carrier */

            if (freedvInterface.getCurrentMode() == FREEDV_MODE_1600) {
                /* FreeDV 1600 mapping from error pattern to two bits on each carrier */

                for(b=0; b<g_Nc*2; b++) {
                    for(i=b; i<sz_error_pattern; i+= 2*g_Nc) {
                        m_panelTestFrameErrors->add_new_sample(b, b + 0.8*error_pattern[i]);
                        g_error_hist[b] += error_pattern[i];
                        g_error_histn[b]++;
                    }
                    //if (b%2)
                    //    printf("g_error_hist[%d]: %d\n", b/2, g_error_hist[b/2]);
                }

                 /* calculate BERs and send to plot */

                float ber[2*MODEM_STATS_NC_MAX];
                for(b=0; b<2*MODEM_STATS_NC_MAX; b++) {
                    ber[b] = 0.0;
                }
                for(b=0; b<g_Nc*2; b++) {
                    ber[b+1] = (float)g_error_hist[b]/g_error_histn[b];
                }
                assert(g_Nc*2 <= 2*MODEM_STATS_NC_MAX);
                m_panelTestFrameErrorsHist->add_new_samples(0, ber, 2*MODEM_STATS_NC_MAX);
            }

            if ((freedvInterface.getCurrentMode() == FREEDV_MODE_700C)) {
                int c;
                //fprintf(stderr, "after g_error_pattern_fifo read 2\n");

                /*
                   FreeDV 700 mapping from error pattern to bit on each carrier, see
                   data bit to carrier mapping in:

                      codec2-dev/octave/cohpsk_frame_design.ods

                   We can plot a histogram of the errors/carrier before or after diversity
                   recombination.  Actually one bar for each IQ bit in carrier order.
                */

                int hist_Nc = sz_error_pattern/4;
                //fprintf(stderr, "hist_Nc: %d\n", hist_Nc);

                for(i=0; i<sz_error_pattern; i++) {
                    /* maps to IQ bits from each symbol to a "carrier" (actually one line for each IQ bit in carrier order) */
                    c = floor(i/4);
                    /* this will clock in 4 bits/carrier to plot */
                    m_panelTestFrameErrors->add_new_sample(c, c + 0.8*error_pattern[i]);
                    g_error_hist[c] += error_pattern[i];
                    g_error_histn[c]++;
                    //printf("i: %d c: %d\n", i, c);
                }
                for(; i<2*MODEM_STATS_NC_MAX*4; i++) {
                    c = floor(i/4);
                    m_panelTestFrameErrors->add_new_sample(c, c);
                    //printf("i: %d c: %d\n", i, c);
                }

                /* calculate BERs and send to plot */

                float ber[2*MODEM_STATS_NC_MAX];
                for(b=0; b<2*MODEM_STATS_NC_MAX; b++) {
                    ber[b] = 0.0;
                }
                for(b=0; b<hist_Nc; b++) {
                    ber[b+1] = (float)g_error_hist[b]/g_error_histn[b];
                }
                assert(hist_Nc <= 2*MODEM_STATS_NC_MAX);
                m_panelTestFrameErrorsHist->add_new_samples(0, ber, 2*MODEM_STATS_NC_MAX);
            }

            m_panelTestFrameErrors->Refresh();
            m_panelTestFrameErrorsHist->Refresh();
        }
    }

    /* FIFO and PortAudio under/overflow debug counters */
    optionsDlg->DisplayFifoPACounters();

    // command from UDP thread that is best processed in main thread to avoid seg faults

    if (m_schedule_restore) {
        if (IsIconized())
            Restore();
        m_schedule_restore = false;
    }

    // Blink file playback status line

    if (g_playFileFromRadio) {
        g_blink += DT;
        //fprintf(g_logfile, "g_blink: %f\n", g_blink);
        if ((g_blink >= 1.0) && (g_blink < 2.0))
            SetStatusText(wxT("Playing into from radio"), 0);
        if (g_blink >= 2.0) {
            SetStatusText(wxT(""), 0);
            g_blink = 0.0;
        }
    }
    
    // Voice Keyer state machine
    VoiceKeyerProcessEvent(VK_DT);

    // Detect Sync state machine
    DetectSyncProcessEvent();
}
#endif


//-------------------------------------------------------------------------
// OnExit()
//-------------------------------------------------------------------------
void MainFrame::OnExit(wxCommandEvent& event)
{
    // Note: sideband detection needs to be disabled here instead
    // of in the destructor due to its need to touch the UI.
    if (wxGetApp().m_hamlib)
    {
        wxGetApp().m_hamlib->disable_mode_detection();
        wxGetApp().m_hamlib->close();
    }

    if (wxGetApp().m_pskReporter)
    {
        delete wxGetApp().m_pskReporter;
        wxGetApp().m_pskReporter = NULL;
    }
    
    if (wxGetApp().m_callsignEncoder)
    {
        delete wxGetApp().m_callsignEncoder;
        wxGetApp().m_callsignEncoder = NULL;
    }
    
    //fprintf(stderr, "MainFrame::OnExit\n");
    wxUnusedVar(event);
#ifdef _USE_TIMER
    m_plotTimer.Stop();
    m_pskReporterTimer.Stop();
#endif // _USE_TIMER
    if(g_sfPlayFile != NULL)
    {
        sf_close(g_sfPlayFile);
        g_sfPlayFile = NULL;
    }
    if(g_sfRecFile != NULL)
    {
        sf_close(g_sfRecFile);
        g_sfRecFile = NULL;
    }
    if(m_RxRunning)
    {
        stopRxStream();
    }
    m_togBtnSplit->Disable();
    m_togBtnAnalog->Disable();
    //m_btnTogPTT->Disable();

    Pa_Terminate();
    Destroy();
}

void MainFrame::OnChangeTxMode( wxCommandEvent& event )
{
    txModeChangeMutex.Lock();
    
    if (m_rb1600->GetValue()) 
    {
        g_mode = FREEDV_MODE_1600;
        g_Nc = 16;
        m_panelScatter->setNc(g_Nc+1);  /* +1 for BPSK pilot */
    }
    else if (m_rb700c->GetValue()) 
    {
        g_mode = FREEDV_MODE_700C;
        g_Nc = 14;
        if (wxGetApp().m_FreeDV700Combine) {
            m_panelScatter->setNc(g_Nc/2);  /* diversity combnation */
        }
        else {
            m_panelScatter->setNc(g_Nc);
        }
    }
    else if (m_rb700d->GetValue()) 
    {
        g_mode = FREEDV_MODE_700D;
        g_Nc = 17;                         /* TODO: be nice if we didn't have to hard code this, maybe API call? */
        m_panelScatter->setNc(g_Nc);
    }
    else if (m_rb700e->GetValue()) 
    {
        g_mode = FREEDV_MODE_700E;
        g_Nc = 17;
        m_panelScatter->setNc(g_Nc);
    }
    else if (m_rb800xa->GetValue()) 
    {
        g_mode = FREEDV_MODE_800XA;
    }
    else if (m_rb2400b->GetValue()) 
    {
        g_mode = FREEDV_MODE_2400B;
    }
    else if (m_rb2020->GetValue()) 
    {
        assert(isAvxPresent);
        
        g_mode = FREEDV_MODE_2020;
        g_Nc = 31;                         /* TODO: be nice if we didn't have to hard code this, maybe API call? */
        m_panelScatter->setNc(g_Nc);
    }
    
    if (freedvInterface.isRunning())
    {
        // Need to change the TX interface live.
        freedvInterface.changeTxMode(g_mode);
    }
    
    // Re-initialize Speex since the sample rate's changing
    if (wxGetApp().m_speexpp_enable && freedvInterface.isRunning())
    {
        if (g_speex_st)
        {
            speex_preprocess_state_destroy(g_speex_st);
        }
        g_speex_st = speex_preprocess_state_init(freedvInterface.getTxNumSpeechSamples(), freedvInterface.getTxSpeechSampleRate());
    }
    
    // Force recreation of EQ filters.
    m_newMicInFilter = true;
    m_newSpkOutFilter = true;
    
    txModeChangeMutex.Unlock();
}

//-------------------------------------------------------------------------
// OnTogBtnOnOff()
//-------------------------------------------------------------------------
void MainFrame::OnTogBtnOnOff(wxCommandEvent& event)
{
    wxString startStop = m_togBtnOnOff->GetLabel();

    // we are attempting to start

    if (startStop.IsSameAs("&Start"))
    {
        if (g_verbose) fprintf(stderr, "Start .....\n");
        g_queueResync = false;
        endingTx = false;
        
        //
        // Start Running -------------------------------------------------
        //

        // modify some button states when running

        m_togBtnOnOff->SetLabel(wxT("&Stop"));

        vk_state = VK_IDLE;

        m_textSync->Enable();
        m_textCurrentDecodeMode->Enable();

        // determine what mode we are using
        OnChangeTxMode(event);

        // init freedv states
        m_togBtnSplit->Enable();
        m_togBtnAnalog->Enable();
        m_btnTogPTT->Enable();
        m_togBtnVoiceKeyer->Enable();

        if (g_mode == FREEDV_MODE_2400B || g_mode == FREEDV_MODE_800XA || !wxGetApp().m_boolMultipleRx)
        {
            m_rb1600->Disable();
            m_rb700c->Disable();
            m_rb700d->Disable();
            m_rb700e->Disable();
            m_rb800xa->Disable();
            m_rb2400b->Disable();
            m_rb2020->Disable();
            freedvInterface.addRxMode(g_mode);
        }
        else
        {
            if(isAvxPresent)
            {
                freedvInterface.addRxMode(FREEDV_MODE_2020);
            }
            
            int rxModes[] = {
                FREEDV_MODE_1600,
                FREEDV_MODE_700E,
                FREEDV_MODE_700C,
                FREEDV_MODE_700D,
                
                // These modes require more CPU than typical (and will drive at least one core to 100% if
                // used with the other five above), so we're excluding them from multi-RX. They also aren't
                // selectable during a session when multi-RX is enabled.
                //FREEDV_MODE_2400B,
                //FREEDV_MODE_800XA
            };
            for (auto& mode : rxModes)
            {
                freedvInterface.addRxMode(mode);
            }
            
            m_rb800xa->Disable();
            m_rb2400b->Disable();
        }
        
<<<<<<< HEAD
        wxGetApp().m_prevMode = g_mode;
        freedvInterface.start(g_mode, wxGetApp().m_fifoSize_ms);
        
=======
        // Default voice keyer sample rate to 8K. The exact voice keyer
        // sample rate will be determined when the .wav file is loaded.
        g_sfTxFs = FS;
        
        wxGetApp().m_prevMode = g_mode;
        freedvInterface.start(g_mode, wxGetApp().m_fifoSize_ms);

>>>>>>> 817c8ae6
        if (wxGetApp().m_FreeDV700ManualUnSync) {
            freedvInterface.setSync(FREEDV_SYNC_MANUAL);
        } else {
            freedvInterface.setSync(FREEDV_SYNC_AUTO);
        }

        // Codec 2 VQ Equaliser
        freedvInterface.setEq(wxGetApp().m_700C_EQ);

        // Codec2 verbosity setting
        freedvInterface.setVerbose(g_freedv_verbose);

        // Text field/callsign callbacks.
        freedvInterface.setTextCallbackFn(&my_put_next_rx_char, &my_get_next_tx_char);

        g_error_hist = new short[MODEM_STATS_NC_MAX*2];
        g_error_histn = new short[MODEM_STATS_NC_MAX*2];
        int i;
        for(i=0; i<2*MODEM_STATS_NC_MAX; i++) {
            g_error_hist[i] = 0;
            g_error_histn[i] = 0;
        }

        // init Codec 2 LPC Post Filter (FreeDV 1600)
        freedvInterface.setLpcPostFilter(
                                       wxGetApp().m_codec2LPCPostFilterEnable,
                                       wxGetApp().m_codec2LPCPostFilterBassBoost,
                                       wxGetApp().m_codec2LPCPostFilterBeta,
                                       wxGetApp().m_codec2LPCPostFilterGamma);

        // Init Speex pre-processor states
        // by inspecting Speex source it seems that only denoiser is on by default

        if (g_verbose) fprintf(stderr, "freedv_get_n_speech_samples(tx): %d\n", freedvInterface.getTxNumSpeechSamples());
        if (g_verbose) fprintf(stderr, "freedv_get_speech_sample_rate(tx): %d\n", freedvInterface.getTxSpeechSampleRate());

        if (wxGetApp().m_speexpp_enable)
            g_speex_st = speex_preprocess_state_init(freedvInterface.getTxNumSpeechSamples(), freedvInterface.getTxSpeechSampleRate());
        
        // adjust spectrum and waterfall freq scaling base on mode

        m_panelSpectrum->setFreqScale(MODEM_STATS_NSPEC*((float)MAX_F_HZ/(freedvInterface.getTxModemSampleRate()/2)));
        m_panelWaterfall->setFs(freedvInterface.getTxModemSampleRate());

        // Init text msg decoding
        freedvInterface.setTextVaricodeNum(wxGetApp().m_textEncoding);

        // scatter plot (PSK) or Eye (FSK) mode

        if ((g_mode == FREEDV_MODE_800XA) || (g_mode == FREEDV_MODE_2400A) || (g_mode == FREEDV_MODE_2400B)) {
            m_panelScatter->setEyeScatter(PLOT_SCATTER_MODE_EYE);
        }
        else {
            m_panelScatter->setEyeScatter(PLOT_SCATTER_MODE_SCATTER);
        }

        int src_error;
        g_spec_src = src_new(SRC_SINC_FASTEST, 1, &src_error);
        assert(g_spec_src != NULL);
        g_State = g_prev_State = 0;
        g_snr = 0.0;
        g_half_duplex = wxGetApp().m_boolHalfDuplex;

        m_pcallsign = m_callsign;
        memset(m_callsign, 0, sizeof(m_callsign));

        m_maxLevel = 0;
        m_textLevel->SetLabel(wxT(""));
        m_gaugeLevel->SetValue(0);

        //printf("m_textEncoding = %d\n", wxGetApp().m_textEncoding);
        //printf("g_stats.snr: %f\n", g_stats.snr_est);

        // attempt to start sound cards and tx/rx processing
        if (VerifyMicrophonePermissions())
        {
            if (validateSoundCardSetup())
            {
                startRxStream();
            }
        }
        else
        {
            wxMessageBox(wxString("Microphone permissions must be granted to FreeDV for it to function properly."), wxT("Error"), wxOK | wxICON_ERROR, this);
        }

        // Clear existing TX text, if any.
        codec2_fifo_destroy(g_txDataInFifo);
        g_txDataInFifo = codec2_fifo_create(MAX_CALLSIGN*FREEDV_VARICODE_MAX_BITS);
        
        // attempt to start PTT ......
        wxGetApp().m_pskReporter = NULL;
        wxGetApp().m_callsignEncoder = NULL;
        if (wxGetApp().m_boolHamlibUseForPTT)
            OpenHamlibRig();
        else if (wxGetApp().m_psk_enable)
        {
            wxMessageBox("Hamlib support must be enabled to report to PSK Reporter. PSK Reporter reporting will be disabled.", wxT("Error"), wxOK | wxICON_ERROR, this);
        }
        
        if (wxGetApp().m_boolUseSerialPTT) {
            OpenSerialPort();
        }
        
        if (wxGetApp().m_boolUseSerialPTTInput)
        {
            OpenPTTInPort();
        }

        if (m_RxRunning)
        {
#ifdef _USE_TIMER
            m_plotTimer.Start(_REFRESH_TIMER_PERIOD, wxTIMER_CONTINUOUS);
#endif // _USE_TIMER
        }
        
    }

    // Stop was pressed or start up failed

    if (startStop.IsSameAs("&Stop") || !m_RxRunning ) {
        if (g_verbose) fprintf(stderr, "Stop .....\n");
        
        //
        // Stop Running -------------------------------------------------
        //

#ifdef _USE_TIMER
        m_plotTimer.Stop();
        m_pskReporterTimer.Stop();
#endif // _USE_TIMER

        // ensure we are not transmitting and shut down audio processing

        if (wxGetApp().m_boolHamlibUseForPTT) {
            Hamlib *hamlib = wxGetApp().m_hamlib;
            wxString hamlibError;
            if (wxGetApp().m_boolHamlibUseForPTT && hamlib != NULL) {
                if (hamlib->isActive())
                {
                    if (hamlib->ptt(false, hamlibError) == false) {
                        wxMessageBox(wxString("Hamlib PTT Error: ") + hamlibError, wxT("Error"), wxOK | wxICON_ERROR, this);
                    }
                    hamlib->disable_mode_detection();
                    hamlib->close();
                }
            }
        }

        if (wxGetApp().m_pskReporter)
        {
            delete wxGetApp().m_pskReporter;
            wxGetApp().m_pskReporter = NULL;
        }

        if (wxGetApp().m_callsignEncoder)
        {
            delete wxGetApp().m_callsignEncoder;
            wxGetApp().m_callsignEncoder = NULL;
        }
        
        if (wxGetApp().m_boolUseSerialPTT) {
            CloseSerialPort();
        }

        if (wxGetApp().m_boolUseSerialPTTInput)
        {
            ClosePTTInPort();
        }
        
        m_btnTogPTT->SetValue(false);
        VoiceKeyerProcessEvent(VK_SPACE_BAR);

        stopRxStream();
        src_delete(g_spec_src);

        // FreeDV clean up
        delete[] g_error_hist;
        delete[] g_error_histn;
        freedvInterface.stop();
        
        if (wxGetApp().m_speexpp_enable)
            speex_preprocess_state_destroy(g_speex_st);
        
        m_newMicInFilter = m_newSpkOutFilter = true;

        m_textSync->Disable();
        m_textCurrentDecodeMode->Disable();

        m_togBtnSplit->Disable();
        m_togBtnAnalog->Disable();
        m_btnTogPTT->Disable();
        m_togBtnVoiceKeyer->Disable();
        m_togBtnOnOff->SetLabel(wxT("&Start"));
        
        m_rb1600->Enable();
        m_rb700c->Enable();
        m_rb700d->Enable();
        m_rb700e->Enable();
        m_rb800xa->Enable();
        m_rb2400b->Enable();
        if(isAvxPresent)
            m_rb2020->Enable();
   }
    
    optionsDlg->setSessionActive(m_RxRunning);
}

//-------------------------------------------------------------------------
// stopRxStream()
//-------------------------------------------------------------------------
void MainFrame::stopRxStream()
{
    if(m_RxRunning)
    {
        m_RxRunning = false;

        //fprintf(stderr, "waiting for thread to stop\n");
        m_txRxThread->m_run = 0;
        m_txRxThread->Wait();
        //fprintf(stderr, "thread stopped\n");

        m_rxInPa->stop();
        m_rxInPa->streamClose();
        delete m_rxInPa;
        if(m_rxOutPa != m_rxInPa) {
			m_rxOutPa->stop();
			m_rxOutPa->streamClose();
			delete m_rxOutPa;
		}

        if (g_nSoundCards == 2) {
            m_txInPa->stop();
            m_txInPa->streamClose();
            delete m_txInPa;
            if(m_txInPa != m_txOutPa) {
				m_txOutPa->stop();
				m_txOutPa->streamClose();
				delete m_txOutPa;
			}
        }

        destroy_fifos();
        destroy_src();
        deleteEQFilters(g_rxUserdata);
        delete g_rxUserdata;
        
        Pa_Terminate();
    }
}

void MainFrame::destroy_fifos(void)
{
    codec2_fifo_destroy(g_rxUserdata->infifo1);
    codec2_fifo_destroy(g_rxUserdata->outfifo1);
    codec2_fifo_destroy(g_rxUserdata->infifo2);
    codec2_fifo_destroy(g_rxUserdata->outfifo2);
    codec2_fifo_destroy(g_rxUserdata->rxinfifo);
    codec2_fifo_destroy(g_rxUserdata->rxoutfifo);
}

void MainFrame::destroy_src(void)
{
    src_delete(g_rxUserdata->insrc1);
    src_delete(g_rxUserdata->outsrc1);
    src_delete(g_rxUserdata->insrc2);
    src_delete(g_rxUserdata->outsrc2);
    src_delete(g_rxUserdata->insrcsf);
    src_delete(g_rxUserdata->insrctxsf);
}

void  MainFrame::initPortAudioDevice(PortAudioWrap *pa, int inDevice, int outDevice,
                                     int soundCard, int sampleRate, int inputChannels,
                                     int outputChannels)
{
    // Note all of the wrapper functions below just set values in a
    // portaudio struct so can't return any errors. So no need to trap
    // any errors in this function.

    // init input params

    pa->setInputDevice(inDevice);
    if(inDevice != paNoDevice) {
        pa->setInputChannelCount(inputChannels);           // stereo input
        pa->setInputSampleFormat(PA_SAMPLE_TYPE);
        pa->setInputLatency(pa->getInputDefaultHighLatency());
        //fprintf(stderr,"PA in; low: %f high: %f\n", pa->getInputDefaultLowLatency(), pa->getInputDefaultHighLatency());
        pa->setInputHostApiStreamInfo(NULL);
    }

    pa->setOutputDevice(paNoDevice);

    // init output params

    pa->setOutputDevice(outDevice);
    if(outDevice != paNoDevice) {
        pa->setOutputChannelCount(outputChannels);                      // stereo output
        pa->setOutputSampleFormat(PA_SAMPLE_TYPE);
        pa->setOutputLatency(pa->getOutputDefaultHighLatency());
        //fprintf(stderr,"PA out; low: %f high: %f\n", pa->getOutputDefaultLowLatency(), pa->getOutputDefaultHighLatency());
        pa->setOutputHostApiStreamInfo(NULL);
    }

    // init params that affect input and output

    /*
      DR 2013:

      On Linux, setting this to wxGetApp().m_framesPerBuffer caused
      intermittant break up on the audio from my IC7200 on Ubuntu 14.
      After a day of bug hunting I found that 0, as recommended by the
      PortAudio documentation, fixed the problem.

      DR 2018:

      During 700D testing some break up in from radio audio, so made
      this adjustable again.
    */

    pa->setFramesPerBuffer(wxGetApp().m_framesPerBuffer);

    pa->setSampleRate(sampleRate);
    pa->setStreamFlags(paClipOff);
}

//-------------------------------------------------------------------------
// startRxStream()
//-------------------------------------------------------------------------
void MainFrame::startRxStream()
{
    int   src_error;
    const PaDeviceInfo *deviceInfo1a = NULL, *deviceInfo1b = NULL, *deviceInfo2a = NULL, *deviceInfo2b = NULL;
    int   inputChannels1, outputChannels1, inputChannels2, outputChannels2;
    bool  two_rx=false;
    bool  two_tx=false;

    if (g_verbose) fprintf(stderr, "startRxStream .....\n");
    if(!m_RxRunning) {
        m_RxRunning = true;
        if(Pa_Initialize())
        {
            wxMessageBox(wxT("Port Audio failed to initialize"), wxT("Pa_Initialize"), wxOK);
        }

        m_rxInPa = new PortAudioWrap();
        if(g_soundCard1InDeviceNum != g_soundCard1OutDeviceNum)
            two_rx=true;
        if(g_soundCard2InDeviceNum != g_soundCard2OutDeviceNum)
            two_tx=true;

        if (g_verbose) fprintf(stderr, "two_rx: %d two_tx: %d\n", two_rx, two_tx);
        if(two_rx)
            m_rxOutPa = new PortAudioWrap();
        else
            m_rxOutPa = m_rxInPa;

        if (g_nSoundCards == 0) {
            wxMessageBox(wxT("No Sound Cards configured, use Tools - Audio Config to configure"), wxT("Error"), wxOK);
            delete m_rxInPa;
            if(two_rx)
                delete m_rxOutPa;
            m_RxRunning = false;
            Pa_Terminate();
            return;
        }

        // Init Sound card 1 ----------------------------------------------
        // sanity check on sound card device numbers

        if ((m_rxInPa->getDeviceCount() <= g_soundCard1InDeviceNum) ||
            (m_rxOutPa->getDeviceCount() <= g_soundCard1OutDeviceNum)) {
            wxMessageBox(wxT("Sound Card 1 not present"), wxT("Error"), wxOK);
            delete m_rxInPa;
            if(two_rx)
                delete m_rxOutPa;
            m_RxRunning = false;
            Pa_Terminate();
            return;
        }

        // work out how many input channels this device supports.

        deviceInfo1a = Pa_GetDeviceInfo(g_soundCard1InDeviceNum);
        if (deviceInfo1a == NULL) {
            wxMessageBox(wxT("Couldn't get input device info from Port Audio for Sound Card 1"), wxT("Error"), wxOK);
            delete m_rxInPa;
            if(two_rx)
				delete m_rxOutPa;
            m_RxRunning = false;
            Pa_Terminate();
            return;
        }
        if (deviceInfo1a->maxInputChannels == 1)
            inputChannels1 = 1;
        else
            inputChannels1 = 2;

        // Grab the info for the FreeDV->speaker device as well and ensure we're using
        // the smallest number of common channels (1 or 2).
        deviceInfo1b = Pa_GetDeviceInfo(g_soundCard1OutDeviceNum);
        if (deviceInfo1b == NULL) {
            wxMessageBox(wxT("Couldn't get output device info from Port Audio for Sound Card 1"), wxT("Error"), wxOK);
            delete m_rxInPa;
            if(two_rx)
				delete m_rxOutPa;
            m_RxRunning = false;
            Pa_Terminate();
            return;
        }
        if (deviceInfo1b->maxOutputChannels == 1)
            outputChannels1 = 1;
        else
            outputChannels1 = 2;
        
        if(two_rx) {        
            initPortAudioDevice(m_rxInPa, g_soundCard1InDeviceNum, paNoDevice, 1,
                            g_soundCard1SampleRate, inputChannels1, inputChannels1);
            initPortAudioDevice(m_rxOutPa, paNoDevice, g_soundCard1OutDeviceNum, 1,
                            g_soundCard1SampleRate, outputChannels1, outputChannels1);
		}
        else
        {                    
            initPortAudioDevice(m_rxInPa, g_soundCard1InDeviceNum, g_soundCard1OutDeviceNum, 1,
                            g_soundCard1SampleRate, inputChannels1, outputChannels1);
        }
        
        // Init Sound Card 2 ------------------------------------------------

        if (g_nSoundCards == 2) {

            m_txInPa = new PortAudioWrap();
            if(two_tx)
                m_txOutPa = new PortAudioWrap();
            else
                m_txOutPa = m_txInPa;

            // sanity check on sound card device numbers

            //printf("m_txInPa->getDeviceCount(): %d\n", m_txInPa->getDeviceCount());
            //printf("g_soundCard2InDeviceNum: %d\n", g_soundCard2InDeviceNum);
            //printf("g_soundCard2OutDeviceNum: %d\n", g_soundCard2OutDeviceNum);

            if ((m_txInPa->getDeviceCount() <= g_soundCard2InDeviceNum) ||
                (m_txOutPa->getDeviceCount() <= g_soundCard2OutDeviceNum)) {
                wxMessageBox(wxT("Sound Card 2 not present"), wxT("Error"), wxOK);
                delete m_rxInPa;
                if(two_rx)
                    delete m_rxOutPa;
                delete m_txInPa;
                if(two_tx)
                    delete m_txOutPa;
                m_RxRunning = false;
                Pa_Terminate();
                return;
            }

            deviceInfo2a = Pa_GetDeviceInfo(g_soundCard2InDeviceNum);
            if (deviceInfo2a == NULL) {
                wxMessageBox(wxT("Couldn't get device info from Port Audio for Sound Card 2"), wxT("Error"), wxOK);
                delete m_rxInPa;
                if(two_rx)
					delete m_rxOutPa;
                delete m_txInPa;
                if(two_tx)
					delete m_txOutPa;
                m_RxRunning = false;
                Pa_Terminate();
                return;
            }
            if (deviceInfo2a->maxInputChannels == 1)
                inputChannels2 = 1;
            else
                inputChannels2 = 2;
            
            // Grab info for FreeDV->radio device.
            deviceInfo2b = Pa_GetDeviceInfo(g_soundCard2OutDeviceNum);
            if (deviceInfo2b == NULL) {
                wxMessageBox(wxT("Couldn't get device info from Port Audio for Sound Card 2"), wxT("Error"), wxOK);
                delete m_rxInPa;
                if(two_rx)
					delete m_rxOutPa;
                delete m_txInPa;
                if(two_tx)
					delete m_txOutPa;
                m_RxRunning = false;
                Pa_Terminate();
                return;
            }
            if (deviceInfo2b->maxOutputChannels == 1)
                outputChannels2 = 1;
            else
                outputChannels2 = 2;

            if(two_tx) {
				initPortAudioDevice(m_txInPa, g_soundCard2InDeviceNum, paNoDevice, 2,
                                g_soundCard2SampleRate, inputChannels2, inputChannels2);
				initPortAudioDevice(m_txOutPa, paNoDevice, g_soundCard2OutDeviceNum, 2,
                                g_soundCard2SampleRate, outputChannels2, outputChannels2);
			}
			else
				initPortAudioDevice(m_txInPa, g_soundCard2InDeviceNum, g_soundCard2OutDeviceNum, 2,
                                g_soundCard2SampleRate, inputChannels2, outputChannels2);
        }

        // Init call back data structure ----------------------------------------------

        g_rxUserdata = new paCallBackData;
        g_rxUserdata->inputChannels1 = inputChannels1;
        g_rxUserdata->outputChannels1 = outputChannels1;
        if (deviceInfo2a != NULL)
        {
            g_rxUserdata->inputChannels2 = inputChannels2;
            g_rxUserdata->outputChannels2 = outputChannels2;
        }
        
        // init sample rate conversion states

        g_rxUserdata->insrc1 = src_new(SRC_SINC_FASTEST, 1, &src_error);
        assert(g_rxUserdata->insrc1 != NULL);
        g_rxUserdata->outsrc1 = src_new(SRC_SINC_FASTEST, 1, &src_error);
        assert(g_rxUserdata->outsrc1 != NULL);
        g_rxUserdata->insrc2 = src_new(SRC_SINC_FASTEST, 1, &src_error);
        assert(g_rxUserdata->insrc2 != NULL);
        g_rxUserdata->outsrc2 = src_new(SRC_SINC_FASTEST, 1, &src_error);
        assert(g_rxUserdata->outsrc2 != NULL);

        g_rxUserdata->insrcsf = src_new(SRC_SINC_FASTEST, 1, &src_error);
        assert(g_rxUserdata->insrcsf != NULL);

        g_rxUserdata->insrctxsf = src_new(SRC_SINC_FASTEST, 1, &src_error);
        assert(g_rxUserdata->insrctxsf != NULL);
        
        // create FIFOs used to interface between Port Audio and txRx
        // processing loop, which iterates about once every 20ms.
        // Sample rate conversion, stats for spectral plots, and
        // transmit processng are all performed in the txRxProcessing
        // loop.

        int m_fifoSize_ms = wxGetApp().m_fifoSize_ms;
        int soundCard1FifoSizeSamples = m_fifoSize_ms*g_soundCard1SampleRate/1000;
        int soundCard2FifoSizeSamples = m_fifoSize_ms*g_soundCard2SampleRate/1000;

        g_rxUserdata->infifo1 = codec2_fifo_create(soundCard1FifoSizeSamples);
        g_rxUserdata->outfifo1 = codec2_fifo_create(soundCard1FifoSizeSamples);
        g_rxUserdata->outfifo2 = codec2_fifo_create(soundCard2FifoSizeSamples);
        g_rxUserdata->infifo2 = codec2_fifo_create(soundCard2FifoSizeSamples);

        if (g_verbose) fprintf(stderr, "fifoSize_ms: %d infifo1/outfilo1: %d infifo2/outfilo2: %d\n",
                wxGetApp().m_fifoSize_ms, soundCard1FifoSizeSamples, soundCard2FifoSizeSamples);

        // reset debug stats for FIFOs

        g_infifo1_full = g_outfifo1_empty = g_infifo2_full = g_outfifo2_empty = 0;
        g_infifo1_full = g_outfifo1_empty = g_infifo2_full = g_outfifo2_empty = 0;
        for (int i=0; i<4; i++) {
            g_PAstatus1[i] = g_PAstatus2[i] = 0;
        }

        // These FIFOs interface between the 20ms txRxProcessing()
        // loop and the demodulator, which requires a variable number
        // of input samples to adjust for timing clock differences
        // between remote tx and rx.  These FIFOs also help with the
        // different processing block size of different FreeDV modes.

        // TODO: might be able to tune these on a per waveform basis, or refactor
        // to a neater design with less layers of FIFOs

        int modem_samplerate, rxInFifoSizeSamples, rxOutFifoSizeSamples;
        modem_samplerate = freedvInterface.getRxModemSampleRate();
        rxInFifoSizeSamples = freedvInterface.getRxNumModemSamples();
        rxOutFifoSizeSamples = freedvInterface.getRxNumSpeechSamples();

        // add an extra 40ms to give a bit of headroom for processing loop adding samples
        // which operates on 20ms buffers

        rxInFifoSizeSamples += 0.04*modem_samplerate;
        rxOutFifoSizeSamples += 0.04*modem_samplerate;

        g_rxUserdata->rxinfifo = codec2_fifo_create(rxInFifoSizeSamples);
        g_rxUserdata->rxoutfifo = codec2_fifo_create(rxOutFifoSizeSamples);

        if (g_verbose) fprintf(stderr, "rxInFifoSizeSamples: %d rxOutFifoSizeSamples: %d\n", rxInFifoSizeSamples, rxOutFifoSizeSamples);

        // Init Equaliser Filters ------------------------------------------------------

        m_newMicInFilter = m_newSpkOutFilter = true;
        int rxSampleRate = FS;
        if (!g_analog)
        {
            rxSampleRate = freedvInterface.getRxSpeechSampleRate();
        }
        g_mutexProtectingCallbackData.Lock();
        designEQFilters(g_rxUserdata, rxSampleRate, freedvInterface.getTxSpeechSampleRate());
        g_rxUserdata->micInEQEnable = wxGetApp().m_MicInEQEnable;
        g_rxUserdata->spkOutEQEnable = wxGetApp().m_SpkOutEQEnable;

        // optional tone in left channel to reliably trigger vox

        g_rxUserdata->leftChannelVoxTone = wxGetApp().m_leftChannelVoxTone;
        g_rxUserdata->voxTonePhase = 0;

        // Start sound card 1 ----------------------------------------------------------

        m_rxInPa->setUserData(g_rxUserdata);
        m_rxErr = m_rxInPa->setCallback(rxCallback);

        m_rxErr = m_rxInPa->streamOpen();

        if(m_rxErr != paNoError) {
            wxMessageBox(wxT("Sound Card 1 Open/Setup error."), wxT("Error"), wxOK);
			delete m_rxInPa;
			if(two_rx)
				delete m_rxOutPa;
			delete m_txInPa;
			if(two_tx)
				delete m_txOutPa;
            destroy_fifos();
            destroy_src();
            deleteEQFilters(g_rxUserdata);
            delete g_rxUserdata;
            m_RxRunning = false;
            Pa_Terminate();
            return;
        }

        m_rxErr = m_rxInPa->streamStart();
        if(m_rxErr != paNoError) {
            wxMessageBox(wxT("Sound Card 1 Stream Start Error."), wxT("Error"), wxOK);
			delete m_rxInPa;
			if(two_rx)
				delete m_rxOutPa;
			delete m_txInPa;
			if(two_tx)
				delete m_txOutPa;
            destroy_fifos();
            destroy_src();
            deleteEQFilters(g_rxUserdata);
            delete g_rxUserdata;
            m_RxRunning = false;
            Pa_Terminate();
            return;
        }

        // Start separate output stream if needed

        if(two_rx) {
            m_rxOutPa->setUserData(g_rxUserdata);
            m_rxErr = m_rxOutPa->setCallback(rxCallback);

            m_rxErr = m_rxOutPa->streamOpen();

            if(m_rxErr != paNoError) {
                wxMessageBox(wxT("Sound Card 1 Second Stream Open/Setup error."), wxT("Error"), wxOK);
                delete m_rxInPa;
                delete m_rxOutPa;
                if(two_tx)
                    delete m_txOutPa;
                destroy_fifos();
                destroy_src();
                deleteEQFilters(g_rxUserdata);
                delete g_rxUserdata;
                m_RxRunning = false;
                Pa_Terminate();
                return;
            }

            m_rxErr = m_rxOutPa->streamStart();
            if(m_rxErr != paNoError) {
                wxMessageBox(wxT("Sound Card 1 Second Stream Start Error."), wxT("Error"), wxOK);
                m_rxInPa->stop();
                m_rxInPa->streamClose();
                delete m_rxInPa;
                delete m_rxOutPa;
                if(two_tx)
                    delete m_txOutPa;
                destroy_fifos();
                destroy_src();
                deleteEQFilters(g_rxUserdata);
                delete g_rxUserdata;
                m_RxRunning = false;
                Pa_Terminate();
                return;
            }
        }

        if (g_verbose) fprintf(stderr, "started stream 1\n");

        // Start sound card 2 ----------------------------------------------------------

        if (g_nSoundCards == 2) {

            // question: can we use same callback data
            // (g_rxUserdata)or both sound card callbacks?  Is there a
            // chance of them both being called at the same time?  We
            // could need a mutex ...

            m_txInPa->setUserData(g_rxUserdata);
            m_txErr = m_txInPa->setCallback(txCallback);
            m_txErr = m_txInPa->streamOpen();

            if(m_txErr != paNoError) {
                if (g_verbose) fprintf(stderr, "Err: %d\n", m_txErr);
                wxMessageBox(wxT("Sound Card 2 Open/Setup error."), wxT("Error"), wxOK);
                m_rxInPa->stop();
                m_rxInPa->streamClose();
                delete m_rxInPa;
                if(two_rx) {
                    m_rxOutPa->stop();
                    m_rxOutPa->streamClose();
                    delete m_rxOutPa;
                }
                delete m_txInPa;
                if(two_tx)
                    delete m_txOutPa;
                destroy_fifos();
                destroy_src();
                deleteEQFilters(g_rxUserdata);
                delete g_rxUserdata;
                m_RxRunning = false;
                Pa_Terminate();
                return;
            }
            m_txErr = m_txInPa->streamStart();
            if(m_txErr != paNoError) {
                wxMessageBox(wxT("Sound Card 2 Start Error."), wxT("Error"), wxOK);
                m_rxInPa->stop();
                m_rxInPa->streamClose();
                delete m_rxInPa;
                if(two_rx) {
                    m_rxOutPa->stop();
                    m_rxOutPa->streamClose();
                    delete m_rxOutPa;
                }
                delete m_txInPa;
                if(two_tx)
                    delete m_txOutPa;
                destroy_fifos();
                destroy_src();
                deleteEQFilters(g_rxUserdata);
                delete g_rxUserdata;
                m_RxRunning = false;
                Pa_Terminate();
                return;
            }

            // Start separate output stream if needed

            if (two_tx) {

                // question: can we use same callback data
                // (g_rxUserdata)or both sound card callbacks?  Is there a
                // chance of them both being called at the same time?  We
                // could need a mutex ...

                m_txOutPa->setUserData(g_rxUserdata);
                m_txErr = m_txOutPa->setCallback(txCallback);
                m_txErr = m_txOutPa->streamOpen();

                if(m_txErr != paNoError) {
                    wxMessageBox(wxT("Sound Card 2 Second Stream Open/Setup error."), wxT("Error"), wxOK);
                    m_rxInPa->stop();
                    m_rxInPa->streamClose();
                    delete m_rxInPa;
                    if(two_rx) {
                        m_rxOutPa->stop();
                        m_rxOutPa->streamClose();
                        delete m_rxOutPa;
                    }
                    m_txInPa->stop();
                    m_txInPa->streamClose();
                    delete m_txInPa;
                    delete m_txOutPa;
                    destroy_fifos();
                    destroy_src();
                    deleteEQFilters(g_rxUserdata);
                    delete g_rxUserdata;
                    m_RxRunning = false;
                    Pa_Terminate();
                    return;
                }
                m_txErr = m_txOutPa->streamStart();
                if(m_txErr != paNoError) {
                    wxMessageBox(wxT("Sound Card 2 Second Stream Start Error."), wxT("Error"), wxOK);
                    m_rxInPa->stop();
                    m_rxInPa->streamClose();
                    m_txInPa->stop();
                    m_txInPa->streamClose();
                    delete m_txInPa;
                    if(two_rx) {
                        m_rxOutPa->stop();
                        m_rxOutPa->streamClose();
                        delete m_rxOutPa;
                    }
                    delete m_txInPa;
                    delete m_txOutPa;
                    destroy_fifos();
                    destroy_src();
                    deleteEQFilters(g_rxUserdata);
                    delete g_rxUserdata;
                    m_RxRunning = false;
                    Pa_Terminate();
                    return;
                }
            }
        }

        if (g_verbose) fprintf(stderr, "starting tx/rx processing thread\n");

        // start tx/rx processing thread

        m_txRxThread = new txRxThread;

        if ( m_txRxThread->Create() != wxTHREAD_NO_ERROR )
        {
            wxLogError(wxT("Can't create thread!"));
        }

        if (wxGetApp().m_txRxThreadHighPriority) {
            m_txRxThread->SetPriority(WXTHREAD_MAX_PRIORITY);
        }

        if ( m_txRxThread->Run() != wxTHREAD_NO_ERROR )
        {
            wxLogError(wxT("Can't start thread!"));
        }

    }
}


//---------------------------------------------------------------------------------------------
// Main real time procesing for tx and rx of FreeDV signals, run in its own thread
//---------------------------------------------------------------------------------------------

void txRxProcessing()
{
    wxStopWatch sw;

    paCallBackData  *cbData = g_rxUserdata;

    // Buffers re-used by tx and rx processing.  We take samples from
    // the sound card, and resample them for the freedv modem input
    // sample rate.  Typically the sound card is running at 48 or 44.1
    // kHz, and the modem at 8kHz, however some modems such as FreeDV
    // 2400A/B run at 48 kHz.

    // allocate enough room for 20ms processing buffers at maximum
    // sample rate of 48 kHz.  Note these buffer are used by rx and tx
    // side processing

    short           infreedv[10*N48];
    short           insound_card[10*N48];
    short           outfreedv[10*N48];
    short           outsound_card[10*N48];
    int             nout, freedv_samplerate;
    int             nfreedv;

    // analog mode runs at the standard FS = 8000 Hz
    if (g_analog) {
        freedv_samplerate = FS;
    }
    else {
        // Use the maximum modem sample rate. Any needed downconversion
        // just prior to sending to Codec2 will happen in FreeDVInterface.
        freedv_samplerate = freedvInterface.getRxModemSampleRate();
    }
    //fprintf(stderr, "sample rate: %d\n", freedv_samplerate);

    //
    //  RX side processing --------------------------------------------
    //
    
    if (g_queueResync)
    {
        if (g_verbose) fprintf(stderr, "Unsyncing per user request.\n");
        g_queueResync = false;
        freedvInterface.setSync(FREEDV_SYNC_UNSYNC);
        g_resyncs++;
    }
    
    // Attempt to read one processing frame (about 20ms) of receive samples,  we 
    // keep this frame duration constant across modes and sound card sample rates
    int nsam = (int)(g_soundCard1SampleRate * FRAME_DURATION);
    assert(nsam <= 10*N48);
    assert(nsam != 0);
    
    // while we have enough input samples available ... 
    while ((codec2_fifo_read(cbData->infifo1, insound_card, nsam) == 0) && ((g_half_duplex && !g_tx) || !g_half_duplex)) {

        /* convert sound card sample rate FreeDV input sample rate */
        nfreedv = resample(cbData->insrc1, infreedv, insound_card, freedv_samplerate, g_soundCard1SampleRate, N48, nsam);
        assert(nfreedv <= N48);
        
        // optionally save "from radio" signal (write demod input to file) ----------------------------
        // Really useful for testing and development as it allows us
        // to repeat tests using off air signals

        if (g_recFileFromRadio && (g_sfRecFile != NULL)) {
            //printf("g_recFromRadioSamples: %d  n8k: %d \n", g_recFromRadioSamples);
            if (g_recFromRadioSamples < (unsigned)nfreedv) {
                sf_write_short(g_sfRecFile, infreedv, g_recFromRadioSamples);
                // call stop/start record menu item, should be thread safe
                g_parent->CallAfter(&MainFrame::StopRecFileFromRadio);
                g_recFromRadioSamples = 0;
            }
            else {
                sf_write_short(g_sfRecFile, infreedv, nfreedv);
                g_recFromRadioSamples -= nfreedv;
            }
        }

        // optionally read "from radio" signal from file (read demod input from file) -----------------

        if (g_playFileFromRadio && (g_sfPlayFileFromRadio != NULL)) {
            unsigned int nsf = nfreedv*g_sfFs/freedv_samplerate;
            short        insf[nsf];
            unsigned int n = sf_read_short(g_sfPlayFileFromRadio, insf, nsf);
            //fprintf(stderr, "resample %d to %d\n", g_sfFs, freedv_samplerate);
            nfreedv = resample(cbData->insrcsf, infreedv, insf, freedv_samplerate, g_sfFs, N48, nsf);
            assert(nfreedv <= N48);

            if (n == 0) {
                if (g_loopPlayFileFromRadio)
                    sf_seek(g_sfPlayFileFromRadio, 0, SEEK_SET);
                else {
                    printf("playFileFromRadio finished, issuing event!\n");
                    g_parent->CallAfter(&MainFrame::StopPlaybackFileFromRadio);
                }
            }
        }

        resample_for_plot(g_plotDemodInFifo, infreedv, nfreedv, freedv_samplerate);

        // send latest squelch level to FreeDV API, as it handles squelch internally
        freedvInterface.setSquelch(g_SquelchActive, g_SquelchLevel);

        // Optional tone interferer -----------------------------------------------------

        if (wxGetApp().m_tone) {
            float w = 2.0*M_PI*wxGetApp().m_tone_freq_hz/freedv_samplerate;
            float s;
            int i;
            for(i=0; i<nfreedv; i++) {
                s = (float)wxGetApp().m_tone_amplitude*cos(g_tone_phase);
                infreedv[i] += (int)s;
                g_tone_phase += w;
                //fprintf(stderr, "%f\n", s);
            }
            g_tone_phase -= 2.0*M_PI*floor(g_tone_phase/(2.0*M_PI));
        }

        // compute rx spectrum - do here so update rate is constant across modes -------

        // if necc, resample to Fs = 8kHz for spectrum and waterfall
        // TODO: for some future modes (like 2400A), it might be
        // useful to have different Fs spectrum

        COMP  rx_fdm[nfreedv];
        float rx_spec[MODEM_STATS_NSPEC];
        int i, nspec;
        for(i=0; i<nfreedv; i++) {
            rx_fdm[i].real = infreedv[i];
        }
        if (freedv_samplerate == FS) {
            for(i=0; i<nfreedv; i++) {
                rx_fdm[i].real = infreedv[i];
            }
            nspec = nfreedv;
        } else {
            int   nfreedv_8kHz = nfreedv*FS/freedv_samplerate;
            short infreedv_8kHz[nfreedv_8kHz];
            nout = resample(g_spec_src, infreedv_8kHz, infreedv, FS, freedv_samplerate, nfreedv_8kHz, nfreedv);
            //fprintf(stderr, "resampling, nfreedv: %d nout: %d nfreedv_8kHz: %d \n", nfreedv, nout, nfreedv_8kHz);
            assert(nout <= nfreedv_8kHz);
            for(i=0; i<nout; i++) {
                rx_fdm[i].real = infreedv_8kHz[i];
            }
            nspec = nout;
        }

        modem_stats_get_rx_spectrum(freedvInterface.getCurrentRxModemStats(), rx_spec, rx_fdm, nspec);

        // Average rx spectrum data using a simple IIR low pass filter

        for(i = 0; i<MODEM_STATS_NSPEC; i++) {
            g_avmag[i] = BETA * g_avmag[i] + (1.0 - BETA) * rx_spec[i];
        }

        // Get some audio to send to headphones/speaker.  If in analog
        // mode we pass thru the "from radio" audio to the
        // headphones/speaker.
        
        int speechOutbufferSize = (int)(FRAME_DURATION * freedvInterface.getRxSpeechSampleRate());

        if (g_analog) {
            memcpy(outfreedv, infreedv, sizeof(short)*nfreedv);
        }
        else {
            // Write 20ms chunks of input samples for modem rx processing
            g_State = freedvInterface.processRxAudio(
                infreedv, nfreedv, cbData->rxoutfifo, g_channel_noise, wxGetApp().m_noise_snr, 
                g_RxFreqOffsetHz, freedvInterface.getCurrentRxModemStats(), &g_sig_pwr_av);
  
            // Read 20ms chunk of samples from modem rx processing,
            // this will typically be decoded output speech, and is
            // (currently at least) fixed at a sample rate of 8 kHz

            memset(outfreedv, 0, sizeof(short)*speechOutbufferSize);
            codec2_fifo_read(cbData->rxoutfifo, outfreedv, speechOutbufferSize);
        }

        // Optional Spk Out EQ Filtering, need mutex as filter can change at run time from another thread

        g_mutexProtectingCallbackData.Lock();
        if (cbData->spkOutEQEnable) {
            sox_biquad_filter(cbData->sbqSpkOutBass,   outfreedv, outfreedv, speechOutbufferSize);
            sox_biquad_filter(cbData->sbqSpkOutTreble, outfreedv, outfreedv, speechOutbufferSize);
            sox_biquad_filter(cbData->sbqSpkOutMid,    outfreedv, outfreedv, speechOutbufferSize);
        }
        g_mutexProtectingCallbackData.Unlock();

        resample_for_plot(g_plotSpeechOutFifo, outfreedv, speechOutbufferSize, freedvInterface.getRxSpeechSampleRate());

        // resample to output sound card rate

        if (g_nSoundCards == 1) {
            if (g_analog) /* special case */
                nout = resample(cbData->outsrc2, outsound_card, outfreedv, g_soundCard1SampleRate, freedv_samplerate, N48, nfreedv);
            else
                nout = resample(cbData->outsrc2, outsound_card, outfreedv, g_soundCard1SampleRate, freedvInterface.getRxSpeechSampleRate(), N48, speechOutbufferSize);
            codec2_fifo_write(cbData->outfifo1, outsound_card, nout);
        }
        else {
            if (g_analog) /* special case */
                nout = resample(cbData->outsrc2, outsound_card, outfreedv, g_soundCard2SampleRate, freedv_samplerate, N48, nfreedv);
            else
                nout = resample(cbData->outsrc2, outsound_card, outfreedv, g_soundCard2SampleRate, freedvInterface.getRxSpeechSampleRate(), N48, speechOutbufferSize);
            codec2_fifo_write(cbData->outfifo2, outsound_card, nout);
        }
    }

    //
    //  TX side processing --------------------------------------------
    //

    if (((g_nSoundCards == 2) && ((g_half_duplex && g_tx) || !g_half_duplex))) {
        // Lock the mode mutex so that TX state doesn't change on us during processing.
        txModeChangeMutex.Lock();
        
        // This while loop locks the modulator to the sample rate of
        // sound card 1.  We want to make sure that modulator samples
        // are uninterrupted by differences in sample rate between
        // this sound card and sound card 2.

        // Run code inside this while loop as soon as we have enough
        // room for one frame of modem samples.  Aim is to keep
        // outfifo1 nice and full so we don't have any gaps in tx
        // signal.

        unsigned int nsam_one_modem_frame = g_soundCard1SampleRate * freedvInterface.getTxNNomModemSamples()/freedv_samplerate;

     	if (g_dump_fifo_state) {
    	  // If this drops to zero we have a problem as we will run out of output samples
    	  // to send to the sound driver via PortAudio
    	  if (g_verbose) fprintf(stderr, "outfifo1 used: %6d free: %6d nsam_one_modem_frame: %d\n",
                      codec2_fifo_used(cbData->outfifo1), codec2_fifo_free(cbData->outfifo1), nsam_one_modem_frame);
    	}

        int nsam_in_48 = g_soundCard2SampleRate * freedvInterface.getTxNumSpeechSamples()/freedvInterface.getTxSpeechSampleRate();
        assert(nsam_in_48 < 10*N48);
        
        while((unsigned)codec2_fifo_free(cbData->outfifo1) >= nsam_one_modem_frame) {

            // OK to generate a frame of modem output samples we need
            // an input frame of speech samples from the microphone.

            // infifo2 is written to by another sound card so it may
            // over or underflow, but we don't really care.  It will
            // just result in a short interruption in audio being fed
            // to codec2_enc, possibly making a click every now and
            // again in the decoded audio at the other end.

            // zero speech input just in case infifo2 underflows
            memset(insound_card, 0, nsam_in_48*sizeof(short));
            
            // There may be recorded audio left to encode while ending TX. To handle this,
            // we keep reading from the FIFO until we have less than nsam_in_48 samples available.
            int nread = codec2_fifo_read(cbData->infifo2, insound_card, nsam_in_48);
            if (nread != 0 && endingTx) break;
            
            // optionally use file for mic input signal
            if (g_playFileToMicIn && (g_sfPlayFile != NULL)) {
                unsigned int nsf = nsam_in_48*g_sfTxFs/g_soundCard2SampleRate;
                short        insf[nsf];
                                
                int n = sf_read_short(g_sfPlayFile, insf, nsf);
                nout = resample(cbData->insrctxsf, insound_card, insf, g_soundCard2SampleRate, g_sfTxFs, nsam_in_48, n);
                
                if (nout == 0) {
                    if (g_loopPlayFileToMicIn)
                        sf_seek(g_sfPlayFile, 0, SEEK_SET);
                    else {
                        printf("playFileFromRadio finished, issuing event!\n");
                        g_parent->CallAfter(&MainFrame::StopPlayFileToMicIn);
                    }
                }
            }
            
            nout = resample(cbData->insrc2, infreedv, insound_card, freedvInterface.getTxSpeechSampleRate(), g_soundCard2SampleRate, 10*N48, nsam_in_48);
                 
            // Optional Speex pre-processor for acoustic noise reduction
            if (wxGetApp().m_speexpp_enable) {
                speex_preprocess_run(g_speex_st, infreedv);
            }

            // Optional Mic In EQ Filtering, need mutex as filter can change at run time

            g_mutexProtectingCallbackData.Lock();
            if (cbData->micInEQEnable) {
                sox_biquad_filter(cbData->sbqMicInBass, infreedv, infreedv, nout);
                sox_biquad_filter(cbData->sbqMicInTreble, infreedv, infreedv, nout);
                sox_biquad_filter(cbData->sbqMicInMid, infreedv, infreedv, nout);
            }
            g_mutexProtectingCallbackData.Unlock();

            resample_for_plot(g_plotSpeechInFifo, infreedv, nout, freedvInterface.getTxSpeechSampleRate());

            nfreedv = freedvInterface.getTxNNomModemSamples();

            if (g_analog) {
                nfreedv = freedvInterface.getTxNumSpeechSamples();

                // Boost the "from mic" -> "to radio" audio in analog
                // mode.  The need for the gain was found by
                // experiment - analog SSB sounded too quiet compared
                // to digital. With digital voice we generally drive
                // the "to radio" (SSB radio mic input) at about 25%
                // of the peak level for normal SSB voice. So we
                // introduce 6dB gain to make analog SSB sound the
                // same level as the digital.  Watch out for clipping.
                for(int i=0; i<nfreedv; i++) {
                    float out = (float)infreedv[i]*2.0;
                    if (out > 32767) out = 32767.0;
                    if (out < -32767) out = -32767.0;
                    outfreedv[i] = out;
                }
            }
            else {
                if (g_mode == FREEDV_MODE_800XA || g_mode == FREEDV_MODE_2400B) {
                    /* 800XA doesn't support complex output just yet */
                    freedvInterface.transmit(outfreedv, infreedv);
                }
                else {
                    freedvInterface.complexTransmit(outfreedv, infreedv, g_TxFreqOffsetHz, nfreedv);
                }
            }

            // Save modulated output file if requested
            if (g_recFileFromModulator && (g_sfRecFileFromModulator != NULL)) {
                if (g_recFromModulatorSamples < nfreedv) {
                    sf_write_short(g_sfRecFileFromModulator, outfreedv, g_recFromModulatorSamples);  // try infreedv to bypass codec and modem, was outfreedv
                    
                    // call stop record menu item, should be thread safe
                    g_parent->CallAfter(&MainFrame::StopRecFileFromModulator);
                    
                    wxPrintf("write mod output to file complete\n", g_recFromModulatorSamples);  // consider a popup
                }
                else {
                    sf_write_short(g_sfRecFileFromModulator, outfreedv, nfreedv);
                    g_recFromModulatorSamples -= nfreedv;
                }
            }
            
            // output one frame of modem signal

            if (g_analog)
                nout = resample(cbData->outsrc1, outsound_card, outfreedv, g_soundCard1SampleRate, freedvInterface.getTxSpeechSampleRate(), 10*N48, nfreedv);
            else
                nout = resample(cbData->outsrc1, outsound_card, outfreedv, g_soundCard1SampleRate, freedvInterface.getTxModemSampleRate(), 10*N48, nfreedv);
            
            // Attenuate signal prior to output
            double dbLoss = g_txLevel / 10.0;
            double scaleFactor = exp(dbLoss/20.0 * log(10.0));
            
            for (int i = 0; i < nout; i++)
            {
                outsound_card[i] *= scaleFactor;
            }
            
            if (g_dump_fifo_state) {
                fprintf(stderr, "  nout: %d\n", nout);
            }
            codec2_fifo_write(cbData->outfifo1, outsound_card, nout);
        }
        
        txModeChangeMutex.Unlock();
    }

    if (g_dump_timing) {
        fprintf(stderr, "%4ld", sw.Time());
    }
}

//-------------------------------------------------------------------------
// rxCallback()
//
// Sound card 1 callback from PortAudio, that is used for processing rx
// side:
//
// + infifo1 is the "from radio" off air modem signal from the SSB rx that we send to the demod.
// + In single sound card mode outfifo1 is the "to speaker/headphones" decoded speech output.
// + In dual sound card mode outfifo1 is the "to radio" modulator signal to the SSB tx.
//
//-------------------------------------------------------------------------

int MainFrame::rxCallback(
                            const void      *inputBuffer,
                            void            *outputBuffer,
                            unsigned long   framesPerBuffer,
                            const PaStreamCallbackTimeInfo* timeInfo,
                            PaStreamCallbackFlags statusFlags,
                            void            *userData
                         )
{
    paCallBackData  *cbData = (paCallBackData*)userData;
    short           *rptr    = (short*)inputBuffer;
    short           *wptr    = (short*)outputBuffer;

    short           indata[MAX_FPB];
    short           outdata[MAX_FPB];

    unsigned int    i;

    (void) timeInfo;
    (void) statusFlags;

    if (statusFlags & 0x1) {  // input underflow
        g_PAstatus1[0]++;
    }
    if (statusFlags & 0x2) {  // input overflow
        g_PAstatus1[1]++;
    }
    if (statusFlags & 0x4) {  // output underflow
        g_PAstatus1[2]++;
    }
    if (statusFlags & 0x8) {  // output overflow
        g_PAstatus1[3]++;
    }

    g_PAframesPerBuffer1 = framesPerBuffer;

    //
    //  RX side processing --------------------------------------------
    //

    // assemble a mono buffer and write to FIFO

    assert(framesPerBuffer < MAX_FPB);

    if (rptr) {
        for(i = 0; i < framesPerBuffer; i++, rptr += cbData->inputChannels1)
            indata[i] = rptr[0];
        if (codec2_fifo_write(cbData->infifo1, indata, framesPerBuffer)) {
            g_infifo1_full++;
        }
    }

    // OK now set up output samples for this callback

    if (wptr) {
        memset(outdata, 0, sizeof(short)*MAX_FPB);
        if (codec2_fifo_read(cbData->outfifo1, outdata, framesPerBuffer) == 0) {

            // write signal to both channels if the device can support two channels.
            // Otherwise, we assume we're only dealing with one channel and write
            // only to that channel.
            if (cbData->outputChannels1 == 2)
            {
                for(i = 0; i < framesPerBuffer; i++, wptr += 2) 
                {
                    if (cbData->leftChannelVoxTone)
                    {
                        cbData->voxTonePhase += 2.0*M_PI*VOX_TONE_FREQ/g_soundCard1SampleRate;
                        cbData->voxTonePhase -= 2.0*M_PI*floor(cbData->voxTonePhase/(2.0*M_PI));
                        wptr[0] = VOX_TONE_AMP*cos(cbData->voxTonePhase);
                    }
                    else
                        wptr[0] = outdata[i];

                    wptr[1] = outdata[i];
                }
            }
            else
            {
                for(i = 0; i < framesPerBuffer; i++, wptr++) 
                {
                    wptr[0] = outdata[i];
                }
            }
        }
        else 
        {
            g_outfifo1_empty++;
            
            // zero output if no data available
            if (cbData->outputChannels1 == 2)
            {
                for(i = 0; i < framesPerBuffer; i++, wptr += 2) {
                    wptr[0] = 0;
                    wptr[1] = 0;
                }
            }
            else
            {
                for(i = 0; i < framesPerBuffer; i++, wptr++)
                {
                    wptr[0] = 0;
                }
            }
        }
    }

    return paContinue;
}


//-------------------------------------------------------------------------
// txCallback()
//-------------------------------------------------------------------------
int MainFrame::txCallback(
                            const void *inputBuffer,
                            void *outputBuffer,
                            unsigned long framesPerBuffer,
                            const PaStreamCallbackTimeInfo *outTime,
                            PaStreamCallbackFlags statusFlags,
                            void *userData
                        )
{
    paCallBackData  *cbData = (paCallBackData*)userData;
    unsigned int    i;
    short           *rptr    = (short*)inputBuffer;
    short           *wptr    = (short*)outputBuffer;
    short           indata[MAX_FPB];
    short           outdata[MAX_FPB];

    if (statusFlags & 0x1) { // input underflow
        g_PAstatus2[0]++;
    }
    if (statusFlags & 0x2) { // input overflow
        g_PAstatus2[1]++;
    }
    if (statusFlags & 0x4) { // output underflow
        g_PAstatus2[2]++;
    }
    if (statusFlags & 0x8) { // output overflow
        g_PAstatus2[3]++;
    }

    g_PAframesPerBuffer2 = framesPerBuffer;

    // assemble a mono buffer and write to FIFO

    assert(framesPerBuffer < MAX_FPB);

    if (rptr && !endingTx) {
        for(i = 0; i < framesPerBuffer; i++, rptr += cbData->inputChannels2)
            indata[i] = rptr[0];
        if (codec2_fifo_write(cbData->infifo2, indata, framesPerBuffer)) {
            g_infifo2_full++;
        }
    }

    // OK now set up output samples for this callback

    if (wptr) {
        if (codec2_fifo_read(cbData->outfifo2, outdata, framesPerBuffer) == 0) {

            // write signal to both channels */
            for(i = 0; i < framesPerBuffer; i++, wptr += 2) {
                wptr[0] = outdata[i];
                wptr[1] = outdata[i];
            }
        }
        else {
            g_outfifo2_empty++;
            // zero output if no data available
            for(i = 0; i < framesPerBuffer; i++, wptr += 2) {
                wptr[0] = 0;
                wptr[1] = 0;
            }
        }
    }

    return paContinue;
}

int MainFrame::getSoundCardIDFromName(wxString& name, bool input)
{
    int result = -1;
    
    if (name != "none")
    {
        PaError paResult = Pa_Initialize();
        if (paResult == paNoError)
        {
            for (PaDeviceIndex index = 0; index < Pa_GetDeviceCount(); index++)
            {
                const PaDeviceInfo* device = Pa_GetDeviceInfo(index);
                wxString deviceName = device->name;
                deviceName = deviceName.Trim();
                if (name == deviceName)
                {
                    PaStreamParameters baseParams;
                    baseParams.device = index;
                    baseParams.channelCount = input ? device->maxInputChannels : device->maxOutputChannels;
                    baseParams.sampleFormat = paInt16;
                    baseParams.suggestedLatency = 0;
                    baseParams.hostApiSpecificStreamInfo = NULL;
                    
                    if (baseParams.channelCount == 0) continue;
                    
                    bool supported = false;
                    for(int sampleIndex = 0; PortAudioWrap::standardSampleRates[sampleIndex] > 0; sampleIndex++)
                    {
                        paResult = Pa_IsFormatSupported(input ? &baseParams : NULL, !input ? &baseParams : NULL, PortAudioWrap::standardSampleRates[sampleIndex]);
                        if (paResult == paFormatIsSupported)
                        {
                            supported = true;
                            break;
                        }
                    }
                    
                    if (supported)
                    {
                        result = index;
                        break;
                    }
                }
            }
        }
        else
        {
            fprintf(stderr, "WARNING: could not initialize PortAudio (err=%d, txt=%s)\n", paResult, Pa_GetErrorText(paResult));
        }
        Pa_Terminate();
    }
    return result;
}

bool MainFrame::validateSoundCardSetup()
{
    bool canRun = true;
    
    // Translate device names to IDs
    g_soundCard1InDeviceNum = getSoundCardIDFromName(wxGetApp().m_soundCard1InDeviceName, true);
    g_soundCard1OutDeviceNum = getSoundCardIDFromName(wxGetApp().m_soundCard1OutDeviceName, false);
    g_soundCard2InDeviceNum = getSoundCardIDFromName(wxGetApp().m_soundCard2InDeviceName, true);
    g_soundCard2OutDeviceNum = getSoundCardIDFromName(wxGetApp().m_soundCard2OutDeviceName, false);

    if (wxGetApp().m_soundCard1InDeviceName != "none" && g_soundCard1InDeviceNum == -1)
    {
        wxMessageBox(wxString::Format(
            "Your %s device cannot be found and may have been removed from your system. Please go to Tools->Audio Config... to confirm your audio setup.", 
            wxGetApp().m_soundCard1InDeviceName), wxT("Sound Device Removed"), wxOK, this);
        canRun = false;
    }
    else if (canRun && wxGetApp().m_soundCard1OutDeviceName != "none" && g_soundCard1OutDeviceNum == -1)
    {
        wxMessageBox(wxString::Format(
            "Your %s device cannot be found and may have been removed from your system. Please go to Tools->Audio Config... to confirm your audio setup.", 
            wxGetApp().m_soundCard1OutDeviceName), wxT("Sound Device Removed"), wxOK, this);
        canRun = false;
    }
    else if (canRun && wxGetApp().m_soundCard2InDeviceName != "none" && g_soundCard2InDeviceNum == -1)
    {
        wxMessageBox(wxString::Format(
            "Your %s device cannot be found and may have been removed from your system. Please go to Tools->Audio Config... to confirm your audio setup.", 
            wxGetApp().m_soundCard2InDeviceName), wxT("Sound Device Removed"), wxOK, this);
        canRun = false;
    }
    else if (canRun && wxGetApp().m_soundCard2OutDeviceName != "none" && g_soundCard2OutDeviceNum == -1)
    {
        wxMessageBox(wxString::Format(
            "Your %s device cannot be found and may have been removed from your system. Please go to Tools->Audio Config... to confirm your audio setup.", 
            wxGetApp().m_soundCard2OutDeviceName), wxT("Sound Device Removed"), wxOK, this);
        canRun = false;
    }
    
    g_nSoundCards = 0;
    if ((g_soundCard1InDeviceNum > -1) && (g_soundCard1OutDeviceNum > -1)) {
        g_nSoundCards = 1;
        if ((g_soundCard2InDeviceNum > -1) && (g_soundCard2OutDeviceNum > -1))
            g_nSoundCards = 2;
    }
    
    if (canRun && g_nSoundCards == 0)
    {
        // Initial setup. Remind user to configure sound cards first.
        wxMessageBox(wxString("It looks like this is your first time running FreeDV. Please go to Tools->Audio Config... to choose your sound card(s) before using."), wxT("First Time Setup"), wxOK, this);
        canRun = false;
    }

    return canRun;
}


#ifdef __UDP_SUPPORT__

//----------------------------------------------------------------
// PollUDP() - see if any commands on UDP port
//----------------------------------------------------------------

// test this puppy with netcat:
//   $ echo "hello" | nc -u -q1 localhost 3000

int MainFrame::PollUDP(void)
{
    // this will block until message received, so we put it in it's own thread

    char buf[1024];
    char reply[80];
    size_t n = m_udp_sock->RecvFrom(m_udp_addr, buf, sizeof(buf)).LastCount();

    if (n) {
        wxString bufstr = wxString::From8BitData(buf, n);
        bufstr.Trim();
        wxString ipaddr = m_udp_addr.IPAddress();
        printf("Received: \"%s\" from %s:%u\n",
               (const char *)bufstr.c_str(),
               (const char *)ipaddr.c_str(), m_udp_addr.Service());

        // for security only accept commands from local host

        sprintf(reply,"nope\n");
        if (ipaddr.Cmp(_("127.0.0.1")) == 0) {

            // process commands

            if (bufstr.Cmp(_("restore")) == 0) {
                m_schedule_restore = true;  // Make Restore happen in main thread to avoid crashing
                sprintf(reply,"ok\n");
            }

            wxString itemToSet, val;
            if (bufstr.StartsWith(_("set "), &itemToSet)) {
                if (itemToSet.StartsWith("txtmsg ", &val)) {
                    // note: if options dialog is open this will get overwritten
                    wxGetApp().m_callSign = val;
                }
                sprintf(reply,"ok\n");
            }
            if (bufstr.StartsWith(_("ptton"), &itemToSet)) {
                // note: if options dialog is open this will get overwritten
                m_btnTogPTT->SetValue(true);
                togglePTT();
                sprintf(reply,"ok\n");
            }
            if (bufstr.StartsWith(_("pttoff"), &itemToSet)) {
                // note: if options dialog is open this will get overwritten
                m_btnTogPTT->SetValue(false);
                togglePTT();
                sprintf(reply,"ok\n");
            }

        }
        else {
            printf("We only accept messages from locahost!\n");
        }

       if ( m_udp_sock->SendTo(m_udp_addr, reply, strlen(reply)).LastCount() != strlen(reply)) {
           printf("ERROR: failed to send data\n");
        }
    }

    return n;
}

void MainFrame::startUDPThread(void) {
    fprintf(stderr, "starting UDP thread!\n");
    m_UDPThread = new UDPThread;
    m_UDPThread->mf = this;
    if (m_UDPThread->Create() != wxTHREAD_NO_ERROR ) {
        wxLogError(wxT("Can't create thread!"));
    }
    if (m_UDPThread->Run() != wxTHREAD_NO_ERROR ) {
        wxLogError(wxT("Can't start thread!"));
        delete m_UDPThread;
    }
}

void MainFrame::stopUDPThread(void) {
    printf("stopping UDP thread!\n");
    if ((m_UDPThread != NULL) && m_UDPThread->m_run) {
        m_UDPThread->m_run = 0;
        m_UDPThread->Wait();
        m_UDPThread = NULL;
    }
}

void *UDPThread::Entry() {
    //fprintf(stderr, "UDP thread started!\n");
    while (m_run) {
        if (wxGetApp().m_udp_enable) {
            printf("m_udp_enable\n");
            mf->m_udp_addr.Service(wxGetApp().m_udp_port);
            mf->m_udp_sock = new wxDatagramSocket(mf->m_udp_addr, wxSOCKET_NOWAIT);

            while (m_run && wxGetApp().m_udp_enable) {
                if (mf->PollUDP() == 0) {
                    wxThread::Sleep(20);
                }
            }

            delete mf->m_udp_sock;
        }
        wxThread::Sleep(20);
    }
    return NULL;
}

#endif<|MERGE_RESOLUTION|>--- conflicted
+++ resolved
@@ -887,14 +887,12 @@
         int currentMode = freedvInterface.getCurrentMode();
         if (currentMode != wxGetApp().m_prevMode)
         {
-<<<<<<< HEAD
             // Force recreation of EQ filters.
             m_newMicInFilter = true;
             m_newSpkOutFilter = true;
-=======
+
             // The receive mode changed, so the previous samples are no longer valid.
             m_panelScatter->clearCurrentSamples();
->>>>>>> 817c8ae6
         }
         wxGetApp().m_prevMode = currentMode;
         
@@ -1600,11 +1598,6 @@
             m_rb2400b->Disable();
         }
         
-<<<<<<< HEAD
-        wxGetApp().m_prevMode = g_mode;
-        freedvInterface.start(g_mode, wxGetApp().m_fifoSize_ms);
-        
-=======
         // Default voice keyer sample rate to 8K. The exact voice keyer
         // sample rate will be determined when the .wav file is loaded.
         g_sfTxFs = FS;
@@ -1612,7 +1605,6 @@
         wxGetApp().m_prevMode = g_mode;
         freedvInterface.start(g_mode, wxGetApp().m_fifoSize_ms);
 
->>>>>>> 817c8ae6
         if (wxGetApp().m_FreeDV700ManualUnSync) {
             freedvInterface.setSync(FREEDV_SYNC_MANUAL);
         } else {
