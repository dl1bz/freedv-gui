--- conflicted
+++ resolved
@@ -6,12 +6,6 @@
 extern "C" {
 #include <hamlib/rig.h>
 }
-<<<<<<< HEAD
-=======
-#include <wx/combobox.h>
-#include <wx/stattext.h>
-#include <vector>
->>>>>>> f445adc9
 
 class Hamlib {
 
