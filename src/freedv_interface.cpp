--- conflicted
+++ resolved
@@ -155,20 +155,6 @@
             txMode_ = mode;
         }
         
-<<<<<<< HEAD
-        auto inConvertObj = src_new(SRC_SINC_FASTEST, 1, &src_error);
-        assert(inConvertObj != nullptr);
-        inRateConvObjs_.push_back(inConvertObj);
-        
-        auto outConvertObj = src_new(SRC_SINC_FASTEST, 1, &src_error);
-        assert(outConvertObj != nullptr);
-        outRateConvObjs_.push_back(outConvertObj);
-       
-        std::string desc = std::string("FreeDV RX ") + GetCurrentModeStrImpl_(mode);
-        threads_.push_back(new EventHandlerThread<RxAudioThreadState*, RxAudioThreadState*>(desc));
-        
-=======
->>>>>>> 5e8cba82
         if (usingReliableText)
         {
             reliable_text_t rt = reliable_text_create();
