--- conflicted
+++ resolved
@@ -27,12 +27,9 @@
     singleRxThread_(false),
     txMode_(0),
     rxMode_(0),
-<<<<<<< HEAD
     squelchEnabled_(false),
-=======
     modemStatsList_(nullptr),
     modemStatsIndex_(0),
->>>>>>> 98f8eb3b
     currentTxMode_(nullptr),
     currentRxMode_(nullptr),
     lastSyncRxMode_(nullptr)
@@ -53,15 +50,14 @@
 
 void FreeDVInterface::start(int txMode, int fifoSizeMs, bool singleRxThread)
 {
-<<<<<<< HEAD
+
     singleRxThread_ = singleRxThread;
-=======
+
     modemStatsList_ = new MODEM_STATS[enabledModes_.size()];
     for (int index = 0; index < enabledModes_.size(); index++)
     {
         modem_stats_open(&modemStatsList_[index]);
     }
->>>>>>> 98f8eb3b
     
     int src_error = 0;
     for (auto& mode : enabledModes_)
@@ -662,7 +658,6 @@
         
             // Update sync as it may have gone stale during decode
             state = stats->sync != 0;
-<<<<<<< HEAD
                         
             if (state)
             {
@@ -685,10 +680,8 @@
                     codec2_fifo_write(outputFifo, input_buf, usedFifo);
                 }
             }
-=======
+
             modemStatsIndex_ = index;
-            break;
->>>>>>> 98f8eb3b
         }
      
         codec2_fifo_destroy(res->ownOutput);
