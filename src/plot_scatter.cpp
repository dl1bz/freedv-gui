//==========================================================================
// Name:            plot_scatter.cpp
// Purpose:         A scatter plot derivative of plot.
// Created:         June 24, 2012
// Authors:         David Rowe, David Witten
// 
// License:
//
//  This program is free software; you can redistribute it and/or modify
//  it under the terms of the GNU General Public License version 2.1,
//  as published by the Free Software Foundation.  This program is
//  distributed in the hope that it will be useful, but WITHOUT ANY
//  WARRANTY; without even the implied warranty of MERCHANTABILITY or
//  FITNESS FOR A PARTICULAR PURPOSE.  See the GNU General Public
//  License for more details.
//
//  You should have received a copy of the GNU General Public License
//  along with this program; if not, see <http://www.gnu.org/licenses/>.
//
//==========================================================================
#include <string.h>
#include "wx/wx.h"
#include "plot_scatter.h"
#include <wx/graphics.h>

BEGIN_EVENT_TABLE(PlotScatter, PlotPanel)
    EVT_PAINT           (PlotScatter::OnPaint)
    EVT_MOTION          (PlotScatter::OnMouseMove)
    EVT_MOUSEWHEEL      (PlotScatter::OnMouseWheelMoved)
    EVT_SIZE            (PlotScatter::OnSize)
    EVT_SHOW            (PlotScatter::OnShow)
        END_EVENT_TABLE()

//-=-=-=-=-=-=-=-=-=-=-=-=-=-=-=-=-=-=-=-=-=-=-=-=-=-=-=-=-=-=-=-=--=-=-=-=
// PlotScatter
//-=-=-=-=-=-=-=-=-=-=-=-=-=-=-=-=-=-=-=-=-=-=-=-=-=-=-=-=-=-=-=-=--=-=-=-=
PlotScatter::PlotScatter(wxWindow* parent) : PlotPanel(parent)
{
    clearCurrentSamples();

    // defaults so we start off with something sensible

    Nsym = 14+1;
    scatterMemSyms = ((int)(SCATTER_MEM_SECS*(Nsym/DT)));
    assert(scatterMemSyms <= SCATTER_MEM_SYMS_MAX);

    Ncol = 0;
    memset(eye_mem, 0, sizeof(eye_mem));

    mode = PLOT_SCATTER_MODE_SCATTER;
}

// changing number of carriers changes number of symbols to plot
void PlotScatter::setNc(int Nc) {
    Nsym = Nc;
    assert(Nsym <= (MODEM_STATS_NC_MAX+1));
    scatterMemSyms = ((int)(SCATTER_MEM_SECS*(Nsym/DT)));
    assert(scatterMemSyms <= SCATTER_MEM_SYMS_MAX);
}

void PlotScatter::clearCurrentSamples() {
    m_filter_max_xy = m_filter_max_y = 0.1;
    for(int i=0; i < SCATTER_MEM_SYMS_MAX; i++)
    {
        m_mem[i].real = 0.0;
        m_mem[i].imag = 0.0;
    }
}

//----------------------------------------------------------------
// draw()
//----------------------------------------------------------------
void PlotScatter::draw(wxGraphicsContext* ctx)
{
    float x_scale;
    float y_scale;
    int   i,j;
    int   x;
    int   y;

    m_rCtrl = GetClientRect();
    m_rGrid = m_rCtrl;
    m_rGrid = m_rGrid.Deflate(PLOT_BORDER + (XLEFT_OFFSET/2), (PLOT_BORDER + (YBOTTOM_OFFSET/2)));

    // black background

    wxBrush ltGraphBkgBrush = wxBrush(BLACK_COLOR);
    ctx->SetBrush(ltGraphBkgBrush);
    ctx->SetPen(wxPen(BLACK_COLOR, 0));
    ctx->DrawRectangle(PLOT_BORDER + XLEFT_OFFSET, PLOT_BORDER, m_rGrid.GetWidth(), m_rGrid.GetHeight());
 
    wxPen pen;
    pen.SetWidth(1); // note this is ignored by DrawPoint

    if (mode == PLOT_SCATTER_MODE_SCATTER) {

        // automatically scale, first measure the maximum magnitude, in other words
        // the max distance from the origin

        float max_mag = 1E-12;
        float real,imag,mag;
        for(i=0; i< scatterMemSyms; i++) {
            real = fabs(m_mem[i].real);
            imag = fabs(m_mem[i].imag);
            mag = sqrt(pow(real,2) + pow(imag, 2));
            if (mag > max_mag)
            {
                max_mag = mag;
            }
        }

        // the maximum side to side distance needs to be at least twice the maximum distance 
        // from the centre, add a little extra so the scatter blobs are just inside the outer edges 

        float max_xy = 2.5*max_mag;
        
        // smooth the estimate so we don't get rapid changes in the scaling due to short term 
        // noise fluctuations. Set a lower limit to prevent divide by 0 issues

        m_filter_max_xy = BETA*m_filter_max_xy + (1 - BETA)*max_xy;
        if (m_filter_max_xy < 0.001)
            m_filter_max_xy = 0.001;

        // quantise to log steps to prevent scatter scaling bobbing about too much 

        float quant_m_filter_max_xy = exp(floor(0.5+log(m_filter_max_xy)));

        x_scale = (float)m_rGrid.GetWidth()/quant_m_filter_max_xy;
        y_scale = (float)m_rGrid.GetHeight()/quant_m_filter_max_xy;

        // draw all samples

        for(i = 0; i < scatterMemSyms; i++) {
            x = x_scale * m_mem[i].real + m_rGrid.GetWidth()/2;
            y = y_scale * m_mem[i].imag + m_rGrid.GetHeight()/2;
            x += PLOT_BORDER + XLEFT_OFFSET;
            y += PLOT_BORDER;
            
            if (pointsInBounds_(x, y))
            {
                pen.SetColour(DARK_GREEN_COLOR);
                ctx->SetPen(pen);
                wxGraphicsPath path = ctx->CreatePath();
<<<<<<< HEAD
                path.AddCircle(x, y, 0.5);
=======
                path.AddCircle(x, y, 1);
                // Uncomment to show boundaries of plot:
                // path.AddCircle(PLOT_BORDER+XLEFT_OFFSET, PLOT_BORDER, 2); 
                // path.AddCircle(m_rGrid.GetWidth()+PLOT_BORDER+XLEFT_OFFSET, m_rGrid.GetHeight()+PLOT_BORDER, 2);
>>>>>>> 98f8eb3b
                ctx->DrawPath(path);
            }
        }
    }

    if (mode == PLOT_SCATTER_MODE_EYE) {

        // The same color will be used for all eye traces
        pen.SetColour(DARK_GREEN_COLOR);
        pen.SetWidth(1);
        ctx->SetPen(pen);

        // automatically scale, first measure the maximum Y value

        float max_y = 1E-12;
        float min_y = 1E+12;
        for(i=0; i<SCATTER_EYE_MEM_ROWS; i++) {
            for(j=0; j<Ncol; j++) {
                if (eye_mem[i][j] > max_y) {
                    max_y = eye_mem[i][j];
                }
                if (eye_mem[i][j] < min_y) {
                    min_y = eye_mem[i][j];
                }
            }
        }
 
        // smooth it out and set a lower limit to prevent divide by 0 issues

        m_filter_max_y = BETA*m_filter_max_y + (1 - BETA)*2.5*max_y;
        if (m_filter_max_y < 0.001)
            m_filter_max_y = 0.001;

        // quantise to log steps to prevent scatter scaling bobbing about too
        // much as scaling varies

        float quant_m_filter_max_y = exp(floor(0.5+log(m_filter_max_y)));
        //printf("min_y: %4.3f max_y: %4.3f quant_m_filter_max_y: %4.3f\n", min_y, max_y, quant_m_filter_max_y);

        x_scale = (float)m_rGrid.GetWidth()/Ncol;
        y_scale = (float)m_rGrid.GetHeight()/quant_m_filter_max_y;
        //printf("GetWidth(): %d GetHeight(): %d\n", m_rGrid.GetWidth(), m_rGrid.GetHeight());

        // plot eye traces row by row

        int prev_x, prev_y;
        prev_x = prev_y = 0;
        for(i=0; i<SCATTER_EYE_MEM_ROWS; i++) {
            //printf("row: ");
            for(j=0; j<Ncol; j++) {
                x = x_scale * j;
                y = m_rGrid.GetHeight()*0.75 - y_scale * eye_mem[i][j];
               //printf("%4d,%4d  ", x, y);
                x += PLOT_BORDER + XLEFT_OFFSET;
                y += PLOT_BORDER;
                
                if (pointsInBounds_(x,y) && pointsInBounds_(prev_x, prev_y))
                {
                    if (j)
                        ctx->StrokeLine(x, y, prev_x, prev_y);
                }
                prev_x = x; prev_y = y;
            }
            //printf("\n");
        }
        
    }
}

//----------------------------------------------------------------
// add_new_samples()
//----------------------------------------------------------------
void PlotScatter::add_new_samples_scatter(COMP samples[])
{
    int i,j;

    // shift memory

    for(i = 0; i < scatterMemSyms - Nsym; i++)
    {
        m_mem[i] = m_mem[i+Nsym];
    }
    
    // new samples
    for(j=0; i < scatterMemSyms; i++,j++)
    {
        m_mem[i] = samples[j];
    }
}

/* add a row of eye samples, updating buffer */

void PlotScatter::add_new_samples_eye(float samples[], int n)
{
    int i,j;

    Ncol = n; /* this should be constant for a given modem config */

    assert(n <= PLOT_SCATTER_EYE_MAX_SAMPLES_ROW);

    // eye traces are arrnaged in rows, shift memory of traces

    for(i=0; i<SCATTER_EYE_MEM_ROWS-1; i++) {
        for(j=0; j<Ncol; j++) {
            eye_mem[i][j] = eye_mem[i+1][j];
        }
    }

    // new samples in last row

    for(j=0; j<Ncol; j++) {
        eye_mem[SCATTER_EYE_MEM_ROWS-1][j] = samples[j];
    }
}

//----------------------------------------------------------------
// OnSize()
//----------------------------------------------------------------
void PlotScatter::OnSize(wxSizeEvent& event)
{
    // todo: clear screen
}

//----------------------------------------------------------------
// OnShow()
//----------------------------------------------------------------
void PlotScatter::OnShow(wxShowEvent& event)
{
}

/*----------------------------------------------------------------
  Ensure that points stay within the bounding box:
    upper LH bounding point (PLOT_BORDER+XLEFT_OFFSET, PLOT_BORDER)
    lower RH bounding point (PLOT_BORDER+XLEFT_OFFSET + GetWidth(), PLOT_BORDER + GetHeight())
----------------------------------------------------------------*/
bool PlotScatter::pointsInBounds_(int x, int y)
{
    bool inBounds;
    inBounds = x >= PLOT_BORDER + XLEFT_OFFSET;
    inBounds = inBounds && x <= PLOT_BORDER + XLEFT_OFFSET + m_rGrid.GetWidth();
    inBounds = inBounds && y >= PLOT_BORDER;
    inBounds = inBounds && y <= PLOT_BORDER + m_rGrid.GetHeight();
    
    return inBounds;
}<|MERGE_RESOLUTION|>--- conflicted
+++ resolved
@@ -141,14 +141,10 @@
                 pen.SetColour(DARK_GREEN_COLOR);
                 ctx->SetPen(pen);
                 wxGraphicsPath path = ctx->CreatePath();
-<<<<<<< HEAD
-                path.AddCircle(x, y, 0.5);
-=======
                 path.AddCircle(x, y, 1);
                 // Uncomment to show boundaries of plot:
                 // path.AddCircle(PLOT_BORDER+XLEFT_OFFSET, PLOT_BORDER, 2); 
                 // path.AddCircle(m_rGrid.GetWidth()+PLOT_BORDER+XLEFT_OFFSET, m_rGrid.GetHeight()+PLOT_BORDER, 2);
->>>>>>> 98f8eb3b
                 ctx->DrawPath(path);
             }
         }
