--- conflicted
+++ resolved
@@ -24,12 +24,7 @@
 #define CALLSIGN_ENCODER_H
 
 #include <deque>
-<<<<<<< HEAD
 #include "defines.h"
-#include "golay23.h"
-=======
-#include "fdmdv2_defines.h"
->>>>>>> f11a1a90
 
 class CallsignEncoder
 {
