//=========================================================================
// Name:            AudioOptsDialog.cpp
// Purpose:         Implements an Audio options selection dialog.
//
// Authors:         David Rowe, David Witten
// License:
//
//  All rights reserved.
//
//  This program is free software; you can redistribute it and/or modify
//  it under the terms of the GNU General Public License version 2.1,
//  as published by the Free Software Foundation.  This program is
//  distributed in the hope that it will be useful, but WITHOUT ANY
//  WARRANTY; without even the implied warranty of MERCHANTABILITY or
//  FITNESS FOR A PARTICULAR PURPOSE.  See the GNU General Public
//  License for more details.
//
//  You should have received a copy of the GNU General Public License
//  along with this program; if not, see <http://www.gnu.org/licenses/>.
//
//=========================================================================
#include "main.h"
#include "dlg_audiooptions.h"
#include "fdmdv2_pa_wrapper.h"

// constants for test waveform plots

#define TEST_WAVEFORM_X          180
#define TEST_WAVEFORM_Y          180
#define TEST_WAVEFORM_PLOT_TIME  2.0
#define TEST_WAVEFORM_PLOT_FS    400
#define TEST_BUF_SIZE           1024
#define TEST_FS                 48000.0
#define TEST_DT                 0.1      // time between plot updates in seconds
#define TEST_WAVEFORM_PLOT_BUF  ((int)(DT*400))

void AudioOptsDialog::Pa_Init(void)
{
    m_isPaInitialized = false;

    if((pa_err = Pa_Initialize()) == paNoError)
    {
        m_isPaInitialized = true;
    }
    else
    {
        wxMessageBox(wxT("Port Audio failed to initialize"), wxT("Pa_Initialize"), wxOK);
        return;
    }
}


void AudioOptsDialog::buildTestControls(PlotScalar **plotScalar, wxButton **btnTest, 
                                        wxPanel *parentPanel, wxBoxSizer *bSizer, wxString buttonLabel)
{
    wxBoxSizer* bSizer1 = new wxBoxSizer(wxVERTICAL);

    wxPanel *panel = new wxPanel(parentPanel, wxID_ANY, wxDefaultPosition, wxDefaultSize, 0);
    *plotScalar = new PlotScalar((wxFrame*) panel, 1, TEST_WAVEFORM_PLOT_TIME, 1.0/TEST_WAVEFORM_PLOT_FS, -1, 1, 1, 0.2, "", 1);
    (*plotScalar)->SetClientSize(wxSize(TEST_WAVEFORM_X,TEST_WAVEFORM_Y));
    bSizer1->Add(panel, 0, wxALIGN_CENTER_HORIZONTAL|wxALL, 8);

    *btnTest = new wxButton(parentPanel, wxID_ANY, buttonLabel, wxDefaultPosition, wxDefaultSize);
    bSizer1->Add(*btnTest, 0, wxALIGN_CENTER_HORIZONTAL|wxALL, 0);

    bSizer->Add(bSizer1, 0, wxALIGN_CENTER_HORIZONTAL |wxALIGN_CENTER_VERTICAL );
}

//-=-=-=-=-=-=-=-=-=-=-=-=-=-=-=-=-=-=-=-=-=-=-=-=-=-=-=-=-=-=-=-=--=-=-=-=
// AudioOptsDialog()
//-=-=-=-=-=-=-=-=-=-=-=-=-=-=-=-=-=-=-=-=-=-=-=-=-=-=-=-=-=-=-=-=--=-=-=-=
AudioOptsDialog::AudioOptsDialog(wxWindow* parent, wxWindowID id, const wxString& title, const wxPoint& pos, const wxSize& size, long style) : wxDialog(parent, id, title, pos, size, style)
{
    if (g_verbose) fprintf(stderr, "pos %d %d\n", pos.x, pos.y);
    Pa_Init();

    wxBoxSizer* mainSizer;
    mainSizer = new wxBoxSizer(wxVERTICAL);
    mainSizer->SetMinSize(wxSize( 800, 650 ));
    
    m_panel1 = new wxPanel(this, wxID_ANY, wxDefaultPosition, wxDefaultSize, wxTAB_TRAVERSAL);
    wxBoxSizer* bSizer4;
    bSizer4 = new wxBoxSizer(wxVERTICAL);
    m_notebook1 = new wxNotebook(m_panel1, wxID_ANY, wxDefaultPosition, wxDefaultSize, wxNB_BOTTOM);
    m_panelRx = new wxPanel(m_notebook1, wxID_ANY, wxDefaultPosition, wxDefaultSize, wxTAB_TRAVERSAL);
    wxBoxSizer* bSizer20;
    bSizer20 = new wxBoxSizer(wxVERTICAL);
    wxGridSizer* gSizer4;
    gSizer4 = new wxGridSizer(2, 1, 0, 0);

    // Rx In -----------------------------------------------------------------------

    wxStaticBoxSizer* sbSizer2;
    sbSizer2 = new wxStaticBoxSizer(new wxStaticBox(m_panelRx, wxID_ANY, _("Input To Computer From Radio")), wxHORIZONTAL);

    wxBoxSizer* bSizer811a = new wxBoxSizer(wxVERTICAL);

    m_listCtrlRxInDevices = new wxListCtrl(m_panelRx, wxID_ANY, wxDefaultPosition, wxDefaultSize, wxLC_HRULES|wxLC_REPORT|wxLC_VRULES);
    bSizer811a->Add(m_listCtrlRxInDevices, 1, wxALL|wxEXPAND, 1);

    wxBoxSizer* bSizer811;
    bSizer811 = new wxBoxSizer(wxHORIZONTAL);
    m_staticText51 = new wxStaticText(m_panelRx, wxID_ANY, _("Device:"), wxDefaultPosition, wxDefaultSize, 0);
    m_staticText51->Wrap(-1);
    bSizer811->Add(m_staticText51, 0, wxALIGN_CENTER_VERTICAL|wxALL, 5);
    m_textCtrlRxIn = new wxTextCtrl(m_panelRx, wxID_ANY, wxEmptyString, wxDefaultPosition, wxDefaultSize, 0);
    bSizer811->Add(m_textCtrlRxIn, 1, wxALIGN_CENTER_VERTICAL|wxALL, 1);
    m_staticText6 = new wxStaticText(m_panelRx, wxID_ANY, _("Sample Rate:"), wxDefaultPosition, wxDefaultSize, 0);
    m_staticText6->Wrap(-1);
    bSizer811->Add(m_staticText6, 0, wxALIGN_CENTER_VERTICAL|wxALL, 5);
    m_cbSampleRateRxIn = new wxComboBox(m_panelRx, wxID_ANY, wxEmptyString, wxDefaultPosition, wxSize(90,-1), 0, NULL, wxCB_DROPDOWN);
    bSizer811->Add(m_cbSampleRateRxIn, 0, wxALIGN_CENTER_VERTICAL|wxALL, 1);

    bSizer811a->Add(bSizer811, 0, wxEXPAND, 5);

    sbSizer2->Add(bSizer811a, 1, wxEXPAND, 2);
    buildTestControls(&m_plotScalarRxIn, &m_btnRxInTest, m_panelRx, sbSizer2, _("Rec 2s"));

    gSizer4->Add(sbSizer2, 1, wxEXPAND, 5);

    // Rx Out -----------------------------------------------------------------------

    wxStaticBoxSizer* sbSizer3;
    sbSizer3 = new wxStaticBoxSizer(new wxStaticBox(m_panelRx, wxID_ANY, _("Output From Computer To Speaker/Headphones")), wxHORIZONTAL);

    wxBoxSizer* bSizer81a = new wxBoxSizer(wxVERTICAL);

    m_listCtrlRxOutDevices = new wxListCtrl(m_panelRx, wxID_ANY, wxDefaultPosition, wxDefaultSize, wxLC_HRULES|wxLC_REPORT|wxLC_VRULES);
    bSizer81a->Add(m_listCtrlRxOutDevices, 1, wxALL|wxEXPAND, 1);

    wxBoxSizer* bSizer81;
    bSizer81 = new wxBoxSizer(wxHORIZONTAL);
    m_staticText9 = new wxStaticText(m_panelRx, wxID_ANY, _("Device:"), wxDefaultPosition, wxDefaultSize, 0);
    m_staticText9->Wrap(-1);
    bSizer81->Add(m_staticText9, 0, wxALIGN_CENTER_VERTICAL|wxALL, 5);
    m_textCtrlRxOut = new wxTextCtrl(m_panelRx, wxID_ANY, wxEmptyString, wxDefaultPosition, wxDefaultSize, 0);
    bSizer81->Add(m_textCtrlRxOut, 1, wxALIGN_CENTER_VERTICAL|wxALL, 1);
    m_staticText10 = new wxStaticText(m_panelRx, wxID_ANY, _("Sample Rate:"), wxDefaultPosition, wxDefaultSize, 0);
    m_staticText10->Wrap(-1);
    bSizer81->Add(m_staticText10, 0, wxALIGN_CENTER_VERTICAL|wxALL, 5);
    m_cbSampleRateRxOut = new wxComboBox(m_panelRx, wxID_ANY, wxEmptyString, wxDefaultPosition, wxSize(90,-1), 0, NULL, wxCB_DROPDOWN);
    bSizer81->Add(m_cbSampleRateRxOut, 0, wxALIGN_CENTER_VERTICAL|wxALL, 1);

    bSizer81a->Add(bSizer81, 0, wxEXPAND, 5);

    sbSizer3->Add(bSizer81a, 1, wxEXPAND, 2);
    buildTestControls(&m_plotScalarRxOut, &m_btnRxOutTest, m_panelRx, sbSizer3, _("Play 2s"));
 
    gSizer4->Add(sbSizer3, 1, wxEXPAND, 2);
    bSizer20->Add(gSizer4, 1, wxEXPAND, 1);
    m_panelRx->SetSizer(bSizer20);
    m_panelRx->Layout();
    bSizer20->Fit(m_panelRx);
    m_notebook1->AddPage(m_panelRx, _("Receive"), true);

    // Tx Tab -------------------------------------------------------------------------------

    m_panelTx = new wxPanel(m_notebook1, wxID_ANY, wxDefaultPosition, wxDefaultSize, wxTAB_TRAVERSAL);
    wxBoxSizer* bSizer18;
    bSizer18 = new wxBoxSizer(wxVERTICAL);
    wxGridSizer* gSizer2;
    gSizer2 = new wxGridSizer(2, 1, 0, 0);

    // Tx In ----------------------------------------------------------------------------------

    wxStaticBoxSizer* sbSizer22;
    sbSizer22 = new wxStaticBoxSizer(new wxStaticBox(m_panelTx, wxID_ANY, _("Input From Microphone To Computer")), wxHORIZONTAL);

    wxBoxSizer* bSizer83a = new wxBoxSizer(wxVERTICAL);

    m_listCtrlTxInDevices = new wxListCtrl(m_panelTx, wxID_ANY, wxDefaultPosition, wxDefaultSize, wxLC_HRULES|wxLC_REPORT|wxLC_VRULES);
    bSizer83a->Add(m_listCtrlTxInDevices, 1, wxALL|wxEXPAND, 1);
    wxBoxSizer* bSizer83;
    bSizer83 = new wxBoxSizer(wxHORIZONTAL);
    m_staticText12 = new wxStaticText(m_panelTx, wxID_ANY, _("Device:"), wxDefaultPosition, wxDefaultSize, 0);
    m_staticText12->Wrap(-1);
    bSizer83->Add(m_staticText12, 0, wxALIGN_CENTER_VERTICAL|wxALL, 5);
    m_textCtrlTxIn = new wxTextCtrl(m_panelTx, wxID_ANY, wxEmptyString, wxDefaultPosition, wxDefaultSize, 0);
    bSizer83->Add(m_textCtrlTxIn, 1, wxALIGN_CENTER_VERTICAL|wxALL, 1);
    m_staticText11 = new wxStaticText(m_panelTx, wxID_ANY, _("Sample Rate:"), wxDefaultPosition, wxDefaultSize, 0);
    m_staticText11->Wrap(-1);
    bSizer83->Add(m_staticText11, 0, wxALIGN_CENTER_VERTICAL|wxALL, 5);
    m_cbSampleRateTxIn = new wxComboBox(m_panelTx, wxID_ANY, wxEmptyString, wxDefaultPosition, wxSize(90,-1), 0, NULL, wxCB_DROPDOWN);
    bSizer83->Add(m_cbSampleRateTxIn, 0, wxALL, 1);

    bSizer83a->Add(bSizer83, 0, wxEXPAND, 5);

    sbSizer22->Add(bSizer83a, 1, wxEXPAND, 2);
    buildTestControls(&m_plotScalarTxIn, &m_btnTxInTest, m_panelTx, sbSizer22, _("Rec 2s"));

    gSizer2->Add(sbSizer22, 1, wxEXPAND, 5);

    // Tx Out ----------------------------------------------------------------------------------

    wxStaticBoxSizer* sbSizer21;
    sbSizer21 = new wxStaticBoxSizer(new wxStaticBox(m_panelTx, wxID_ANY, _("Output From Computer To Radio")), wxHORIZONTAL);

    wxBoxSizer* bSizer82a = new wxBoxSizer(wxVERTICAL);

    m_listCtrlTxOutDevices = new wxListCtrl(m_panelTx, wxID_ANY, wxDefaultPosition, wxDefaultSize, wxLC_HRULES|wxLC_REPORT|wxLC_VRULES);
    bSizer82a->Add(m_listCtrlTxOutDevices, 1, wxALL|wxEXPAND, 2);
    wxBoxSizer* bSizer82;
    bSizer82 = new wxBoxSizer(wxHORIZONTAL);
    m_staticText81 = new wxStaticText(m_panelTx, wxID_ANY, _("Device:"), wxDefaultPosition, wxDefaultSize, 0);
    m_staticText81->Wrap(-1);
    bSizer82->Add(m_staticText81, 0, wxALIGN_CENTER_VERTICAL|wxALL, 5);
    m_textCtrlTxOut = new wxTextCtrl(m_panelTx, wxID_ANY, wxEmptyString, wxDefaultPosition, wxDefaultSize, 0);
    bSizer82->Add(m_textCtrlTxOut, 1, wxALIGN_CENTER_VERTICAL|wxALL, 1);
    m_staticText71 = new wxStaticText(m_panelTx, wxID_ANY, _("Sample Rate:"), wxDefaultPosition, wxDefaultSize, 0);
    m_staticText71->Wrap(-1);
    bSizer82->Add(m_staticText71, 0, wxALIGN_CENTER_VERTICAL|wxALL, 5);
    m_cbSampleRateTxOut = new wxComboBox(m_panelTx, wxID_ANY, wxEmptyString, wxDefaultPosition, wxSize(90,-1), 0, NULL, wxCB_DROPDOWN);
    bSizer82->Add(m_cbSampleRateTxOut, 0, wxALL, 1);

    bSizer82a->Add(bSizer82, 0, wxEXPAND, 5);

    sbSizer21->Add(bSizer82a, 1, wxEXPAND, 2);
    buildTestControls(&m_plotScalarTxOut, &m_btnTxOutTest, m_panelTx, sbSizer21, _("Play 2s"));

    gSizer2->Add(sbSizer21, 1, wxEXPAND, 5);
    bSizer18->Add(gSizer2, 1, wxEXPAND, 1);
    m_panelTx->SetSizer(bSizer18);
    m_panelTx->Layout();
    bSizer18->Fit(m_panelTx);
    m_notebook1->AddPage(m_panelTx, _("Transmit"), false);

    // API Tab -------------------------------------------------------------------

    m_panelAPI = new wxPanel(m_notebook1, wxID_ANY, wxDefaultPosition, wxDefaultSize, wxTAB_TRAVERSAL);
    wxBoxSizer* bSizer12;
    bSizer12 = new wxBoxSizer(wxHORIZONTAL);
    wxGridSizer* gSizer31;
    gSizer31 = new wxGridSizer(2, 1, 0, 0);
    wxStaticBoxSizer* sbSizer1;
    sbSizer1 = new wxStaticBoxSizer(new wxStaticBox(m_panelAPI, wxID_ANY, _("PortAudio")), wxVERTICAL);

    wxGridSizer* gSizer3;
    gSizer3 = new wxGridSizer(4, 2, 0, 0);

    m_staticText7 = new wxStaticText(m_panelAPI, wxID_ANY, _("PortAudio Version String:"), wxDefaultPosition, wxDefaultSize, 0);
    m_staticText7->Wrap(-1);
    gSizer3->Add(m_staticText7, 1, wxALIGN_RIGHT|wxALL|wxALIGN_CENTER_VERTICAL, 10);
    m_textStringVer = new wxStaticText(m_panelAPI, wxID_ANY, wxEmptyString, wxDefaultPosition, wxDefaultSize, 0);
    gSizer3->Add(m_textStringVer, 1, wxALIGN_LEFT|wxALL|wxALIGN_CENTER_VERTICAL, 10);

    m_staticText8 = new wxStaticText(m_panelAPI, wxID_ANY, _("PortAudio Int Version:"), wxDefaultPosition, wxDefaultSize, 0);
    m_staticText8->Wrap(-1);
    gSizer3->Add(m_staticText8, 1, wxALIGN_RIGHT|wxALL|wxALIGN_CENTER_VERTICAL, 10);
    m_textIntVer = new wxStaticText(m_panelAPI, wxID_ANY, wxEmptyString, wxDefaultPosition, wxSize(45,-1), 0);
    gSizer3->Add(m_textIntVer, 1, wxALIGN_LEFT|wxALL|wxALIGN_CENTER_VERTICAL, 10);

    m_staticText5 = new wxStaticText(m_panelAPI, wxID_ANY, _("Device Count:"), wxDefaultPosition, wxDefaultSize, 0);
    m_staticText5->Wrap(-1);
    gSizer3->Add(m_staticText5, 1, wxALIGN_CENTER_VERTICAL|wxALIGN_RIGHT|wxALL, 10);
    m_textCDevCount = new wxStaticText(m_panelAPI, wxID_ANY, wxEmptyString, wxDefaultPosition, wxSize(45,-1), 0);
    gSizer3->Add(m_textCDevCount, 1, wxALIGN_LEFT|wxALL|wxALIGN_CENTER_VERTICAL, 10);

    m_staticText4 = new wxStaticText(m_panelAPI, wxID_ANY, _("API Count:"), wxDefaultPosition, wxDefaultSize, 0);
    m_staticText4->Wrap(-1);
    gSizer3->Add(m_staticText4, 1, wxALIGN_CENTER_VERTICAL|wxALIGN_RIGHT|wxALL, 10);
    m_textAPICount = new wxStaticText(m_panelAPI, wxID_ANY, wxEmptyString, wxDefaultPosition, wxSize(45,-1), 0);
    m_textAPICount->SetMaxSize(wxSize(45,-1));
    gSizer3->Add(m_textAPICount, 1, wxALIGN_LEFT|wxALL|wxALIGN_CENTER_VERTICAL, 10);

    sbSizer1->Add(gSizer3, 1, wxEXPAND, 2);
    gSizer31->Add(sbSizer1, 1, wxEXPAND, 2);
    wxStaticBoxSizer* sbSizer6;
    sbSizer6 = new wxStaticBoxSizer(new wxStaticBox(m_panelAPI, wxID_ANY, _("Other")), wxVERTICAL);
    gSizer31->Add(sbSizer6, 1, wxEXPAND, 5);
    bSizer12->Add(gSizer31, 1, wxEXPAND, 5);
    m_panelAPI->SetSizer(bSizer12);
    m_panelAPI->Layout();
    bSizer12->Fit(m_panelAPI);
    m_notebook1->AddPage(m_panelAPI, _("API Info"), false);
    bSizer4->Add(m_notebook1, 1, wxEXPAND | wxALL, 0);
    m_panel1->SetSizer(bSizer4);
    m_panel1->Layout();
    bSizer4->Fit(m_panel1);
    mainSizer->Add(m_panel1, 1, wxEXPAND | wxALL, 1);

    wxBoxSizer* bSizer6;
    bSizer6 = new wxBoxSizer(wxHORIZONTAL);
    m_btnRefresh = new wxButton(this, wxID_ANY, _("Refresh"), wxDefaultPosition, wxDefaultSize, 0);
    bSizer6->Add(m_btnRefresh, 0, wxALIGN_CENTER|wxALL, 2);

    m_sdbSizer1 = new wxStdDialogButtonSizer();

    m_sdbSizer1OK = new wxButton(this, wxID_OK);
    m_sdbSizer1->AddButton(m_sdbSizer1OK);

    m_sdbSizer1Cancel = new wxButton(this, wxID_CANCEL);
    m_sdbSizer1->AddButton(m_sdbSizer1Cancel);

    m_sdbSizer1Apply = new wxButton(this, wxID_APPLY);
    m_sdbSizer1->AddButton(m_sdbSizer1Apply);

    m_sdbSizer1->Realize();

    bSizer6->Add(m_sdbSizer1, 1, wxALIGN_CENTER_VERTICAL, 2);
    mainSizer->Add(bSizer6, 0, wxEXPAND, 2);
    this->SetSizerAndFit(mainSizer);
    this->Layout();
    this->Centre(wxBOTH);
//    this->Centre(wxBOTH);

    m_notebook1->SetSelection(0);

    showAPIInfo();
    m_RxInDevices.m_listDevices   = m_listCtrlRxInDevices;
    m_RxInDevices.direction       = AUDIO_IN;
    m_RxInDevices.m_textDevice    = m_textCtrlRxIn;
    m_RxInDevices.m_cbSampleRate  = m_cbSampleRateRxIn;

    m_RxOutDevices.m_listDevices  = m_listCtrlRxOutDevices;
    m_RxOutDevices.direction      = AUDIO_OUT;
    m_RxOutDevices.m_textDevice   = m_textCtrlRxOut;
    m_RxOutDevices.m_cbSampleRate = m_cbSampleRateRxOut;

    m_TxInDevices.m_listDevices   = m_listCtrlTxInDevices;
    m_TxInDevices.direction       = AUDIO_IN;
    m_TxInDevices.m_textDevice    = m_textCtrlTxIn;
    m_TxInDevices.m_cbSampleRate  = m_cbSampleRateTxIn;

    m_TxOutDevices.m_listDevices  = m_listCtrlTxOutDevices;
    m_TxOutDevices.direction      = AUDIO_OUT;
    m_TxOutDevices.m_textDevice   = m_textCtrlTxOut;
    m_TxOutDevices.m_cbSampleRate = m_cbSampleRateTxOut;

    populateParams(m_RxInDevices);
    populateParams(m_RxOutDevices);
    populateParams(m_TxInDevices);
    populateParams(m_TxOutDevices);

    m_listCtrlRxInDevices->Connect( wxEVT_COMMAND_LIST_ITEM_SELECTED, wxListEventHandler( AudioOptsDialog::OnRxInDeviceSelect ), NULL, this );
    m_listCtrlRxOutDevices->Connect( wxEVT_COMMAND_LIST_ITEM_SELECTED, wxListEventHandler( AudioOptsDialog::OnRxOutDeviceSelect ), NULL, this );
    m_listCtrlTxInDevices->Connect( wxEVT_COMMAND_LIST_ITEM_SELECTED, wxListEventHandler( AudioOptsDialog::OnTxInDeviceSelect ), NULL, this );
    m_listCtrlTxOutDevices->Connect( wxEVT_COMMAND_LIST_ITEM_SELECTED, wxListEventHandler( AudioOptsDialog::OnTxOutDeviceSelect ), NULL, this );

    // wire up test buttons
    m_btnRxInTest->Connect( wxEVT_COMMAND_BUTTON_CLICKED, wxCommandEventHandler( AudioOptsDialog::OnRxInTest ), NULL, this );
    m_btnRxOutTest->Connect( wxEVT_COMMAND_BUTTON_CLICKED, wxCommandEventHandler( AudioOptsDialog::OnRxOutTest ), NULL, this );
    m_btnTxInTest->Connect( wxEVT_COMMAND_BUTTON_CLICKED, wxCommandEventHandler( AudioOptsDialog::OnTxInTest ), NULL, this );
    m_btnTxOutTest->Connect( wxEVT_COMMAND_BUTTON_CLICKED, wxCommandEventHandler( AudioOptsDialog::OnTxOutTest ), NULL, this );

    m_btnRefresh->Connect( wxEVT_COMMAND_BUTTON_CLICKED, wxCommandEventHandler( AudioOptsDialog::OnRefreshClick ), NULL, this );
    m_sdbSizer1Apply->Connect( wxEVT_COMMAND_BUTTON_CLICKED, wxCommandEventHandler( AudioOptsDialog::OnApplyAudioParameters ), NULL, this );
    m_sdbSizer1Cancel->Connect( wxEVT_COMMAND_BUTTON_CLICKED, wxCommandEventHandler( AudioOptsDialog::OnCancelAudioParameters ), NULL, this );
    m_sdbSizer1OK->Connect( wxEVT_COMMAND_BUTTON_CLICKED, wxCommandEventHandler( AudioOptsDialog::OnOkAudioParameters ), NULL, this );
/*
        void OnClose( wxCloseEvent& event ) { event.Skip(); }
        void OnHibernate( wxActivateEvent& event ) { event.Skip(); }
        void OnIconize( wxIconizeEvent& event ) { event.Skip(); }
        void OnInitDialog( wxInitDialogEvent& event ) { event.Skip(); }
*/
//    this->Connect(wxEVT_CLOSE_WINDOW, wxCloseEventHandler(AudioOptsDialog::OnClose));
    this->Connect(wxEVT_HIBERNATE, wxActivateEventHandler(AudioOptsDialog::OnHibernate));
    this->Connect(wxEVT_ICONIZE, wxIconizeEventHandler(AudioOptsDialog::OnIconize));
    this->Connect(wxEVT_INIT_DIALOG, wxInitDialogEventHandler(AudioOptsDialog::OnInitDialog));
}

//-=-=-=-=-=-=-=-=-=-=-=-=-=-=-=-=-=-=-=-=-=-=-=-=-=-=-=-=-=-=-=-=--=-=-=-=
// ~AudioOptsDialog()
//-=-=-=-=-=-=-=-=-=-=-=-=-=-=-=-=-=-=-=-=-=-=-=-=-=-=-=-=-=-=-=-=--=-=-=-=
AudioOptsDialog::~AudioOptsDialog()
{
    Pa_Terminate();

    // Disconnect Events
    this->Disconnect(wxEVT_HIBERNATE, wxActivateEventHandler(AudioOptsDialog::OnHibernate));
    this->Disconnect(wxEVT_ICONIZE, wxIconizeEventHandler(AudioOptsDialog::OnIconize));
    this->Disconnect(wxEVT_INIT_DIALOG, wxInitDialogEventHandler(AudioOptsDialog::OnInitDialog));

    m_listCtrlRxInDevices->Disconnect(wxEVT_COMMAND_LIST_ITEM_SELECTED, wxListEventHandler(AudioOptsDialog::OnRxInDeviceSelect), NULL, this);
    m_listCtrlRxOutDevices->Disconnect(wxEVT_COMMAND_LIST_ITEM_SELECTED, wxListEventHandler(AudioOptsDialog::OnRxOutDeviceSelect), NULL, this);
    m_listCtrlTxInDevices->Disconnect(wxEVT_COMMAND_LIST_ITEM_SELECTED, wxListEventHandler(AudioOptsDialog::OnTxInDeviceSelect), NULL, this);
    m_listCtrlTxOutDevices->Disconnect(wxEVT_COMMAND_LIST_ITEM_SELECTED, wxListEventHandler(AudioOptsDialog::OnTxOutDeviceSelect), NULL, this);

    m_btnRxInTest->Disconnect( wxEVT_COMMAND_BUTTON_CLICKED, wxCommandEventHandler( AudioOptsDialog::OnRxInTest ), NULL, this );
    m_btnRxOutTest->Disconnect( wxEVT_COMMAND_BUTTON_CLICKED, wxCommandEventHandler( AudioOptsDialog::OnRxOutTest ), NULL, this );
    m_btnTxInTest->Disconnect( wxEVT_COMMAND_BUTTON_CLICKED, wxCommandEventHandler( AudioOptsDialog::OnTxInTest ), NULL, this );
    m_btnTxOutTest->Disconnect( wxEVT_COMMAND_BUTTON_CLICKED, wxCommandEventHandler( AudioOptsDialog::OnTxOutTest ), NULL, this );

    m_btnRefresh->Disconnect(wxEVT_COMMAND_BUTTON_CLICKED, wxCommandEventHandler(AudioOptsDialog::OnRefreshClick), NULL, this);
    m_sdbSizer1Apply->Disconnect(wxEVT_COMMAND_BUTTON_CLICKED, wxCommandEventHandler(AudioOptsDialog::OnApplyAudioParameters), NULL, this);
    m_sdbSizer1Cancel->Disconnect(wxEVT_COMMAND_BUTTON_CLICKED, wxCommandEventHandler(AudioOptsDialog::OnCancelAudioParameters), NULL, this);
    m_sdbSizer1OK->Disconnect(wxEVT_COMMAND_BUTTON_CLICKED, wxCommandEventHandler(AudioOptsDialog::OnOkAudioParameters), NULL, this);

}

//-------------------------------------------------------------------------
// OnInitDialog()
//-------------------------------------------------------------------------
void AudioOptsDialog::OnInitDialog( wxInitDialogEvent& event )
{
    ExchangeData(EXCHANGE_DATA_IN);
}

//-------------------------------------------------------------------------
// OnInitDialog()
//
// helper function to look up name of devNum, and if it exists write
// name to textCtrl.  Used to trap dissapearing devices.
//-------------------------------------------------------------------------
int AudioOptsDialog::setTextCtrlIfDevNumValid(wxTextCtrl *textCtrl, wxListCtrl *listCtrl, int devNum)
{
    int i, aDevNum, found_devNum;

    // ignore last list entry as it is the "none" entry

    found_devNum = 0;
    for(i=0; i<listCtrl->GetItemCount()-1; i++) {
        aDevNum = wxAtoi(listCtrl->GetItemText(i, 1));
        //printf("aDevNum: %d devNum: %d\n", aDevNum, devNum);
        if (aDevNum == devNum) {
            found_devNum = 1;
            textCtrl->SetValue(listCtrl->GetItemText(i, 0) + " (" + wxString::Format(wxT("%i"),devNum) + ")");
            if (g_verbose) fprintf(stderr,"setting focus of %d\n", i);
            listCtrl->SetItemState(i, wxLIST_STATE_FOCUSED, wxLIST_STATE_FOCUSED);
        }
    }

    if (found_devNum) 
        return devNum;
    else {
        textCtrl->SetValue("none");
        return -1;
    }
}

//-------------------------------------------------------------------------
// ExchangeData()
//-------------------------------------------------------------------------
int AudioOptsDialog::ExchangeData(int inout)
{
    if(inout == EXCHANGE_DATA_IN)
    {
        // Map sound card device numbers to tx/rx device numbers depending
        // on number of sound cards in use

        if (g_verbose) fprintf(stderr,"EXCHANGE_DATA_IN:\n");
        if (g_verbose) fprintf(stderr,"  g_nSoundCards: %d\n", g_nSoundCards);
        if (g_verbose) fprintf(stderr,"  g_soundCard1InDeviceNum: %d\n", g_soundCard1InDeviceNum);
        if (g_verbose) fprintf(stderr,"  g_soundCard1OutDeviceNum: %d\n", g_soundCard1OutDeviceNum);
        if (g_verbose) fprintf(stderr,"  g_soundCard1SampleRate: %d\n", g_soundCard1SampleRate);
        if (g_verbose) fprintf(stderr,"  g_soundCard2InDeviceNum: %d\n", g_soundCard2InDeviceNum);
        if (g_verbose) fprintf(stderr,"  g_soundCard2OutDeviceNum: %d\n", g_soundCard2OutDeviceNum);
        if (g_verbose) fprintf(stderr,"  g_soundCard2SampleRate: %d\n", g_soundCard2SampleRate);

        if (g_nSoundCards == 0) {
            m_textCtrlRxIn ->SetValue("none"); rxInAudioDeviceNum  = -1;
            m_textCtrlRxOut->SetValue("none"); rxOutAudioDeviceNum = -1;
            m_textCtrlTxIn ->SetValue("none"); txInAudioDeviceNum  = -1;
            m_textCtrlTxOut->SetValue("none"); txOutAudioDeviceNum = -1;           
        }

        if (g_nSoundCards == 1) {
            rxInAudioDeviceNum  = setTextCtrlIfDevNumValid(m_textCtrlRxIn, 
                                                           m_listCtrlRxInDevices, 
                                                           g_soundCard1InDeviceNum);

            rxOutAudioDeviceNum = setTextCtrlIfDevNumValid(m_textCtrlRxOut, 
                                                           m_listCtrlRxOutDevices, 
                                                           g_soundCard1OutDeviceNum);

            if ((rxInAudioDeviceNum != -1) && (rxInAudioDeviceNum != -1)) {
                m_cbSampleRateRxIn->SetValue(wxString::Format(wxT("%i"),g_soundCard1SampleRate));
                m_cbSampleRateRxOut->SetValue(wxString::Format(wxT("%i"),g_soundCard1SampleRate));
            }

            m_textCtrlTxIn ->SetValue("none"); txInAudioDeviceNum  = -1;
            m_textCtrlTxOut->SetValue("none"); txOutAudioDeviceNum = -1;           
        }

        if (g_nSoundCards == 2) {
 
            rxInAudioDeviceNum  = setTextCtrlIfDevNumValid(m_textCtrlRxIn, 
                                                           m_listCtrlRxInDevices, 
                                                           g_soundCard1InDeviceNum);

            rxOutAudioDeviceNum = setTextCtrlIfDevNumValid(m_textCtrlRxOut, 
                                                           m_listCtrlRxOutDevices, 
                                                           g_soundCard2OutDeviceNum);

            txInAudioDeviceNum  = setTextCtrlIfDevNumValid(m_textCtrlTxIn, 
                                                           m_listCtrlTxInDevices, 
                                                           g_soundCard2InDeviceNum);

            txOutAudioDeviceNum = setTextCtrlIfDevNumValid(m_textCtrlTxOut, 
                                                           m_listCtrlTxOutDevices, 
                                                           g_soundCard1OutDeviceNum);

            if ((rxInAudioDeviceNum != -1) && (txOutAudioDeviceNum != -1)) {
                m_cbSampleRateRxIn->SetValue(wxString::Format(wxT("%i"),g_soundCard1SampleRate));
                m_cbSampleRateTxOut->SetValue(wxString::Format(wxT("%i"),g_soundCard1SampleRate));
            }

            if ((txInAudioDeviceNum != -1) && (rxOutAudioDeviceNum != -1)) {
                m_cbSampleRateTxIn->SetValue(wxString::Format(wxT("%i"),g_soundCard2SampleRate));
                m_cbSampleRateRxOut->SetValue(wxString::Format(wxT("%i"),g_soundCard2SampleRate));
            }
        }
        if (g_verbose) fprintf(stderr,"  rxInAudioDeviceNum: %d\n  rxOutAudioDeviceNum: %d\n  txInAudioDeviceNum: %d\n  txOutAudioDeviceNum: %d\n",
               rxInAudioDeviceNum, rxOutAudioDeviceNum, txInAudioDeviceNum, txOutAudioDeviceNum);
    }

    if(inout == EXCHANGE_DATA_OUT)
    {
        int valid_one_card_config = 0;
        int valid_two_card_config = 0;
        wxString sampleRate1, sampleRate2;

        if (g_verbose) fprintf(stderr,"EXCHANGE_DATA_OUT:\n");
        if (g_verbose) fprintf(stderr,"  rxInAudioDeviceNum: %d\n  rxOutAudioDeviceNum: %d\n  txInAudioDeviceNum: %d\n  txOutAudioDeviceNum: %d\n",
               rxInAudioDeviceNum, rxOutAudioDeviceNum, txInAudioDeviceNum, txOutAudioDeviceNum);

        // ---------------------------------------------------------------
        // check we have a valid 1 or 2 sound card configuration
        // ---------------------------------------------------------------

        // one sound card config, tx device numbers should be set to -1 

        if ((rxInAudioDeviceNum != -1) && (rxOutAudioDeviceNum != -1) &&
            (txInAudioDeviceNum == -1) && (txOutAudioDeviceNum == -1)) {
 
            valid_one_card_config = 1; 

            // in and out sample rate must be the same, as there is one callback
            
            sampleRate1 = m_cbSampleRateRxIn->GetValue();
            if (!sampleRate1.IsSameAs(m_cbSampleRateRxOut->GetValue())) {
                wxMessageBox(wxT("With a single sound card the Sample Rate of "
                                 "From Radio and To Speaker/Headphones must be the same."), wxT(""), wxOK);
                return -1;
            }
        }

        // two card configuration

        if ((rxInAudioDeviceNum != -1) && (rxOutAudioDeviceNum != -1) &&
            (txInAudioDeviceNum != -1) && (txOutAudioDeviceNum != -1)) {

            valid_two_card_config = 1; 

            // Check we haven't doubled up on sound devices

            if (rxInAudioDeviceNum == txInAudioDeviceNum) {
                wxMessageBox(wxT("You must use different devices for From Radio and From Microphone"), wxT(""), wxOK);
                return -1;
            }

            if (rxOutAudioDeviceNum == txOutAudioDeviceNum) {
                wxMessageBox(wxT("You must use different devices for To Radio and To Speaker/Headphones"), wxT(""), wxOK);
                return -1;
            }

            // Check sample rates for callback 1 devices are the same,
            // as input and output are handled synchronously by one
            // portaudio callback
            
            sampleRate1 = m_cbSampleRateRxIn->GetValue();
            if (!sampleRate1.IsSameAs(m_cbSampleRateTxOut->GetValue())) {
                wxMessageBox(wxT("With two sound cards the Sample Rate "
                                 "of From Radio and To Radio must be the same."), wxT(""), wxOK);
                return -1;
            }
 
            // check sample rate for callback 2 devices is the same

            sampleRate2 = m_cbSampleRateTxIn->GetValue();
            if (!sampleRate2.IsSameAs(m_cbSampleRateRxOut->GetValue())) {
                wxMessageBox(wxT("With two sound cards the Sample Rate of "
                                 "From Microphone and To Speaker/Headphones must be the same."), wxT(""), wxOK);
                return -1;
            }
 
        }

        if (g_verbose) fprintf(stderr,"  valid_one_card_config: %d  valid_two_card_config: %d\n", valid_one_card_config, valid_two_card_config);

        if (!valid_one_card_config && !valid_two_card_config) {
            wxMessageBox(wxT("Invalid one or two sound card configuration"), wxT(""), wxOK);
            return -1;
        }

        // ---------------------------------------------------------------
        // Map Rx/TX device numbers to sound card device numbers used
        // in callbacks. Portaudio uses one callback per sound card so
        // we have to be soundcard oriented at run time rather than
        // Tx/Rx oriented as in this dialog.
        // ---------------------------------------------------------------
        g_nSoundCards = 0;
        g_soundCard1InDeviceNum = g_soundCard1OutDeviceNum = g_soundCard2InDeviceNum = g_soundCard2OutDeviceNum = -1;

        if (valid_one_card_config) {

            // Only callback 1 used

            g_nSoundCards = 1;
            g_soundCard1InDeviceNum  = rxInAudioDeviceNum;
            g_soundCard1OutDeviceNum = rxOutAudioDeviceNum;
            g_soundCard1SampleRate = wxAtoi(sampleRate1);
        }

        if (valid_two_card_config) {
            g_nSoundCards = 2;
            g_soundCard1InDeviceNum  = rxInAudioDeviceNum;
            g_soundCard1OutDeviceNum = txOutAudioDeviceNum;
            g_soundCard1SampleRate   = wxAtoi(sampleRate1);
            g_soundCard2InDeviceNum  = txInAudioDeviceNum;
            g_soundCard2OutDeviceNum = rxOutAudioDeviceNum;
            g_soundCard2SampleRate   = wxAtoi(sampleRate2);
        }

        if (g_verbose) fprintf(stderr,"  g_nSoundCards: %d\n", g_nSoundCards);
        if (g_verbose) fprintf(stderr,"  g_soundCard1InDeviceNum: %d\n", g_soundCard1InDeviceNum);
        if (g_verbose) fprintf(stderr,"  g_soundCard1OutDeviceNum: %d\n", g_soundCard1OutDeviceNum);
        if (g_verbose) fprintf(stderr,"  g_soundCard1SampleRate: %d\n", g_soundCard1SampleRate);
        if (g_verbose) fprintf(stderr,"  g_soundCard2InDeviceNum: %d\n", g_soundCard2InDeviceNum);
        if (g_verbose) fprintf(stderr,"  g_soundCard2OutDeviceNum: %d\n", g_soundCard2OutDeviceNum);
        if (g_verbose) fprintf(stderr,"  g_soundCard2SampleRate: %d\n", g_soundCard2SampleRate);

        wxConfigBase *pConfig = wxConfigBase::Get();
        if (pConfig != NULL) {
            int lastIndex = m_textCtrlRxIn->GetValue().Find(wxString::Format(wxT("(%i)"), g_soundCard1InDeviceNum));
            wxGetApp().m_soundCard1InDeviceName = m_textCtrlRxIn->GetValue().Mid(0, lastIndex).Trim();
            lastIndex = m_textCtrlTxOut->GetValue().Find(wxString::Format(wxT("(%i)"), g_soundCard1OutDeviceNum));	
            wxGetApp().m_soundCard1OutDeviceName = m_textCtrlTxOut->GetValue().Mid(0, lastIndex).Trim();	
            lastIndex = m_textCtrlTxIn->GetValue().Find(wxString::Format(wxT("(%i)"), g_soundCard2InDeviceNum));	
            wxGetApp().m_soundCard2InDeviceName = m_textCtrlTxIn->GetValue().Mid(0, lastIndex).Trim();	
            lastIndex = m_textCtrlRxOut->GetValue().Find(wxString::Format(wxT("(%i)"), g_soundCard2OutDeviceNum));	
            wxGetApp().m_soundCard2OutDeviceName = m_textCtrlRxOut->GetValue().Mid(0, lastIndex).Trim();	

            pConfig->Write(wxT("/Audio/soundCard1InDeviceName"), wxGetApp().m_soundCard1InDeviceName);	
            pConfig->Write(wxT("/Audio/soundCard1OutDeviceName"), wxGetApp().m_soundCard1OutDeviceName);	
            pConfig->Write(wxT("/Audio/soundCard2InDeviceName"), wxGetApp().m_soundCard2InDeviceName);	
            pConfig->Write(wxT("/Audio/soundCard2OutDeviceName"), wxGetApp().m_soundCard2OutDeviceName);
            
            pConfig->Write(wxT("/Audio/soundCard1SampleRate"),        g_soundCard1SampleRate );
            pConfig->Write(wxT("/Audio/soundCard2SampleRate"),        g_soundCard2SampleRate );

            pConfig->Flush();
            delete wxConfigBase::Set((wxConfigBase *) NULL);
        }
    }

    return 0;
}

//-------------------------------------------------------------------------
// buildListOfSupportedSampleRates()
//-------------------------------------------------------------------------
int AudioOptsDialog::buildListOfSupportedSampleRates(wxComboBox *cbSampleRate, int devNum, int in_out)
{
    // every sound device has a different list of supported sample rates, so
    // we work out which ones are supported and populate the list ctrl
    const PaDeviceInfo  *deviceInfo;
    PaStreamParameters   inputParameters, outputParameters;
    PaError              err;
    wxString             str;
    int                  i, numSampleRates;

    deviceInfo = Pa_GetDeviceInfo(devNum);
    if (deviceInfo == NULL) {
        if (g_verbose) fprintf(stderr,"Pa_GetDeviceInfo(%d) failed!\n", devNum);
        cbSampleRate->Clear();
        return 0;
    }

    inputParameters.device = devNum;
    inputParameters.channelCount = deviceInfo->maxInputChannels;
    inputParameters.sampleFormat = paInt16;
    inputParameters.suggestedLatency = 0;
    inputParameters.hostApiSpecificStreamInfo = NULL;
        
    outputParameters.device = devNum;
    outputParameters.channelCount = deviceInfo->maxOutputChannels;
    outputParameters.sampleFormat = paInt16;
    outputParameters.suggestedLatency = 0;
    outputParameters.hostApiSpecificStreamInfo = NULL;
    
    cbSampleRate->Clear();
    //printf("devNum %d supports: ", devNum);
    numSampleRates = 0;
    for(i = 0; PortAudioWrap::standardSampleRates[i] > 0; i++)
    {      
        if (in_out == AUDIO_IN)
            err = Pa_IsFormatSupported(&inputParameters, NULL, PortAudioWrap::standardSampleRates[i]);
        else
            err = Pa_IsFormatSupported(NULL, &outputParameters, PortAudioWrap::standardSampleRates[i]);

        if( err == paFormatIsSupported ) {
            str.Printf("%i", (int)PortAudioWrap::standardSampleRates[i]);
            cbSampleRate->AppendString(str);
<<<<<<< HEAD
            printf("%i ", (int)PortAudioWrap::standardSampleRates[i]);
=======
            if (g_verbose) fprintf(stderr,"%i ", (int)standardSampleRates[i]);
>>>>>>> 166f9f9f
            numSampleRates++;
        }
    }
    if (g_verbose) fprintf(stderr,"\n");

    return numSampleRates;
}

//-------------------------------------------------------------------------
// showAPIInfo()
//-------------------------------------------------------------------------
void AudioOptsDialog::showAPIInfo()
{
    wxString    strval;
    int         apiVersion;
    int         apiCount        = 0;
    int         numDevices      = 0;

    strval = Pa_GetVersionText();
    m_textStringVer->SetLabel(strval);

    apiVersion = Pa_GetVersion();
    strval.Printf(wxT("%d"), apiVersion);
    m_textIntVer->SetLabel(strval);

    apiCount = Pa_GetHostApiCount();
    strval.Printf(wxT("%d"), apiCount);
    m_textAPICount->SetLabel(strval);

    numDevices = Pa_GetDeviceCount();
    strval.Printf(wxT("%d"), numDevices);
    m_textCDevCount->SetLabel(strval);
}

//-------------------------------------------------------------------------
// populateParams()
//-------------------------------------------------------------------------
void AudioOptsDialog::populateParams(AudioInfoDisplay ai)
{
    const       PaDeviceInfo *deviceInfo = NULL;
    wxListCtrl* ctrl    = ai.m_listDevices;
    int         in_out  = ai.direction;
    long        idx;
    int         numDevices;
    wxListItem  listItem;
    wxString    buf;
    int         devn;
    int         col = 0;

    numDevices = Pa_GetDeviceCount();

    if(ctrl->GetColumnCount() > 0)
    {
        ctrl->ClearAll();
    }

    listItem.SetAlign(wxLIST_FORMAT_LEFT);
    listItem.SetText(wxT("Device"));
    idx = ctrl->InsertColumn(col, listItem);
    ctrl->SetColumnWidth(col++, 300);

    listItem.SetAlign(wxLIST_FORMAT_CENTRE);
    listItem.SetText(wxT("ID"));
    idx = ctrl->InsertColumn(col, listItem);
    ctrl->SetColumnWidth(col++, 45);

    listItem.SetAlign(wxLIST_FORMAT_LEFT);
    listItem.SetText(wxT("API"));
    idx = ctrl->InsertColumn(col, listItem);
    ctrl->SetColumnWidth(col++, 100);

    if(in_out == AUDIO_IN)
    {
        listItem.SetAlign(wxLIST_FORMAT_CENTRE);
        listItem.SetText(wxT("Default Sample Rate"));
        idx = ctrl->InsertColumn(col, listItem);
        ctrl->SetColumnWidth(col++, 160);
    }
    else if(in_out == AUDIO_OUT)
    {
        listItem.SetAlign(wxLIST_FORMAT_CENTRE);
        listItem.SetText(wxT("Default Sample Rate"));
        idx = ctrl->InsertColumn(col, listItem);
        ctrl->SetColumnWidth(col++, 160);
    }

    #ifdef LATENCY
    listItem.SetAlign(wxLIST_FORMAT_CENTRE);
    listItem.SetText(wxT("Min Latency"));
    ctrl->InsertColumn(col, listItem);
    ctrl->SetColumnWidth(col++, 100);

    listItem.SetAlign(wxLIST_FORMAT_CENTRE);
    listItem.SetText(wxT("Max Latency"));
    ctrl->InsertColumn(col, listItem);
    ctrl->SetColumnWidth(col++, 100);
    #endif

    for(devn = 0; devn < numDevices; devn++)
    {
        buf.Printf(wxT(""));
        deviceInfo = Pa_GetDeviceInfo(devn);
        if( ((in_out == AUDIO_IN) && (deviceInfo->maxInputChannels > 0)) ||
            ((in_out == AUDIO_OUT) && (deviceInfo->maxOutputChannels > 0)))
        {
            wxString hostApiName = Pa_GetHostApiInfo(deviceInfo->hostApi)->name;           

            // Exclude DirectSound devices from the list, as they are duplicates to MME
            // devices and sometimes do not work well for users
            if(hostApiName.Find("DirectSound") != wxNOT_FOUND)
                continue;

            // Exclude "surround" devices as they clutter the dev list and are not used
            wxString devName(deviceInfo->name);
            if(devName.Find("surround") != wxNOT_FOUND)
                continue; 

            col = 0;
            buf.Printf(wxT("%s"), deviceInfo->name);
            idx = ctrl->InsertItem(ctrl->GetItemCount(), buf);
            col++;
                
            buf.Printf(wxT("%d"), devn);
            ctrl->SetItem(idx, col++, buf);

            buf.Printf(wxT("%s"), Pa_GetHostApiInfo(deviceInfo->hostApi)->name);
            ctrl->SetItem(idx, col++, buf);

            buf.Printf(wxT("%i"), (int)deviceInfo->defaultSampleRate);
            ctrl->SetItem(idx, col++, buf);

            #ifdef LATENCY
            if (in_out == AUDIO_IN)
                buf.Printf(wxT("%8.4f"), deviceInfo->defaultLowInputLatency);
            else
                buf.Printf(wxT("%8.4f"), deviceInfo->defaultLowOutputLatency);               
            ctrl->SetItem(idx, col++, buf);

            if (in_out == AUDIO_IN)
                buf.Printf(wxT("%8.4f"), deviceInfo->defaultHighInputLatency);
            else
                 buf.Printf(wxT("%8.4f"), deviceInfo->defaultHighOutputLatency);             
            ctrl->SetItem(idx, col++, buf);
            #endif
        }        
    }

    // add "none" option at end

    buf.Printf(wxT("%s"), "none");
    idx = ctrl->InsertItem(ctrl->GetItemCount(), buf);
}

//-------------------------------------------------------------------------
// OnDeviceSelect()
//
// helper function to set up "Device:" and "Sample Rate:" fields when
// we click on a line in the list of devices box
//-------------------------------------------------------------------------
void AudioOptsDialog::OnDeviceSelect(wxComboBox *cbSampleRate, 
                                     wxTextCtrl *textCtrl, 
                                     int        *devNum, 
                                     wxListCtrl *listCtrlDevices, 
                                     int         index,
                                     int         in_out)
{

    wxString devName = listCtrlDevices->GetItemText(index, 0);
     if (devName.IsSameAs("none")) {
        *devNum = -1;
        textCtrl->SetValue("none");
    }
    else {
        *devNum = wxAtoi(listCtrlDevices->GetItemText(index, 1));
        textCtrl->SetValue(devName + " (" + wxString::Format(wxT("%i"),*devNum) + ")");

        int numSampleRates = buildListOfSupportedSampleRates(cbSampleRate, *devNum, in_out);
        if (numSampleRates) {
            wxString defSampleRate = listCtrlDevices->GetItemText(index, 3);        
            cbSampleRate->SetValue(defSampleRate);
        }
        else {
             cbSampleRate->SetValue("None");           
        }
    }
}

//-------------------------------------------------------------------------
// OnRxInDeviceSelect()
//-------------------------------------------------------------------------
void AudioOptsDialog::OnRxInDeviceSelect(wxListEvent& evt)
{
    OnDeviceSelect(m_cbSampleRateRxIn, 
                   m_textCtrlRxIn, 
                   &rxInAudioDeviceNum, 
                   m_listCtrlRxInDevices, 
                   evt.GetIndex(),
                   AUDIO_IN);
}

//-------------------------------------------------------------------------
// OnRxOutDeviceSelect()
//-------------------------------------------------------------------------
void AudioOptsDialog::OnRxOutDeviceSelect(wxListEvent& evt)
{
    OnDeviceSelect(m_cbSampleRateRxOut, 
                   m_textCtrlRxOut, 
                   &rxOutAudioDeviceNum, 
                   m_listCtrlRxOutDevices, 
                   evt.GetIndex(),
                   AUDIO_OUT);
}

//-------------------------------------------------------------------------
// OnTxInDeviceSelect()
//-------------------------------------------------------------------------
void AudioOptsDialog::OnTxInDeviceSelect(wxListEvent& evt)
{
    OnDeviceSelect(m_cbSampleRateTxIn, 
                   m_textCtrlTxIn, 
                   &txInAudioDeviceNum, 
                   m_listCtrlTxInDevices, 
                   evt.GetIndex(),
                   AUDIO_IN);
}

//-------------------------------------------------------------------------
// OnTxOutDeviceSelect()
//-------------------------------------------------------------------------
void AudioOptsDialog::OnTxOutDeviceSelect(wxListEvent& evt)
{
    OnDeviceSelect(m_cbSampleRateTxOut, 
                   m_textCtrlTxOut, 
                   &txOutAudioDeviceNum, 
                   m_listCtrlTxOutDevices, 
                   evt.GetIndex(),
                   AUDIO_OUT);
}

//-------------------------------------------------------------------------
// plotDeviceInputForAFewSecs()
//
// opens a record device and plots the input speech for a few seconds.  This is "modal" using
// synchronous portaudio functions, so the GUI will not respond until after test sample has been
// taken
//-------------------------------------------------------------------------
void AudioOptsDialog::plotDeviceInputForAFewSecs(int devNum, PlotScalar *plotScalar) {
    PaStreamParameters  inputParameters;
    const PaDeviceInfo *deviceInfo = NULL;
    PaStream           *stream = NULL;
    PaError             err;
    short               in48k_stereo_short[2*TEST_BUF_SIZE];
    short               in48k_short[TEST_BUF_SIZE];
    short               in8k_short[TEST_BUF_SIZE];
    int                 numDevices, nBufs, j, src_error,inputChannels, sampleRate, sampleCount;
    SRC_STATE          *src;
    FIFO               *fifo;

    // a basic sanity check
    numDevices = Pa_GetDeviceCount();
    if (devNum >= numDevices)
        return;
    if (devNum < 0)
        return;
    if (g_verbose) fprintf(stderr,"devNum %d\n", devNum);

    fifo = codec2_fifo_create((int)(DT*TEST_WAVEFORM_PLOT_FS*2)); assert(fifo != NULL);
    src = src_new(SRC_SINC_FASTEST, 1, &src_error); assert(src != NULL);

    // work out how many input channels this device supports.

    deviceInfo = Pa_GetDeviceInfo(devNum);
    if (deviceInfo == NULL) {
        wxMessageBox(wxT("Couldn't get device info from Port Audio for Sound Card "), wxT("Error"), wxOK);
        return;
    }
    if (deviceInfo->maxInputChannels == 1)
        inputChannels = 1;
    else
        inputChannels = 2;

    // open device

    inputParameters.device = devNum;
    inputParameters.channelCount = inputChannels;
    inputParameters.sampleFormat = paInt16;
    inputParameters.suggestedLatency = Pa_GetDeviceInfo( inputParameters.device )->defaultHighInputLatency;
    inputParameters.hostApiSpecificStreamInfo = NULL;

    sampleRate = wxAtoi(m_cbSampleRateRxIn->GetValue());
    nBufs = TEST_WAVEFORM_PLOT_TIME*sampleRate/TEST_BUF_SIZE;
    if (g_verbose) fprintf(stderr,"inputChannels: %d nBufs %d\n", inputChannels, nBufs);

    err = Pa_OpenStream(
              &stream,
              &inputParameters,
              NULL,
              sampleRate,
              TEST_BUF_SIZE,
              paClipOff,    
              NULL,       // no callback, use blocking API
              NULL ); 
    if (err != paNoError) {
        wxMessageBox(wxT("Couldn't initialise sound device."), wxT("Error"), wxOK);       
        return;
    }

    err = Pa_StartStream(stream);
    if (err != paNoError) {
        wxMessageBox(wxT("Couldn't start sound device."), wxT("Error"), wxOK);       
        return;
    }

    // Sometimes this buffer doesn't get completely filled.  Unset values show up as
    // junk on the plot.
    memset(in8k_short, 0, TEST_BUF_SIZE * sizeof(short));

    sampleCount = 0;

    while(sampleCount < (TEST_WAVEFORM_PLOT_TIME * TEST_WAVEFORM_PLOT_FS))
    {
        Pa_ReadStream(stream, in48k_stereo_short, TEST_BUF_SIZE);
        if (inputChannels == 2) {
            for(j=0; j<TEST_BUF_SIZE; j++)
                in48k_short[j] = in48k_stereo_short[2*j]; // left channel only
        }
        else {
            for(j=0; j<TEST_BUF_SIZE; j++)
                in48k_short[j] = in48k_stereo_short[j]; 
        }
        int n8k = resample(src, in8k_short, in48k_short, 8000, sampleRate, TEST_BUF_SIZE, TEST_BUF_SIZE);
        resample_for_plot(fifo, in8k_short, n8k, FS);

        short plotSamples[TEST_WAVEFORM_PLOT_BUF];
        if (codec2_fifo_read(fifo, plotSamples, TEST_WAVEFORM_PLOT_BUF))
        {
            // come back when the fifo is refilled
            continue;
        }

        plotScalar->add_new_short_samples(0, plotSamples, TEST_WAVEFORM_PLOT_BUF, 32767);
        sampleCount += TEST_WAVEFORM_PLOT_BUF;
        plotScalar->Refresh();
        plotScalar->Update();
    }


    err = Pa_StopStream(stream);
    if (err != paNoError) {
        wxMessageBox(wxT("Couldn't stop sound device."), wxT("Error"), wxOK);       
        return;
    }
    Pa_CloseStream(stream);

    codec2_fifo_destroy(fifo);
    src_delete(src);
}

//-------------------------------------------------------------------------
// plotDeviceOutputForAFewSecs()
//
// opens a play device and plays a tone for a few seconds.  This is "modal" using
// synchronous portaudio functions, so the GUI will not respond until after test sample has been
// taken.  Also plots a pretty picture like the record versions
//-------------------------------------------------------------------------
void AudioOptsDialog::plotDeviceOutputForAFewSecs(int devNum, PlotScalar *plotScalar) {
    PaStreamParameters  outputParameters;
    const PaDeviceInfo *deviceInfo = NULL;
    PaStream           *stream = NULL;
    PaError             err;
    short               out48k_stereo_short[2*TEST_BUF_SIZE];
    short               out48k_short[TEST_BUF_SIZE];
    short               out8k_short[TEST_BUF_SIZE];
    int                 numDevices, j, src_error, n, outputChannels, sampleRate, sampleCount;
    SRC_STATE          *src;
    FIFO               *fifo;

    // a basic sanity check
    numDevices = Pa_GetDeviceCount();
    if (devNum >= numDevices)
        return;
    if (devNum < 0)
        return;

    fifo = codec2_fifo_create((int)(DT*TEST_WAVEFORM_PLOT_FS*2)); assert(fifo != NULL);
    src = src_new(SRC_SINC_FASTEST, 1, &src_error); assert(src != NULL);

    // work out how many output channels this device supports.

    deviceInfo = Pa_GetDeviceInfo(devNum);
    if (deviceInfo == NULL) {
        wxMessageBox(wxT("Couldn't get device info from Port Audio for Sound Card "), wxT("Error"), wxOK);
        return;
    }
    if (deviceInfo->maxOutputChannels == 1)
        outputChannels = 1;
    else
        outputChannels = 2;

    if (g_verbose) fprintf(stderr,"outputChannels: %d\n", outputChannels);

    outputParameters.device = devNum;
    outputParameters.channelCount = outputChannels;
    outputParameters.sampleFormat = paInt16;
    outputParameters.suggestedLatency = Pa_GetDeviceInfo( outputParameters.device )->defaultHighOutputLatency;
    outputParameters.hostApiSpecificStreamInfo = NULL;

    sampleRate = wxAtoi(m_cbSampleRateRxIn->GetValue());

    err = Pa_OpenStream(
              &stream,
              NULL,
              &outputParameters,
              sampleRate,
              TEST_BUF_SIZE,
              paClipOff,    
              NULL,       // no callback, use blocking API
              NULL ); 
    if (err != paNoError) {
        wxMessageBox(wxT("Couldn't initialise sound device."), wxT("Error"), wxOK);       
        return;
    }

    err = Pa_StartStream(stream);
    if (err != paNoError) {
        wxMessageBox(wxT("Couldn't start sound device."), wxT("Error"), wxOK);       
        return;
    }

    // Sometimes this buffer doesn't get completely filled.  Unset values show up as
    // junk on the plot.
    memset(out8k_short, 0, TEST_BUF_SIZE * sizeof(short));

    sampleCount = 0;
    n = 0;

    while(sampleCount < (TEST_WAVEFORM_PLOT_TIME * TEST_WAVEFORM_PLOT_FS)) {
        for(j=0; j<TEST_BUF_SIZE; j++,n++) {
            out48k_short[j] = 2000.0*cos(6.2832*(n++)*400.0/sampleRate);
            if (outputChannels == 2) {
                out48k_stereo_short[2*j] = out48k_short[j];   // left channel
                out48k_stereo_short[2*j+1] = out48k_short[j]; // right channel
            }
            else {
                out48k_stereo_short[j] = out48k_short[j];     // mono
            }
        }
        Pa_WriteStream(stream, out48k_stereo_short, TEST_BUF_SIZE);

        // convert back to 8kHz just for plotting
        int n8k = resample(src, out8k_short, out48k_short, 8000, sampleRate, TEST_BUF_SIZE, TEST_BUF_SIZE);
        resample_for_plot(fifo, out8k_short, n8k, FS);

        // If enough 8 kHz samples are buffered, go ahead and plot, otherwise wait for more
        short plotSamples[TEST_WAVEFORM_PLOT_BUF];
        if (codec2_fifo_read(fifo, plotSamples, TEST_WAVEFORM_PLOT_BUF))
        {
            // come back when the fifo is refilled
            continue;
        }

        plotScalar->add_new_short_samples(0, plotSamples, TEST_WAVEFORM_PLOT_BUF, 32767);
        sampleCount += TEST_WAVEFORM_PLOT_BUF;
        plotScalar->Refresh();
        plotScalar->Update();
    }
   
    err = Pa_StopStream(stream);
    if (err != paNoError) {
        wxMessageBox(wxT("Couldn't stop sound device."), wxT("Error"), wxOK);       
        return;
    }
    Pa_CloseStream(stream);

    codec2_fifo_destroy(fifo);
    src_delete(src);
}

//-------------------------------------------------------------------------
// OnRxInTest()
//-------------------------------------------------------------------------
void AudioOptsDialog::OnRxInTest(wxCommandEvent& event)
{
    plotDeviceInputForAFewSecs(rxInAudioDeviceNum, m_plotScalarRxIn);
}

//-------------------------------------------------------------------------
// OnRxOutTest()
//-------------------------------------------------------------------------
void AudioOptsDialog::OnRxOutTest(wxCommandEvent& event)
{
    plotDeviceOutputForAFewSecs(rxOutAudioDeviceNum, m_plotScalarRxOut);
}

//-------------------------------------------------------------------------
// OnTxInTest()
//-------------------------------------------------------------------------
void AudioOptsDialog::OnTxInTest(wxCommandEvent& event)
{
    plotDeviceInputForAFewSecs(txInAudioDeviceNum, m_plotScalarTxIn);
}

//-------------------------------------------------------------------------
// OnTxOutTest()
//-------------------------------------------------------------------------
void AudioOptsDialog::OnTxOutTest(wxCommandEvent& event)
{
    plotDeviceOutputForAFewSecs(txOutAudioDeviceNum, m_plotScalarTxOut);
}

//-------------------------------------------------------------------------
// OnRefreshClick()
//-------------------------------------------------------------------------
void AudioOptsDialog::OnRefreshClick(wxCommandEvent& event)
{
    // restart portaudio, to re-sample available devices

    Pa_Terminate();
    Pa_Init();

    m_notebook1->SetSelection(0);
    showAPIInfo();
    populateParams(m_RxInDevices);
    populateParams(m_RxOutDevices);
    populateParams(m_TxInDevices);
    populateParams(m_TxOutDevices);

    // some devices may have dissapeared, so possibily change sound
    // card config

    ExchangeData(EXCHANGE_DATA_IN);
}

//-------------------------------------------------------------------------
// OnApplyAudioParameters()
//-------------------------------------------------------------------------
void AudioOptsDialog::OnApplyAudioParameters(wxCommandEvent& event)
{
    ExchangeData(EXCHANGE_DATA_OUT);
    if(m_isPaInitialized)
    {
        if((pa_err = Pa_Terminate()) == paNoError)
        {
            m_isPaInitialized = false;
        }
        else
        {
            wxMessageBox(wxT("Port Audio failed to Terminate"), wxT("Pa_Terminate"), wxOK);
        }
    }
}

//-------------------------------------------------------------------------
// OnCancelAudioParameters()
//-------------------------------------------------------------------------
void AudioOptsDialog::OnCancelAudioParameters(wxCommandEvent& event)
{
    if(m_isPaInitialized)
    {
        if((pa_err = Pa_Terminate()) == paNoError)
        {
            m_isPaInitialized = false;
        }
        else
        {
            wxMessageBox(wxT("Port Audio failed to Terminate"), wxT("Pa_Terminate"), wxOK);
        }
    }
    EndModal(wxCANCEL);
}

//-------------------------------------------------------------------------
// OnOkAudioParameters()
//-------------------------------------------------------------------------
void AudioOptsDialog::OnOkAudioParameters(wxCommandEvent& event)
{
    int status = ExchangeData(EXCHANGE_DATA_OUT);

    // We only accept OK if config sucessful

    if (g_verbose) fprintf(stderr,"status: %d m_isPaInitialized: %d\n", status, m_isPaInitialized);
    if (status == 0) {
        if(m_isPaInitialized)
        {
            if((pa_err = Pa_Terminate()) == paNoError)
            {
                if (g_verbose) fprintf(stderr, "terminated OK\n");
                m_isPaInitialized = false;
            }
            else
            {
                wxMessageBox(wxT("Port Audio failed to Terminate"), wxT("Pa_Terminate"), wxOK);
            }
        }
        EndModal(wxOK);
    }

}<|MERGE_RESOLUTION|>--- conflicted
+++ resolved
@@ -691,11 +691,7 @@
         if( err == paFormatIsSupported ) {
             str.Printf("%i", (int)PortAudioWrap::standardSampleRates[i]);
             cbSampleRate->AppendString(str);
-<<<<<<< HEAD
-            printf("%i ", (int)PortAudioWrap::standardSampleRates[i]);
-=======
             if (g_verbose) fprintf(stderr,"%i ", (int)standardSampleRates[i]);
->>>>>>> 166f9f9f
             numSampleRates++;
         }
     }
