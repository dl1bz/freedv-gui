--- conflicted
+++ resolved
@@ -51,12 +51,9 @@
     ConfigurationDataElement<int> freedvReporterBandFilter;
     ConfigurationDataElement<bool> useMetricDistances;
     ConfigurationDataElement<bool> freedvReporterBandFilterTracksFrequency;
-<<<<<<< HEAD
     ConfigurationDataElement<bool> freedvReporterForceReceiveOnly;
-=======
     ConfigurationDataElement<bool> freedvReporterBandFilterTracksFreqBand;
     ConfigurationDataElement<bool> freedvReporterBandFilterTracksExactFreq;
->>>>>>> 0dec785f
     
     ConfigurationDataElement<bool> useUTCForReporting;
     
