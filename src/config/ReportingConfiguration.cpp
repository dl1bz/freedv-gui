//==========================================================================
// Name:            ReportingConfiguration.h
// Purpose:         Implements the reporting configuration for FreeDV
// Created:         July 2, 2023
// Authors:         Mooneer Salem
// 
// License:
//
//  This program is free software; you can redistribute it and/or modify
//  it under the terms of the GNU General Public License version 2.1,
//  as published by the Free Software Foundation.  This program is
//  distributed in the hope that it will be useful, but WITHOUT ANY
//  WARRANTY; without even the implied warranty of MERCHANTABILITY or
//  FITNESS FOR A PARTICULAR PURPOSE.  See the GNU General Public
//  License for more details.
//
//  You should have received a copy of the GNU General Public License
//  along with this program; if not, see <http://www.gnu.org/licenses/>.
//
//==========================================================================

#include <wx/tokenzr.h>
#include <inttypes.h>

#include "../defines.h"
#include "reporting/FreeDVReporter.h"
#include "ReportingConfiguration.h"

ReportingConfiguration::ReportingConfiguration()
    : reportingFreeTextString("/Data/CallSign", _(""))
        
    , reportingEnabled("/Reporting/Enable", false)
    , reportingCallsign("/Reporting/Callsign", _(""))
    , reportingGridSquare("/Reporting/GridSquare", _(""))
        
    , reportingFrequency("/Reporting/Frequency", 0)
        
    , manualFrequencyReporting("/Reporting/ManualFrequencyReporting", false)
        
    , pskReporterEnabled("/Reporting/PSKReporter/Enable", true)
        
    , freedvReporterEnabled("/Reporting/FreeDV/Enable", true)
    , freedvReporterHostname("/Reporting/FreeDV/Hostname", wxT(FREEDV_REPORTER_DEFAULT_HOSTNAME))
    , freedvReporterBandFilter("/Reporting/FreeDV/CurrentBandFilter", 0)
    , useMetricDistances("/Reporting/FreeDV/UseMetricDistances", true)
    , freedvReporterBandFilterTracksFrequency("/Reporting/FreeDV/BandFilterTracksFrequency", false)
<<<<<<< HEAD
    , freedvReporterForceReceiveOnly("/Reporting/FreeDV/ForceReceiveOnly", false)
=======
    , freedvReporterBandFilterTracksFreqBand("/Reporting/FreeDV/BandFilterTracking/TracksFreqBand", true)
    , freedvReporterBandFilterTracksExactFreq("/Reporting/FreeDV/BandFilterTracking/TracksExactFreq", false)
>>>>>>> 0dec785f
        
    , useUTCForReporting("/CallsignList/UseUTCTime", false)
        
    , reportingFrequencyList("/Reporting/FrequencyList", {
        _("3.6250"),
        _("3.6430"),
        _("3.6930"),
        _("3.6970"),
        _("5.4035"),
        _("5.3665"),
        _("7.1770"),
        _("14.2360"),
        _("14.2400"),
        _("18.1180"),
        _("21.3130"),
        _("24.9330"),
        _("28.3300"),
        _("28.7200"),
        _("10489.6400"),
    })
    , freedvReporterTxRowBackgroundColor("/Reporting/FreeDV/TxRowBackgroundColor", "#fc4500")
    , freedvReporterTxRowForegroundColor("/Reporting/FreeDV/TxRowForegroundColor", "#000000")
    , freedvReporterRxRowBackgroundColor("/Reporting/FreeDV/RxRowBackgroundColor", "#379baf")
    , freedvReporterRxRowForegroundColor("/Reporting/FreeDV/RxRowForegroundColor", "#000000")
{
    // Special handling for the frequency list to properly handle locales
    reportingFrequencyList.setLoadProcessor([](std::vector<wxString> list) {
        std::vector<wxString> newList;
        for (auto& val : list)
        {
            // Frequencies are unfortunately saved in US format (legacy behavior). We need 
            // to manually parse and convert to Hz, then output MHz values in the user's current
            // locale.
            wxStringTokenizer tok(val, ".");
            wxString wholeNumber = tok.GetNextToken();
            wxString fraction = "0";
            if (tok.HasMoreTokens())
            {
                fraction = tok.GetNextToken();
            }

            if (fraction.Length() < 6)
            {
                fraction += wxString('0', 6 - fraction.Length());
            }

            long hz = 0;
            long mhz = 0;
            wholeNumber.ToLong(&mhz);
            fraction.ToLong(&hz);
            uint64_t freq = mhz * 1000000 + hz;

            float mhzFloat = freq / 1000000.0;
            newList.push_back(wxString::Format("%.04f", mhzFloat));
        }

        return newList;
    });

    reportingFrequencyList.setSaveProcessor([](std::vector<wxString> list) {
        std::vector<wxString> newList;
        for (auto& val : list)
        {
            // Frequencies are unfortunately saved in US format (legacy behavior). We need 
            // to manually parse and convert to Hz, then output MHz values in US format.
            double mhz = 0.0;
            val.ToDouble(&mhz);

            uint64_t hz = mhz * 1000000;
            uint64_t mhzInt = hz / 1000000;
            hz = hz % 1000000;

            wxString newVal = wxString::Format("%" PRIu64 ".%06" PRIu64, mhzInt, hz);
            newList.push_back(newVal);
        }
        return newList;
    });
}

void ReportingConfiguration::load(wxConfigBase* config)
{
    // Migration: Save old parameters so that they can be copied over to the new locations.
    auto oldPskEnable = config->ReadBool(wxT("/PSKReporter/Enable"), false); 
    auto oldPskCallsign = config->Read(wxT("/PSKReporter/Callsign"), wxT(""));
    auto oldGridSquare = config->Read(wxT("/PSKReporter/GridSquare"), wxT(""));
    auto oldFreqStr = config->Read(wxT("/PSKReporter/FrequencyHzStr"), wxT("0"));
    reportingEnabled.setDefaultVal(oldPskEnable);
    reportingCallsign.setDefaultVal(oldPskCallsign);
    reportingGridSquare.setDefaultVal(oldGridSquare);
    
    load_(config, reportingFreeTextString);
 
    load_(config, reportingEnabled);
    load_(config, reportingCallsign);
    load_(config, reportingGridSquare);
    
    load_(config, pskReporterEnabled);
    
    load_(config, freedvReporterEnabled);
    load_(config, freedvReporterHostname);
    load_(config, freedvReporterBandFilter);
    load_(config, useMetricDistances);
    load_(config, freedvReporterBandFilterTracksFrequency);
<<<<<<< HEAD
    load_(config, freedvReporterForceReceiveOnly);
=======
    load_(config, freedvReporterBandFilterTracksFreqBand);
    load_(config, freedvReporterBandFilterTracksExactFreq);
>>>>>>> 0dec785f
    
    load_(config, useUTCForReporting);
    
    load_(config, reportingFrequencyList);
    
    load_(config, manualFrequencyReporting);

    load_(config, freedvReporterTxRowBackgroundColor);
    load_(config, freedvReporterTxRowForegroundColor);
    load_(config, freedvReporterRxRowBackgroundColor);
    load_(config, freedvReporterRxRowForegroundColor);
    
    // Special load handling for reporting below.
    wxString freqStr = config->Read(reportingFrequency.getElementName(), oldFreqStr);
    reportingFrequency.setWithoutProcessing(atoll(freqStr.ToUTF8()));
}

void ReportingConfiguration::save(wxConfigBase* config)
{
    save_(config, reportingFreeTextString);
 
    save_(config, reportingEnabled);
    save_(config, reportingCallsign);
    save_(config, reportingGridSquare);
    
    save_(config, pskReporterEnabled);
    
    save_(config, freedvReporterEnabled);
    save_(config, freedvReporterHostname);
    save_(config, freedvReporterBandFilter);
    save_(config, useMetricDistances);
    save_(config, freedvReporterBandFilterTracksFrequency);
<<<<<<< HEAD
    save_(config, freedvReporterForceReceiveOnly);
=======
    save_(config, freedvReporterBandFilterTracksFreqBand);
    save_(config, freedvReporterBandFilterTracksExactFreq);
>>>>>>> 0dec785f
    
    save_(config, useUTCForReporting);
    
    save_(config, reportingFrequencyList);
    
    save_(config, manualFrequencyReporting);

    save_(config, freedvReporterTxRowBackgroundColor);
    save_(config, freedvReporterTxRowForegroundColor);
    save_(config, freedvReporterRxRowBackgroundColor);
    save_(config, freedvReporterRxRowForegroundColor);
    
    // Special save handling for reporting below.
    wxString tempFreqStr = wxString::Format(wxT("%" PRIu64), reportingFrequency.getWithoutProcessing());
    config->Write(reportingFrequency.getElementName(), tempFreqStr);
}<|MERGE_RESOLUTION|>--- conflicted
+++ resolved
@@ -44,12 +44,9 @@
     , freedvReporterBandFilter("/Reporting/FreeDV/CurrentBandFilter", 0)
     , useMetricDistances("/Reporting/FreeDV/UseMetricDistances", true)
     , freedvReporterBandFilterTracksFrequency("/Reporting/FreeDV/BandFilterTracksFrequency", false)
-<<<<<<< HEAD
     , freedvReporterForceReceiveOnly("/Reporting/FreeDV/ForceReceiveOnly", false)
-=======
     , freedvReporterBandFilterTracksFreqBand("/Reporting/FreeDV/BandFilterTracking/TracksFreqBand", true)
     , freedvReporterBandFilterTracksExactFreq("/Reporting/FreeDV/BandFilterTracking/TracksExactFreq", false)
->>>>>>> 0dec785f
         
     , useUTCForReporting("/CallsignList/UseUTCTime", false)
         
@@ -153,12 +150,9 @@
     load_(config, freedvReporterBandFilter);
     load_(config, useMetricDistances);
     load_(config, freedvReporterBandFilterTracksFrequency);
-<<<<<<< HEAD
     load_(config, freedvReporterForceReceiveOnly);
-=======
     load_(config, freedvReporterBandFilterTracksFreqBand);
     load_(config, freedvReporterBandFilterTracksExactFreq);
->>>>>>> 0dec785f
     
     load_(config, useUTCForReporting);
     
@@ -191,12 +185,9 @@
     save_(config, freedvReporterBandFilter);
     save_(config, useMetricDistances);
     save_(config, freedvReporterBandFilterTracksFrequency);
-<<<<<<< HEAD
     save_(config, freedvReporterForceReceiveOnly);
-=======
     save_(config, freedvReporterBandFilterTracksFreqBand);
     save_(config, freedvReporterBandFilterTracksExactFreq);
->>>>>>> 0dec785f
     
     save_(config, useUTCForReporting);
     
