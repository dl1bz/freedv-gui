//==========================================================================
// Name:            FreeDVConfiguration.h
// Purpose:         Implements the configuration for FreeDV
// Created:         July 1, 2023
// Authors:         Mooneer Salem
// 
// License:
//
//  This program is free software; you can redistribute it and/or modify
//  it under the terms of the GNU General Public License version 2.1,
//  as published by the Free Software Foundation.  This program is
//  distributed in the hope that it will be useful, but WITHOUT ANY
//  WARRANTY; without even the implied warranty of MERCHANTABILITY or
//  FITNESS FOR A PARTICULAR PURPOSE.  See the GNU General Public
//  License for more details.
//
//  You should have received a copy of the GNU General Public License
//  along with this program; if not, see <http://www.gnu.org/licenses/>.
//
//==========================================================================

#ifndef FREEDV_CONFIGURATION_H
#define FREEDV_CONFIGURATION_H

#include <inttypes.h>
#include "WxWidgetsConfigStore.h"
#include "ConfigurationDataElement.h"
#include "AudioConfiguration.h"
#include "FilterConfiguration.h"
#include "RigControlConfiguration.h"
#include "ReportingConfiguration.h"

class FreeDVConfiguration : public WxWidgetsConfigStore
{
public:
    FreeDVConfiguration();
    virtual ~FreeDVConfiguration() = default;
    
    AudioConfiguration audioConfiguration;
    FilterConfiguration filterConfiguration;
    RigControlConfiguration rigControlConfiguration;
    ReportingConfiguration reportingConfiguration;
    
    ConfigurationDataElement<bool> firstTimeUse;
    ConfigurationDataElement<bool> freedv2020Allowed;
    
    ConfigurationDataElement<long> mainWindowLeft;
    ConfigurationDataElement<long> mainWindowTop;
    ConfigurationDataElement<long> mainWindowWidth;
    ConfigurationDataElement<long> mainWindowHeight;

    ConfigurationDataElement<long> audioConfigWindowLeft;
    ConfigurationDataElement<long> audioConfigWindowTop;
    ConfigurationDataElement<long> audioConfigWindowWidth;
    ConfigurationDataElement<long> audioConfigWindowHeight;
    
    ConfigurationDataElement<long> reporterWindowLeft;
    ConfigurationDataElement<long> reporterWindowTop;
    ConfigurationDataElement<long> reporterWindowWidth;
    ConfigurationDataElement<long> reporterWindowHeight;
    ConfigurationDataElement<bool> reporterWindowVisible;
    ConfigurationDataElement<int> reporterWindowCurrentSort;
    ConfigurationDataElement<bool> reporterWindowCurrentSortDirection;
    
    ConfigurationDataElement<long> currentNotebookTab;
    
    ConfigurationDataElement<long> squelchActive;
    ConfigurationDataElement<long> squelchLevel;
    
    ConfigurationDataElement<int> fifoSizeMs;
    ConfigurationDataElement<int> transmitLevel;
    
    ConfigurationDataElement<wxString> playFileToMicInPath;
    ConfigurationDataElement<wxString> recFileFromRadioPath;
    ConfigurationDataElement<unsigned int> recFileFromRadioSecs;
    ConfigurationDataElement<wxString> recFileFromModulatorPath;
    ConfigurationDataElement<unsigned int> recFileFromModulatorSecs;
    ConfigurationDataElement<wxString> playFileFromRadioPath;
    
    ConfigurationDataElement<bool> enableSpaceBarForPTT;
    
    ConfigurationDataElement<wxString> voiceKeyerWaveFilePath;
    ConfigurationDataElement<wxString> voiceKeyerWaveFile;
    ConfigurationDataElement<int> voiceKeyerRxPause;
    ConfigurationDataElement<int> voiceKeyerRepeats;
    
    ConfigurationDataElement<bool> halfDuplexMode;
    ConfigurationDataElement<bool> multipleReceiveEnabled;
    ConfigurationDataElement<bool> multipleReceiveOnSingleThread;
    
    ConfigurationDataElement<wxString> quickRecordPath;
    
    ConfigurationDataElement<bool> freedv700Clip;
    ConfigurationDataElement<bool> freedv700TxBPF;
    
    ConfigurationDataElement<int> noiseSNR;
    
    ConfigurationDataElement<bool> debugConsoleEnabled; // note: Windows only
    
    ConfigurationDataElement<bool> snrSlow;
    
    ConfigurationDataElement<bool> debugVerbose;
    ConfigurationDataElement<bool> apiVerbose;
    
    ConfigurationDataElement<int> waterfallColor;
    ConfigurationDataElement<unsigned int> statsResetTimeSecs;
    
    ConfigurationDataElement<int> currentFreeDVMode;
    
    ConfigurationDataElement<int> currentSpectrumAveraging;
    
<<<<<<< HEAD
    ConfigurationDataElement<wxString> tabLayout;
=======
    ConfigurationDataElement<bool> monitorVoiceKeyerAudio;
    ConfigurationDataElement<bool> monitorTxAudio;
>>>>>>> 734277e3
    
    virtual void load(wxConfigBase* config) override;
    virtual void save(wxConfigBase* config) override;
};

#endif // FREEDV_CONFIGURATION_H<|MERGE_RESOLUTION|>--- conflicted
+++ resolved
@@ -109,12 +109,10 @@
     
     ConfigurationDataElement<int> currentSpectrumAveraging;
     
-<<<<<<< HEAD
     ConfigurationDataElement<wxString> tabLayout;
-=======
+
     ConfigurationDataElement<bool> monitorVoiceKeyerAudio;
     ConfigurationDataElement<bool> monitorTxAudio;
->>>>>>> 734277e3
     
     virtual void load(wxConfigBase* config) override;
     virtual void save(wxConfigBase* config) override;
