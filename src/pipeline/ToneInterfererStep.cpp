//=========================================================================
// Name:            ToneInterfererStep.cpp
// Purpose:         Describes a tone interferer step step in the audio pipeline.
//
// Authors:         Mooneer Salem
// License:
//
//  All rights reserved.
//
//  This program is free software; you can redistribute it and/or modify
//  it under the terms of the GNU General Public License version 2.1,
//  as published by the Free Software Foundation.  This program is
//  distributed in the hope that it will be useful, but WITHOUT ANY
//  WARRANTY; without even the implied warranty of MERCHANTABILITY or
//  FITNESS FOR A PARTICULAR PURPOSE.  See the GNU General Public
//  License for more details.
//
//  You should have received a copy of the GNU General Public License
//  along with this program; if not, see <http://www.gnu.org/licenses/>.
//
//=========================================================================

#include <cassert>
#include <cstring>
#include <cmath>
#include "ToneInterfererStep.h"

<<<<<<< HEAD
#ifndef M_PI
#define M_PI    3.14159265358979323846
=======
// M_PI is not available on some compilers, so define it here just in case.
#ifndef M_PI
    #define M_PI 3.1415926535897932384626433832795
>>>>>>> 4d471aa2
#endif

ToneInterfererStep::ToneInterfererStep(
        int sampleRate, std::function<float()> toneFrequencyFn, 
        std::function<float()> toneAmplitudeFn, std::function<float*()> tonePhaseFn)
    : sampleRate_(sampleRate)
    , toneFrequencyFn_(toneFrequencyFn)
    , toneAmplitudeFn_(toneAmplitudeFn)
    , tonePhaseFn_(tonePhaseFn)
{
    // empty
}

ToneInterfererStep::~ToneInterfererStep()
{
    // empty
}

int ToneInterfererStep::getInputSampleRate() const
{
    return sampleRate_;
}

int ToneInterfererStep::getOutputSampleRate() const
{
    return sampleRate_;
}

std::shared_ptr<short> ToneInterfererStep::execute(
    std::shared_ptr<short> inputSamples, int numInputSamples, int* numOutputSamples)
{
    short* outputSamples = new short[numInputSamples];
    assert(outputSamples != nullptr);
    *numOutputSamples = numInputSamples;
    
    memcpy(outputSamples, inputSamples.get(), numInputSamples * sizeof(short));
    
    auto toneFrequency = toneFrequencyFn_();
    auto toneAmplitude = toneAmplitudeFn_();
    auto tonePhase = tonePhaseFn_();
    
    float w = 2.0 * M_PI * toneFrequency / sampleRate_;
    for(int i = 0; i < numInputSamples; i++) {
        float s = (float)toneAmplitude * cos(*tonePhase);
        outputSamples[i] += (int)s;
        *tonePhase += w;
    }
    *tonePhase -= 2.0 * M_PI * floor(*tonePhase / (2.0 * M_PI));
    
    return std::shared_ptr<short>(outputSamples, std::default_delete<short[]>());
}<|MERGE_RESOLUTION|>--- conflicted
+++ resolved
@@ -25,14 +25,9 @@
 #include <cmath>
 #include "ToneInterfererStep.h"
 
-<<<<<<< HEAD
-#ifndef M_PI
-#define M_PI    3.14159265358979323846
-=======
 // M_PI is not available on some compilers, so define it here just in case.
 #ifndef M_PI
     #define M_PI 3.1415926535897932384626433832795
->>>>>>> 4d471aa2
 #endif
 
 ToneInterfererStep::ToneInterfererStep(
