//==========================================================================
// Name:            freedv_interface.h
// Purpose:         Implements a wrapper around the Codec2 FreeDV interface.
// Created:         March 31, 2021
// Authors:         Mooneer Salem
// 
// License:
//
//  This program is free software; you can redistribute it and/or modify
//  it under the terms of the GNU General Public License version 2.1,
//  as published by the Free Software Foundation.  This program is
//  distributed in the hope that it will be useful, but WITHOUT ANY
//  WARRANTY; without even the implied warranty of MERCHANTABILITY or
//  FITNESS FOR A PARTICULAR PURPOSE.  See the GNU General Public
//  License for more details.
//
//  You should have received a copy of the GNU General Public License
//  along with this program; if not, see <http://www.gnu.org/licenses/>.
//
//==========================================================================

#ifndef CODEC2_INTERFACE_H
#define CODEC2_INTERFACE_H

#include <pthread.h>

#include <deque>
#include <algorithm>
#include <thread>
#include <mutex>
#include <condition_variable>
#include <chrono>
#include <queue>
#include <future>

// Codec2 required include files.
#include "codec2.h"
#include "comp.h"
#include "modem_stats.h"
#include "reliable_text.h"

#include <samplerate.h>

class IPipelineStep;

class FreeDVInterface
{
public:
    FreeDVInterface();
    virtual ~FreeDVInterface();
    
    void start(int txMode, int fifoSizeMs, bool singleRxThread, bool usingReliableText);
    void stop();
    void changeTxMode(int txMode);
    int getTxMode() const { return txMode_; }
    bool isRunning() const { return dvObjects_.size() > 0; }
    bool isModeActive(int mode) const { return std::find(enabledModes_.begin(), enabledModes_.end(), mode) != enabledModes_.end(); }
    void setRunTimeOptions(int clip, int bpf, int phaseEstBW, int phaseEstDPSK);
    
    const char* getCurrentModeStr() const;
    bool usingTestFrames() const;
    void resetTestFrameStats();
    void resetBitStats();
    void setTestFrames(bool testFrames, bool combine);
    
    int getTotalBits();
    int getTotalBitErrors();
    
    int getCurrentMode() const { return rxMode_; }
    float getVariance() const;
    
    int getErrorPattern(short** outputPattern);
    
    int getSync() const;
    void setSync(int val);
    void setEq(int val);
    void setVerbose(bool val);
    
    void setTextCallbackFn(void (*rxFunc)(void *, char), char (*txFunc)(void *));
    
    void addRxMode(int mode) { enabledModes_.push_back(mode); }
    
    int getTxModemSampleRate() const;
    int getTxSpeechSampleRate() const;
    int getTxNumSpeechSamples() const;
    int getTxNNomModemSamples() const;
    
    int getRxModemSampleRate() const;
    int getRxNumModemSamples() const;
    int getRxNumSpeechSamples() const;
    int getRxSpeechSampleRate() const;
    
    void setLpcPostFilter(int enable, int bassBoost, float beta, float gamma);
    
    void setTextVaricodeNum(int num);
    
    void setSquelch(int enable, float level);
    
    void setCarrierAmplitude(int c, float amp);
    
    struct MODEM_STATS* getCurrentRxModemStats() { return &modemStatsList_[modemStatsIndex_]; }
    
    void resetReliableText();
    const char* getReliableText();
    void setReliableText(const char* callsign);
    
    IPipelineStep* createTransmitPipeline(int inputSampleRate, int outputSampleRate, std::function<float()> getFreqOffsetFn);
    IPipelineStep* createReceivePipeline(
        int inputSampleRate, int outputSampleRate,
        std::function<int*()> getRxStateFn,
        std::function<int()> getChannelNoiseFn,
        std::function<int()> getChannelNoiseSnrFn,
        std::function<float()> getFreqOffsetFn,
        std::function<float*()> getSigPwrAvgFn
    );
        
private:
    struct FreeDVTextFnState
    {
        FreeDVInterface* interfaceObj;
        struct freedv* modeObj;
    };
    
<<<<<<< HEAD
    struct RxAudioThreadState
    {
        // Inputs
        struct freedv* dvObj;
        SRC_STATE* inRateConvObj;
        struct FIFO* ownInput;
        COMP* rxFreqOffsetPhaseRectObj;
        int modeIndex;
        short* inputBlock;
        int numFrames;
        bool channelNoise;
        int noiseSnr;
        float rxFreqOffsetHz;
        int rxModemSampleRate;
        int rxSpeechSampleRate;
        SRC_STATE* outRateConvObj;
        
        // Outputs
        struct FIFO* ownOutput;
        float sig_pwr_av;
    };
    
    template<typename R, typename T>
    class EventHandlerThread
    {
    public:
        EventHandlerThread(std::string desc);
        ~EventHandlerThread();
        
        std::shared_future<R> enqueue(std::function<R(T)> fn, T arg);
        
    private:
        struct Args 
        {
            Args(std::packaged_task<R(T)>&& t, T a)
                : task(std::move(t)), arg(a) { }

            Args(Args&& old)
                : task(std::move(old.task)), arg(old.arg) { }
            
            std::packaged_task<R(T)> task;
            T arg;
        };
    
        bool isEnding_;
        std::string desc_;
        std::queue<Args> execQueue_;
        std::mutex execQueueMtx_;
        std::condition_variable_any execQueueCond_;
        std::thread execThread_;
 
        static void ThreadEntry_(EventHandlerThread<R,T>* ptr);
    };
    
=======
>>>>>>> 5e8cba82
    static void FreeDVTextRxFn_(void *callback_state, char c);
    static void OnReliableTextRx_(reliable_text_t rt, const char* txt_ptr, int length, void* state);
    
    static float GetMinimumSNR_(int mode);
    
    void (*textRxFunc_)(void *, char);
    bool singleRxThread_;
    int txMode_;
    int rxMode_;
    bool squelchEnabled_;
    std::deque<int> enabledModes_;
    std::deque<struct freedv*> dvObjects_;
    std::deque<FreeDVTextFnState*> textFnObjs_;
    std::deque<struct FIFO*> errorFifos_;
    std::deque<float> snrVals_;
    std::deque<float> squelchVals_;
    
    // Amount to add to squelch SNR to take into account different mode characteristics.
    // For example, if multi-RX is on, 700E's squelch would be the user's selection + 3.0dB
    // since 700E's minimum is 1.0dB and 700D's is -2.0dB.
    //
    // More info on minimum SNRs is at https://github.com/drowe67/codec2/blob/master/README_freedv.md.
    std::deque<float> snrAdjust_; 
    
    struct MODEM_STATS* modemStatsList_;
    int modemStatsIndex_;
    
    struct freedv* currentTxMode_;
    struct freedv* currentRxMode_; 
    struct freedv* lastSyncRxMode_;
    
    std::deque<reliable_text_t> reliableText_;
    std::string receivedReliableText_;
};

<<<<<<< HEAD
template<typename R, typename T>
FreeDVInterface::EventHandlerThread<R, T>::EventHandlerThread(std::string desc)
    : isEnding_(false)
    , desc_(desc)
    , execThread_(ThreadEntry_, this)
{
    // empty
}

template<typename R, typename T>
FreeDVInterface::EventHandlerThread<R, T>::~EventHandlerThread()
{
    isEnding_ = true;
    execQueueCond_.notify_one();
    execThread_.join();
}

template<typename R, typename T>
std::shared_future<R> FreeDVInterface::EventHandlerThread<R, T>::enqueue(std::function<R(T)> fn, T arg)
{    
    std::packaged_task<R(T)> task(fn);
    std::future<R> fut = task.get_future();
    
    {
        const std::lock_guard<std::mutex> lock(execQueueMtx_);
        
        Args x(std::move(task), arg);
        execQueue_.push(std::move(x));
    }
    
    execQueueCond_.notify_one();
    return fut;
}

template<typename R, typename T>
void FreeDVInterface::EventHandlerThread<R, T>::ThreadEntry_(EventHandlerThread<R,T>* ptr)
{
#if defined(__linux__)
    pthread_setname_np(pthread_self(), ptr->desc_.c_str());
#endif // defined(__linux__)

    while(!ptr->isEnding_)
    {
        std::unique_lock<std::mutex> lock(ptr->execQueueMtx_);
        ptr->execQueueCond_.wait_for(lock, std::chrono::milliseconds(100));

        // No timeout; received request.
        while (!ptr->isEnding_ && ptr->execQueue_.size() > 0)
        {
            auto& fn = ptr->execQueue_.front();
            fn.task(fn.arg);
            ptr->execQueue_.pop();
        }
    }
}

=======
>>>>>>> 5e8cba82
#endif // CODEC2_INTERFACE_H<|MERGE_RESOLUTION|>--- conflicted
+++ resolved
@@ -121,63 +121,6 @@
         struct freedv* modeObj;
     };
     
-<<<<<<< HEAD
-    struct RxAudioThreadState
-    {
-        // Inputs
-        struct freedv* dvObj;
-        SRC_STATE* inRateConvObj;
-        struct FIFO* ownInput;
-        COMP* rxFreqOffsetPhaseRectObj;
-        int modeIndex;
-        short* inputBlock;
-        int numFrames;
-        bool channelNoise;
-        int noiseSnr;
-        float rxFreqOffsetHz;
-        int rxModemSampleRate;
-        int rxSpeechSampleRate;
-        SRC_STATE* outRateConvObj;
-        
-        // Outputs
-        struct FIFO* ownOutput;
-        float sig_pwr_av;
-    };
-    
-    template<typename R, typename T>
-    class EventHandlerThread
-    {
-    public:
-        EventHandlerThread(std::string desc);
-        ~EventHandlerThread();
-        
-        std::shared_future<R> enqueue(std::function<R(T)> fn, T arg);
-        
-    private:
-        struct Args 
-        {
-            Args(std::packaged_task<R(T)>&& t, T a)
-                : task(std::move(t)), arg(a) { }
-
-            Args(Args&& old)
-                : task(std::move(old.task)), arg(old.arg) { }
-            
-            std::packaged_task<R(T)> task;
-            T arg;
-        };
-    
-        bool isEnding_;
-        std::string desc_;
-        std::queue<Args> execQueue_;
-        std::mutex execQueueMtx_;
-        std::condition_variable_any execQueueCond_;
-        std::thread execThread_;
- 
-        static void ThreadEntry_(EventHandlerThread<R,T>* ptr);
-    };
-    
-=======
->>>>>>> 5e8cba82
     static void FreeDVTextRxFn_(void *callback_state, char c);
     static void OnReliableTextRx_(reliable_text_t rt, const char* txt_ptr, int length, void* state);
     
@@ -213,63 +156,4 @@
     std::string receivedReliableText_;
 };
 
-<<<<<<< HEAD
-template<typename R, typename T>
-FreeDVInterface::EventHandlerThread<R, T>::EventHandlerThread(std::string desc)
-    : isEnding_(false)
-    , desc_(desc)
-    , execThread_(ThreadEntry_, this)
-{
-    // empty
-}
-
-template<typename R, typename T>
-FreeDVInterface::EventHandlerThread<R, T>::~EventHandlerThread()
-{
-    isEnding_ = true;
-    execQueueCond_.notify_one();
-    execThread_.join();
-}
-
-template<typename R, typename T>
-std::shared_future<R> FreeDVInterface::EventHandlerThread<R, T>::enqueue(std::function<R(T)> fn, T arg)
-{    
-    std::packaged_task<R(T)> task(fn);
-    std::future<R> fut = task.get_future();
-    
-    {
-        const std::lock_guard<std::mutex> lock(execQueueMtx_);
-        
-        Args x(std::move(task), arg);
-        execQueue_.push(std::move(x));
-    }
-    
-    execQueueCond_.notify_one();
-    return fut;
-}
-
-template<typename R, typename T>
-void FreeDVInterface::EventHandlerThread<R, T>::ThreadEntry_(EventHandlerThread<R,T>* ptr)
-{
-#if defined(__linux__)
-    pthread_setname_np(pthread_self(), ptr->desc_.c_str());
-#endif // defined(__linux__)
-
-    while(!ptr->isEnding_)
-    {
-        std::unique_lock<std::mutex> lock(ptr->execQueueMtx_);
-        ptr->execQueueCond_.wait_for(lock, std::chrono::milliseconds(100));
-
-        // No timeout; received request.
-        while (!ptr->isEnding_ && ptr->execQueue_.size() > 0)
-        {
-            auto& fn = ptr->execQueue_.front();
-            fn.task(fn.arg);
-            ptr->execQueue_.pop();
-        }
-    }
-}
-
-=======
->>>>>>> 5e8cba82
 #endif // CODEC2_INTERFACE_H