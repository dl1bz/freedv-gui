--- conflicted
+++ resolved
@@ -101,46 +101,6 @@
 }
 
 //-------------------------------------------------------------------------
-<<<<<<< HEAD
-// OnSize()
-//-------------------------------------------------------------------------
-void PlotPanel::OnSize(wxSizeEvent& event)
-{
-    m_rCtrlPrev = m_rCtrl;
-    m_rCtrl     = GetClientRect();
-    if(m_use_bitmap)
-    {
-        if(!m_oImage.IsOk())
-        {
-            int proposedWidth = m_rCtrl.GetWidth();
-            if (proposedWidth == 0)
-            {
-                // We don't have a width yet; assume 1. We will rescale
-                // to proper width next time through.
-                proposedWidth = 1;
-            }
-            int proposedHeight = m_rCtrl.GetHeight();
-            if (proposedHeight == 0)
-            {
-                // We don't have a height yet; assume 1. We will rescale
-                // to proper height next time through.
-                proposedHeight = 1;
-            }
-            m_oImage.Create(proposedWidth, proposedHeight, true);
-        }
-        else
-        {
-            m_oImage.Rescale(std::max(1, m_rCtrl.GetWidth()), std::max(1, m_rCtrl.GetHeight()));
-        }
-        m_pBmp = new wxBitmap(m_oImage, wxBITMAP_SCREEN_DEPTH);
-        m_firstPass = true;
-    }
-    this->Refresh();
-}
-
-//-------------------------------------------------------------------------
-=======
->>>>>>> 607b827e
 // OnMouseMove()
 //-------------------------------------------------------------------------
 void PlotPanel::OnMouseMove(wxMouseEvent& event)
