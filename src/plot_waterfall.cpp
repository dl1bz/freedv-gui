--- conflicted
+++ resolved
@@ -83,16 +83,11 @@
     m_rGrid = m_rGrid.Deflate(PLOT_BORDER + (XLEFT_OFFSET/2), (PLOT_BORDER + (YBOTTOM_OFFSET/2)));
 
     // we want a bit map the size of m_rGrid
-<<<<<<< HEAD
-
-    m_pBmp = new wxBitmap(std::max(1,m_rGrid.GetWidth()), std::max(1,m_rGrid.GetHeight()), 24);
-
-=======
+
     m_imgHeight = m_rGrid.GetHeight();
     m_imgWidth = m_rGrid.GetWidth();    
     m_fullBmp = new wxBitmap(std::max(1,m_imgWidth), std::max(1,m_imgHeight));
     
->>>>>>> 607b827e
     m_dT = DT;
     
     event.Skip();
