//==========================================================================
// Name:            plot_waterfall.cpp
// Purpose:         Implements a waterfall plot derivative of plot.
// Created:         June 22, 2012
// Authors:         David Rowe, David Witten
// 
// License:
//
//  This program is free software; you can redistribute it and/or modify
//  it under the terms of the GNU General Public License version 2.1,
//  as published by the Free Software Foundation.  This program is
//  distributed in the hope that it will be useful, but WITHOUT ANY
//  WARRANTY; without even the implied warranty of MERCHANTABILITY or
//  FITNESS FOR A PARTICULAR PURPOSE.  See the GNU General Public
//  License for more details.
//
//  You should have received a copy of the GNU General Public License
//  along with this program; if not, see <http://www.gnu.org/licenses/>.
//
//==========================================================================
#include <string.h>
#include <algorithm>
#include "wx/wx.h"
#include "main.h"
#include "osx_interface.h"

extern float g_avmag[];                 // av mag spec passed in to draw() 
void clickTune(float frequency); // callback to pass new click freq

BEGIN_EVENT_TABLE(PlotWaterfall, PlotPanel)
    EVT_PAINT           (PlotWaterfall::OnPaint)
    EVT_MOTION          (PlotWaterfall::OnMouseMove)
    EVT_LEFT_DCLICK     (PlotWaterfall::OnMouseLeftDoubleClick)
    EVT_LEFT_UP         (PlotWaterfall::OnMouseLeftUp)
    EVT_MOUSEWHEEL      (PlotWaterfall::OnMouseWheelMoved)
    EVT_SIZE            (PlotWaterfall::OnSize)
    EVT_SHOW            (PlotWaterfall::OnShow)
END_EVENT_TABLE()

//-=-=-=-=-=-=-=-=-=-=-=-=-=-=-=-=-=-=-=-=-=-=-=-=-=-=-=-=-=-=-=-=--=-=-=-=
// Class WaterfallPlot
//
// @class   WaterfallPlot
// @author  David Witten
// @date    $(Date)
// @file    $(CurrentFileName).$(CurrentFileExt)
// @brief
//
//-=-=-=-=-=-=-=-=-=-=-=-=-=-=-=-=-=-=-=-=-=-=-=-=-=-=-=-=-=-=-=-=--=-=-=-=
PlotWaterfall::PlotWaterfall(wxWindow* parent, bool graticule, int colour): PlotPanel(parent)
{

    for(int i = 0; i < 255; i++)
    {
        m_heatmap_lut[i] = heatmap((float)i, 0.0, 255.0);
    }
    m_graticule     = graticule;
    m_colour        = colour;
    m_Bufsz         = GetMaxClientSize();
    m_newdata       = false;
    m_firstPass     = true;
    m_line_color    = 0;
    m_modem_stats_max_f_hz = MODEM_STATS_MAX_F_HZ;

    SetLabelSize(10.0);

    m_max_mag = MAX_MAG_DB;
    m_min_mag = MIN_MAG_DB;
    m_fullBmp = NULL;
}

// When the window size gets set we can work outthe size of the window
// we plot in and allocate a bit map of the correct size
void PlotWaterfall::OnSize(wxSizeEvent& event) 
{
    delete m_fullBmp;
    
    // resize bit map

    m_rCtrl  = GetClientRect();

    // m_rGrid is coords of inner window we actually plot to.  We deflate it a bit
    // to leave room for axis labels.

    m_rGrid  = m_rCtrl;
    m_rGrid = m_rGrid.Deflate(PLOT_BORDER + (XLEFT_OFFSET/2), (PLOT_BORDER + (YBOTTOM_OFFSET/2)));

    // we want a bit map the size of m_rGrid

    m_imgHeight = m_rGrid.GetHeight();
    m_imgWidth = m_rGrid.GetWidth();    
<<<<<<< HEAD
    
=======
    m_fullBmp = new wxBitmap(std::max(1,m_imgWidth), std::max(1,m_imgHeight));

    // Reset bitmap to black.   
    {
        wxMemoryDC dc(*m_fullBmp);
        wxGraphicsContext *gc = wxGraphicsContext::Create( dc );
        
        wxBrush ltGraphBkgBrush = wxBrush(BLACK_COLOR);
        gc->SetBrush(ltGraphBkgBrush);
        gc->SetPen(wxPen(BLACK_COLOR, 0));
        gc->DrawRectangle(PLOT_BORDER + XLEFT_OFFSET, PLOT_BORDER + YBOTTOM_OFFSET, m_imgWidth, m_imgHeight);
        delete gc;
    }

>>>>>>> 7ff0ec37
    m_dT = DT;
    
    m_fullBmp = new wxBitmap(std::max(1,m_imgWidth), std::max(1,m_imgHeight));
    
    // Paint to black to avoid random garbage appearing.
    wxBrush ltGraphBkgBrush = wxBrush(BLACK_COLOR);
    wxMemoryDC fullBmpDestDC(*m_fullBmp);
    wxGraphicsContext* tmpGc = wxGraphicsContext::Create(fullBmpDestDC);
    tmpGc->SetBrush(ltGraphBkgBrush);
    tmpGc->SetPen(wxPen(BLACK_COLOR, 0));
    tmpGc->DrawRectangle(0, 0, m_imgWidth, m_imgHeight);
    delete tmpGc;
    
    event.Skip();
}

//----------------------------------------------------------------
// OnShow()
//----------------------------------------------------------------
void PlotWaterfall::OnShow(wxShowEvent& event)
{
}

//----------------------------------------------------------------
// ~PlotWaterfall()
//----------------------------------------------------------------
PlotWaterfall::~PlotWaterfall()
{
    delete m_fullBmp;
}

//----------------------------------------------------------------
// heatmap()
// map val to a rgb colour
// from http://eddiema.ca/2011/01/21/c-sharp-heatmaps/
//----------------------------------------------------------------
unsigned PlotWaterfall::heatmap(float val, float min, float max)
{
    unsigned r = 0;
    unsigned g = 0;
    unsigned b = 0;

    val = (val - min) / (max - min);
    if(val <= 0.2)
    {
        b = (unsigned)((val / 0.2) * 255);
    }
    else if(val >  0.2 &&  val <= 0.7)
    {
        b = (unsigned)((1.0 - ((val - 0.2) / 0.5)) * 255);
    }
    if(val >= 0.2 &&  val <= 0.6)
    {
        g = (unsigned)(((val - 0.2) / 0.4) * 255);
    }
    else if(val >  0.6 &&  val <= 0.9)
    {
        g = (unsigned)((1.0 - ((val - 0.6) / 0.3)) * 255);
    }
    if(val >= 0.5)
    {
        r = (unsigned)(((val - 0.5) / 0.5) * 255);
    }
    //printf("%f %x %x %x\n", val, r, g, b);
    return  (b << 16) + (g << 8) + r;
}

bool PlotWaterfall::checkDT(void)
{
    // Check dY is > 1 pixel before proceeding. For small screens
    // and large WATERFALL_SECS_Y we might have less than one
    // block per pixel.  In this case increase m_dT and perform draw
    // less often

    float px_per_sec = (float)m_rGrid.GetHeight() / WATERFALL_SECS_Y;
    float dy = m_dT * px_per_sec;
    
    if (dy < 1.0) {
        m_dT += DT;
        return false;
    }
    else
        return true;
}

//----------------------------------------------------------------
// draw()
//----------------------------------------------------------------
void PlotWaterfall::draw(wxGraphicsContext* gc)
{
    m_rCtrl  = GetClientRect();

    // m_rGrid is coords of inner window we actually plot to.  We deflate it a bit
    // to leave room for axis labels.

    m_rGrid = m_rCtrl;
    m_rGrid = m_rGrid.Deflate(PLOT_BORDER + (XLEFT_OFFSET/2), (PLOT_BORDER + (YBOTTOM_OFFSET/2)));

    // we want a bit map the size of m_rGrid
    wxBrush ltGraphBkgBrush = wxBrush(BLACK_COLOR);
    if (m_fullBmp == NULL) 
    {
        // we want a bit map the size of m_rGrid
        m_imgHeight = m_rGrid.GetHeight();
        m_imgWidth = m_rGrid.GetWidth();
        m_fullBmp = new wxBitmap(std::max(1,m_imgWidth), std::max(1,m_imgHeight));
<<<<<<< HEAD
        
        // Paint to black to avoid random garbage appearing.
        wxMemoryDC fullBmpDestDC(*m_fullBmp);
        wxGraphicsContext* tmpGc = wxGraphicsContext::Create(fullBmpDestDC);
        tmpGc->SetBrush(ltGraphBkgBrush);
        tmpGc->SetPen(wxPen(BLACK_COLOR, 0));
        tmpGc->DrawRectangle(0, 0, m_imgWidth, m_imgHeight);
        delete tmpGc;
=======

        // Reset bitmap to black.   
        {
            wxMemoryDC dc(*m_fullBmp);
            wxGraphicsContext *mGc = wxGraphicsContext::Create( dc );
        
            wxBrush ltGraphBkgBrush = wxBrush(BLACK_COLOR);
            mGc->SetBrush(ltGraphBkgBrush);
            mGc->SetPen(wxPen(BLACK_COLOR, 0));
            mGc->DrawRectangle(PLOT_BORDER + XLEFT_OFFSET, PLOT_BORDER + YBOTTOM_OFFSET, m_imgWidth, m_imgHeight);
            delete mGc;
        }
>>>>>>> 7ff0ec37
    }

    if(m_newdata)
    {
        m_newdata = false;
        plotPixelData();
<<<<<<< HEAD

        wxGraphicsBitmap tmpBmp = gc->CreateBitmap(*m_fullBmp);
        gc->DrawBitmap(tmpBmp, PLOT_BORDER + XLEFT_OFFSET, PLOT_BORDER + YBOTTOM_OFFSET, m_imgWidth, m_imgHeight);
        m_dT = DT;
    }
    else 
    {
        // no data to plot so just erase to black.  Blue looks nicer
        // but is same colour as low amplitude signal

        // Bug on Linux: When Stop is pressed this code doesn't erase
        // the lower 25% of the Waterfall Window

        gc->SetBrush(ltGraphBkgBrush);
        gc->SetPen(wxPen(BLACK_COLOR, 0));
        gc->DrawRectangle(PLOT_BORDER + XLEFT_OFFSET, PLOT_BORDER + YBOTTOM_OFFSET, m_imgWidth, m_imgHeight);
    }
    drawGraticule(gc); 
=======
    } 
           
    wxGraphicsBitmap tmpBmp = gc->CreateBitmap(*m_fullBmp);
    gc->DrawBitmap(tmpBmp, PLOT_BORDER + XLEFT_OFFSET, PLOT_BORDER + YBOTTOM_OFFSET, m_imgWidth, m_imgHeight);
    m_dT = DT;

    drawGraticule(gc);
>>>>>>> 7ff0ec37
}

//-------------------------------------------------------------------------
// drawGraticule()
//-------------------------------------------------------------------------
void PlotWaterfall::drawGraticule(wxGraphicsContext* ctx)
{
    int      x, y, text_w, text_h;
    char     buf[15];
    wxString s;
    float    f, time, freq_hz_to_px, time_s_to_py;

    wxBrush ltGraphBkgBrush;
    ltGraphBkgBrush.SetStyle(wxBRUSHSTYLE_TRANSPARENT);
    ltGraphBkgBrush.SetColour(*wxBLACK);
    ctx->SetBrush(ltGraphBkgBrush);
    ctx->SetPen(wxPen(BLACK_COLOR, 1));
    
    wxGraphicsFont tmpFont = ctx->CreateFont(GetFont(), GetForegroundColour());
    ctx->SetFont(tmpFont);
    
    freq_hz_to_px = (float)m_imgWidth/(MAX_F_HZ-MIN_F_HZ);
    time_s_to_py = (float)m_imgHeight/WATERFALL_SECS_Y;

    // upper LH coords of plot area are (PLOT_BORDER + XLEFT_OFFSET, PLOT_BORDER)
    // lower RH coords of plot area are (PLOT_BORDER + XLEFT_OFFSET + m_rGrid.GetWidth(), 
    //                                   PLOT_BORDER + m_rGrid.GetHeight())

    // Check if small screen size means text will overlap

    int textXStep = STEP_F_HZ*freq_hz_to_px;
    int textYStep = WATERFALL_SECS_STEP*time_s_to_py;
    sprintf(buf, "%4.0fHz", (float)MAX_F_HZ - STEP_F_HZ);
    GetTextExtent(buf, &text_w, &text_h);
    int overlappedText = (text_w > textXStep) || (text_h > textYStep);

    // Major Vertical gridlines and legend
    //dc.SetPen(m_penShortDash);
    for(f=STEP_F_HZ; f<MAX_F_HZ; f+=STEP_F_HZ) 
    {
        x = f*freq_hz_to_px;
        x += PLOT_BORDER + XLEFT_OFFSET;

        if (m_graticule)
            ctx->StrokeLine(x, m_imgHeight + PLOT_BORDER, x, PLOT_BORDER);
        else
            ctx->StrokeLine(x, PLOT_BORDER, x, PLOT_BORDER + YBOTTOM_TEXT_OFFSET + 5);
            
        sprintf(buf, "%4.0fHz", f);
        GetTextExtent(buf, &text_w, &text_h);
        if (!overlappedText)
            ctx->DrawText(buf, x - text_w/2, (YBOTTOM_TEXT_OFFSET/2));
    }

    for(f=STEP_MINOR_F_HZ; f<MAX_F_HZ; f+=STEP_MINOR_F_HZ) 
    {
        x = f*freq_hz_to_px;
        x += PLOT_BORDER + XLEFT_OFFSET;
        ctx->StrokeLine(x, PLOT_BORDER + 5, x, PLOT_BORDER + YBOTTOM_TEXT_OFFSET + 5);
    }
    
    // Horizontal gridlines
    ctx->SetPen(m_penDotDash);
    for(time=0; time<=WATERFALL_SECS_Y; time+=WATERFALL_SECS_STEP) {
       y = m_rGrid.GetHeight() - (WATERFALL_SECS_Y - time)*time_s_to_py;
       y += PLOT_BORDER + YBOTTOM_TEXT_OFFSET;

        if (m_graticule)
            ctx->StrokeLine(PLOT_BORDER + XLEFT_OFFSET, y, 
                        (m_rGrid.GetWidth() + PLOT_BORDER + XLEFT_OFFSET), y);
        sprintf(buf, "%3.0fs", time);
	    GetTextExtent(buf, &text_w, &text_h);
        if (!overlappedText)
            ctx->DrawText(buf, PLOT_BORDER + XLEFT_OFFSET - text_w - XLEFT_TEXT_OFFSET, y-text_h/2);
   }

    // red rx tuning line
    ctx->SetPen(wxPen(RED_COLOR, 2));
    x = m_rxFreq*freq_hz_to_px;
    x += PLOT_BORDER + XLEFT_OFFSET;
    ctx->StrokeLine(x, 0, x, PLOT_BORDER + YBOTTOM_TEXT_OFFSET + 5);
}

//-------------------------------------------------------------------------
// plotPixelData()
//-------------------------------------------------------------------------
void PlotWaterfall::plotPixelData()
{
    float       spec_index_per_px;
    float       intensity_per_dB;
    float       px_per_sec;
    int         index;
    int         dy;
    int         px;
    int         py;
    int         intensity;

    /*
      Design Notes:

      The height in pixels represents WATERFALL_SECS_Y of data.  Every DT
      seconds we get a vector of MODEM_STATS_NSPEC spectrum samples which we use
      to update the last row.  The height of each row is dy pixels, which
      maps to DT seconds.  We call each dy high rectangle of pixels a
      block.

    */

    // determine dy, the height of one "block"
    px_per_sec = (float)m_imgHeight / WATERFALL_SECS_Y;
    dy = m_dT * px_per_sec;

    // update min and max amplitude estimates
    float max_mag = MIN_MAG_DB;

    int min_fft_bin=((float)200/m_modem_stats_max_f_hz)*MODEM_STATS_NSPEC;
    int max_fft_bin=((float)2800/m_modem_stats_max_f_hz)*MODEM_STATS_NSPEC;

    for(int i=min_fft_bin; i<max_fft_bin; i++) 
    {
        if (g_avmag[i] > max_mag)
        {
            max_mag = g_avmag[i];
        }
    }

    m_max_mag = BETA*m_max_mag + (1 - BETA)*max_mag;
    m_min_mag = max_mag - 20.0;
    intensity_per_dB  = (float)256 /(m_max_mag - m_min_mag);
    spec_index_per_px = ((float)(MAX_F_HZ)/(float)m_modem_stats_max_f_hz)*(float)MODEM_STATS_NSPEC / (float)m_imgWidth;

    // Draw last line of blocks using latest amplitude data ------------------
    unsigned char dyImageData[3 * dy * m_imgWidth];
    for(py = dy - 1; py >= 0; py--)
    {
        for(px = 0; px < m_imgWidth; px++)
        {
            index = px * spec_index_per_px;
            assert(index < MODEM_STATS_NSPEC);

            intensity = intensity_per_dB * (g_avmag[index] - m_min_mag);
            if(intensity > 255) intensity = 255;
            if (intensity < 0) intensity = 0;

            int pixelPos = (py * m_imgWidth * 3) + (px * 3);
            
            switch (m_colour) {
            case 0:
                dyImageData[pixelPos] = m_heatmap_lut[intensity] & 0xff;
                dyImageData[pixelPos + 1] = (m_heatmap_lut[intensity] >> 8) & 0xff;
                dyImageData[pixelPos + 2] = (m_heatmap_lut[intensity] >> 16) & 0xff;
                break;
            case 1:
                dyImageData[pixelPos] = intensity;
                dyImageData[pixelPos + 1] = intensity;
                dyImageData[pixelPos + 2] = intensity;       
                break;
            case 2:
                dyImageData[pixelPos] = intensity;
                dyImageData[pixelPos + 1] = intensity;
                if (intensity < 127)
                    dyImageData[pixelPos + 2] = intensity*2;
                else
                    dyImageData[pixelPos + 2] = 255;
                        
                break;
            }
        }
    }
    
    // Force main window's color space to be the same as what wxWidgets uses. This only has an effect
    // on macOS due to how it handles color spaces.
    ResetMainWindowColorSpace();

    wxImage* tmpImage = new wxImage(m_imgWidth, dy, (unsigned char*)&dyImageData, true);
    wxBitmap* tmpBmp = new wxBitmap(*tmpImage);
    {
        wxMemoryDC fullBmpSourceDC(*m_fullBmp);
        wxMemoryDC fullBmpDestDC(*m_fullBmp);
        wxMemoryDC tmpBmpSourceDC(*tmpBmp);

        fullBmpDestDC.Blit(0, dy, m_imgWidth, m_imgHeight - dy, &fullBmpSourceDC, 0, 0);
        fullBmpDestDC.Blit(0, 0, m_imgWidth, dy, &tmpBmpSourceDC, 0, 0);
    }
    delete tmpBmp; 
    delete tmpImage;
}

//-------------------------------------------------------------------------
// OnMouseLeftDown()
//-------------------------------------------------------------------------
void PlotWaterfall::OnMouseLeftDoubleClick(wxMouseEvent& event)
{
    m_mouseDown = true;
    wxClientDC dc(this);

    wxPoint pt(event.GetLogicalPosition(dc));

    // map x coord to edges of actual plot
    pt.x -= PLOT_BORDER + XLEFT_OFFSET;
    pt.y -= PLOT_BORDER;

    // valid click if inside of plot
    if ((pt.x >= 0) && (pt.x <= m_imgWidth) && (pt.y >=0)) 
    {
        float freq_hz_to_px = (float)m_imgWidth/(MAX_F_HZ-MIN_F_HZ);
        float clickFreq = (float)pt.x/freq_hz_to_px;

        // communicate back to other threads
        clickTune(clickFreq);
    }
}

<|MERGE_RESOLUTION|>--- conflicted
+++ resolved
@@ -89,9 +89,6 @@
 
     m_imgHeight = m_rGrid.GetHeight();
     m_imgWidth = m_rGrid.GetWidth();    
-<<<<<<< HEAD
-    
-=======
     m_fullBmp = new wxBitmap(std::max(1,m_imgWidth), std::max(1,m_imgHeight));
 
     // Reset bitmap to black.   
@@ -106,19 +103,7 @@
         delete gc;
     }
 
->>>>>>> 7ff0ec37
     m_dT = DT;
-    
-    m_fullBmp = new wxBitmap(std::max(1,m_imgWidth), std::max(1,m_imgHeight));
-    
-    // Paint to black to avoid random garbage appearing.
-    wxBrush ltGraphBkgBrush = wxBrush(BLACK_COLOR);
-    wxMemoryDC fullBmpDestDC(*m_fullBmp);
-    wxGraphicsContext* tmpGc = wxGraphicsContext::Create(fullBmpDestDC);
-    tmpGc->SetBrush(ltGraphBkgBrush);
-    tmpGc->SetPen(wxPen(BLACK_COLOR, 0));
-    tmpGc->DrawRectangle(0, 0, m_imgWidth, m_imgHeight);
-    delete tmpGc;
     
     event.Skip();
 }
@@ -213,17 +198,7 @@
         m_imgHeight = m_rGrid.GetHeight();
         m_imgWidth = m_rGrid.GetWidth();
         m_fullBmp = new wxBitmap(std::max(1,m_imgWidth), std::max(1,m_imgHeight));
-<<<<<<< HEAD
         
-        // Paint to black to avoid random garbage appearing.
-        wxMemoryDC fullBmpDestDC(*m_fullBmp);
-        wxGraphicsContext* tmpGc = wxGraphicsContext::Create(fullBmpDestDC);
-        tmpGc->SetBrush(ltGraphBkgBrush);
-        tmpGc->SetPen(wxPen(BLACK_COLOR, 0));
-        tmpGc->DrawRectangle(0, 0, m_imgWidth, m_imgHeight);
-        delete tmpGc;
-=======
-
         // Reset bitmap to black.   
         {
             wxMemoryDC dc(*m_fullBmp);
@@ -235,33 +210,12 @@
             mGc->DrawRectangle(PLOT_BORDER + XLEFT_OFFSET, PLOT_BORDER + YBOTTOM_OFFSET, m_imgWidth, m_imgHeight);
             delete mGc;
         }
->>>>>>> 7ff0ec37
     }
 
     if(m_newdata)
     {
         m_newdata = false;
         plotPixelData();
-<<<<<<< HEAD
-
-        wxGraphicsBitmap tmpBmp = gc->CreateBitmap(*m_fullBmp);
-        gc->DrawBitmap(tmpBmp, PLOT_BORDER + XLEFT_OFFSET, PLOT_BORDER + YBOTTOM_OFFSET, m_imgWidth, m_imgHeight);
-        m_dT = DT;
-    }
-    else 
-    {
-        // no data to plot so just erase to black.  Blue looks nicer
-        // but is same colour as low amplitude signal
-
-        // Bug on Linux: When Stop is pressed this code doesn't erase
-        // the lower 25% of the Waterfall Window
-
-        gc->SetBrush(ltGraphBkgBrush);
-        gc->SetPen(wxPen(BLACK_COLOR, 0));
-        gc->DrawRectangle(PLOT_BORDER + XLEFT_OFFSET, PLOT_BORDER + YBOTTOM_OFFSET, m_imgWidth, m_imgHeight);
-    }
-    drawGraticule(gc); 
-=======
     } 
            
     wxGraphicsBitmap tmpBmp = gc->CreateBitmap(*m_fullBmp);
@@ -269,7 +223,6 @@
     m_dT = DT;
 
     drawGraticule(gc);
->>>>>>> 7ff0ec37
 }
 
 //-------------------------------------------------------------------------
