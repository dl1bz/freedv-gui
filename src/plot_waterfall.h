--- conflicted
+++ resolved
@@ -37,11 +37,7 @@
 class PlotWaterfall : public PlotPanel
 {
     public:
-<<<<<<< HEAD
-    PlotWaterfall(wxWindow* parent, bool graticule, int colour);
-=======
-        PlotWaterfall(wxFrame* parent, bool graticule, int colour);
->>>>>>> 607b827e
+        PlotWaterfall(wxWindow* parent, bool graticule, int colour);
         ~PlotWaterfall();
         bool checkDT(void);
         void setGreyscale(bool greyscale) { m_greyscale = greyscale; }
