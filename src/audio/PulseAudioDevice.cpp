//=========================================================================
// Name:            PulseAudioDevice.cpp
// Purpose:         Defines the interface to a PulseAudio device.
//
// Authors:         Mooneer Salem
// License:
//
//  All rights reserved.
//
//  This program is free software; you can redistribute it and/or modify
//  it under the terms of the GNU General Public License version 2.1,
//  as published by the Free Software Foundation.  This program is
//  distributed in the hope that it will be useful, but WITHOUT ANY
//  WARRANTY; without even the implied warranty of MERCHANTABILITY or
//  FITNESS FOR A PARTICULAR PURPOSE.  See the GNU General Public
//  License for more details.
//
//  You should have received a copy of the GNU General Public License
//  along with this program; if not, see <http://www.gnu.org/licenses/>.
//
//=========================================================================

#include <cstring>
#include <cstdio>

#include "PulseAudioDevice.h"

// Optimal settings based on ones used for PortAudio.
#define PULSE_FPB 256
#define PULSE_TARGET_LATENCY_US 20000

PulseAudioDevice::PulseAudioDevice(pa_threaded_mainloop *mainloop, pa_context* context, wxString devName, IAudioEngine::AudioDirection direction, int sampleRate, int numChannels)
    : context_(context)
    , mainloop_(mainloop)
    , stream_(nullptr)
    , outputPending_(nullptr)
    , outputPendingLength_(0)
    , outputPendingThreadActive_(false)
    , outputPendingThread_(nullptr)
    , targetOutputPendingLength_(PULSE_FPB * numChannels * 2)
    , devName_(devName)
    , direction_(direction)
    , sampleRate_(sampleRate)
    , numChannels_(numChannels)
{
    // Set default description
    setDescription("PulseAudio Device");
}

PulseAudioDevice::~PulseAudioDevice()
{
    if (stream_ != nullptr)
    {
        stop();
    }
}

void PulseAudioDevice::start()
{
    pa_sample_spec sample_specification;
    sample_specification.format = PA_SAMPLE_S16LE;
    sample_specification.rate = sampleRate_;
    sample_specification.channels = numChannels_;
    
    pa_threaded_mainloop_lock(mainloop_);
    stream_ = pa_stream_new(context_, description.c_str(), &sample_specification, nullptr);
    if (stream_ == nullptr)
    {
        if (onAudioErrorFunction)
        {
            onAudioErrorFunction(*this, std::string("Could not create PulseAudio stream for ") + (const char*)devName_.ToUTF8(), onAudioErrorState);
        }
        pa_threaded_mainloop_unlock(mainloop_);
        return;
    }
    
    pa_stream_set_underflow_callback(stream_, &PulseAudioDevice::StreamUnderflowCallback_, this);
    pa_stream_set_overflow_callback(stream_, &PulseAudioDevice::StreamOverflowCallback_, this);
    pa_stream_set_moved_callback(stream_, &PulseAudioDevice::StreamMovedCallback_, this);
    pa_stream_set_state_callback(stream_, &PulseAudioDevice::StreamStateCallback_, this);
#if 0
    pa_stream_set_latency_update_callback(stream_, &PulseAudioDevice::StreamLatencyCallback_, this);
#endif // 0

    // recommended settings, i.e. server uses sensible values
    pa_buffer_attr buffer_attr; 
    buffer_attr.maxlength = (uint32_t)-1;
    buffer_attr.tlength = pa_usec_to_bytes(PULSE_TARGET_LATENCY_US, &sample_specification);
    buffer_attr.prebuf = 0; // Ensure that we can recover during an underrun
    buffer_attr.minreq = (uint32_t) -1;
    buffer_attr.fragsize = buffer_attr.tlength;
    
    // Stream flags
    pa_stream_flags_t flags = pa_stream_flags_t(
         PA_STREAM_INTERPOLATE_TIMING |
         PA_STREAM_AUTO_TIMING_UPDATE | 
         PA_STREAM_ADJUST_LATENCY);
    
    int result = 0;
    if (direction_ == IAudioEngine::AUDIO_ENGINE_OUT)
    {
<<<<<<< HEAD
        fprintf(stderr, "PulseAudioDevice: connecting to playback device %s\n", (const char*)devName_.ToUTF8());
=======
        time_t result = time(NULL);
        fprintf(stderr, "PulseAudioDevice[%s]: connecting to playback device %s\n", ctime(&result), (const char*)devName_.ToUTF8());
>>>>>>> 26f897fd
        
        pa_stream_set_write_callback(stream_, &PulseAudioDevice::StreamWriteCallback_, this);
        result = pa_stream_connect_playback(
            stream_, devName_.c_str(), &buffer_attr, 
            flags, NULL, NULL);
    }
    else
    {
<<<<<<< HEAD
        fprintf(stderr, "PulseAudioDevice: connecting to record device %s\n", (const char*)devName_.ToUTF8());
=======
        time_t result = time(NULL);
        fprintf(stderr, "PulseAudioDevice[%s]: connecting to record device %s\n", ctime(&result), (const char*)devName_.ToUTF8());
>>>>>>> 26f897fd
        
        pa_stream_set_read_callback(stream_, &PulseAudioDevice::StreamReadCallback_, this);
        result = pa_stream_connect_record(
            stream_, devName_.c_str(), &buffer_attr, flags);
    }
    
    if (result != 0)
    {
        if (onAudioErrorFunction)
        {
            onAudioErrorFunction(*this, std::string("Could not connect PulseAudio stream to ") + (const char*)devName_.ToUTF8(), onAudioErrorState);
        }
    }
    else
    {
        // Start data collection thread. This thread
        // is necessary in order to ensure that we can 
        // provide data to PulseAudio at a rate expected
        // for the actual latency of the sound device.
        outputPending_ = nullptr;
        outputPendingLength_ = 0;
        targetOutputPendingLength_ = PULSE_FPB * getNumChannels() * 2;
        outputPendingThreadActive_ = true;
        if (direction_ == IAudioEngine::AUDIO_ENGINE_OUT)
        {
            outputPendingThread_ = new std::thread([&]() {
#if defined(__linux__)
                pthread_setname_np(pthread_self(), "FreeDV PulseAudio Output");
#endif // defined(__linux__)

                while(outputPendingThreadActive_)
                {
                    auto currentTime = std::chrono::steady_clock::now();
                    int currentLength = 0;

                    {
                        std::unique_lock<std::mutex> lk(outputPendingMutex_);
                        currentLength = outputPendingLength_;
                    }

                    if (currentLength < targetOutputPendingLength_)
                    {                        
                        short data[PULSE_FPB * getNumChannels()];
                        memset(data, 0, sizeof(data));
                        
                        if (onAudioDataFunction)
                        {
                            onAudioDataFunction(*this, data, PULSE_FPB, onAudioDataState);
                        }
    
                        {
                            std::unique_lock<std::mutex> lk(outputPendingMutex_);
                            short* temp = new short[outputPendingLength_ + PULSE_FPB * getNumChannels()];
                            assert(temp != nullptr);
    
                            if (outputPendingLength_ > 0)
                            {
                                memcpy(temp, outputPending_, outputPendingLength_ * sizeof(short));
    
                                delete[] outputPending_;
                                outputPending_ = nullptr;
                            }
                            memcpy(temp + outputPendingLength_, data, sizeof(data));
    
                            outputPending_ = temp;
                            outputPendingLength_ += PULSE_FPB * getNumChannels();
                        }
                    }

                    // Sleep the required amount of time to ensure we call onAudioDataFunction
                    // every PULSE_FPB samples.
                    int sleepTimeMilliseconds = ((double)PULSE_FPB)/((double)sampleRate_) * 1000.0;
                    std::this_thread::sleep_until(currentTime + 
                        std::chrono::milliseconds(sleepTimeMilliseconds));
                }
            });
            assert(outputPendingThread_ != nullptr);
        }
    }

    pa_threaded_mainloop_unlock(mainloop_);
}

void PulseAudioDevice::stop()
{
    if (stream_ != nullptr)
    {
        std::unique_lock<std::mutex> lk(streamStateMutex_);

        pa_threaded_mainloop_lock(mainloop_);
        pa_stream_disconnect(stream_);
        pa_threaded_mainloop_unlock(mainloop_);

        streamStateCondVar_.wait(lk);

        pa_stream_unref(stream_);

        stream_ = nullptr;

        outputPendingThreadActive_ = false;
        if (outputPendingThread_ != nullptr)
        {
            outputPendingThread_->join();

            delete[] outputPending_;
            outputPending_ = nullptr;
            outputPendingLength_ = 0;

            delete outputPendingThread_;
            outputPendingThread_ = nullptr;
        }
    }
}

void PulseAudioDevice::StreamReadCallback_(pa_stream *s, size_t length, void *userdata)
{
    const void* data = nullptr;
    PulseAudioDevice* thisObj = static_cast<PulseAudioDevice*>(userdata);

    do
    {
        pa_stream_peek(s, &data, &length);
        if (!data || length == 0) 
        {
            break;
        }

        if (thisObj->onAudioDataFunction)
        {
            thisObj->onAudioDataFunction(*thisObj, (void*)data, length / thisObj->getNumChannels() / sizeof(short), thisObj->onAudioDataState);
        }

        pa_stream_drop(s);
    } while (pa_stream_readable_size(s) > 0);
}

void PulseAudioDevice::StreamWriteCallback_(pa_stream *s, size_t length, void *userdata)
{
    if (length > 0)
    {
        // Note that PulseAudio gives us lengths in terms of number of bytes, not samples.
        int numSamples = length / sizeof(short);
        short data[numSamples];
        memset(data, 0, sizeof(data));

        PulseAudioDevice* thisObj = static_cast<PulseAudioDevice*>(userdata);
        {
            std::unique_lock<std::mutex> lk(thisObj->outputPendingMutex_);
            if (thisObj->outputPendingLength_ >= numSamples)
            {
                memcpy(data, thisObj->outputPending_, sizeof(data));

                short* tmp = new short[thisObj->outputPendingLength_ - numSamples];
                assert(tmp != nullptr);

                thisObj->outputPendingLength_ -= numSamples;
                memcpy(tmp, thisObj->outputPending_ + numSamples, sizeof(short) * thisObj->outputPendingLength_);

                delete[] thisObj->outputPending_;
                thisObj->outputPending_ = tmp;
            }

            thisObj->targetOutputPendingLength_ = std::max(thisObj->targetOutputPendingLength_, 2 * numSamples);
        }

        pa_stream_write(s, &data[0], length, NULL, 0LL, PA_SEEK_RELATIVE);
    }
}

void PulseAudioDevice::StreamStateCallback_(pa_stream *p, void *userdata)
{
    PulseAudioDevice* thisObj = static_cast<PulseAudioDevice*>(userdata);

    // This method is only used for termination to ensure that it's synchronous and 
    // does not accidentally refer to already freed memory.
    if (pa_stream_get_state(p) == PA_STREAM_TERMINATED)
    {
        std::unique_lock<std::mutex> lk(thisObj->streamStateMutex_);
        thisObj->streamStateCondVar_.notify_all();
    }    
}

void PulseAudioDevice::StreamUnderflowCallback_(pa_stream *p, void *userdata)
{
    PulseAudioDevice* thisObj = static_cast<PulseAudioDevice*>(userdata);
    
    if (thisObj->onAudioUnderflowFunction) 
    {
        thisObj->onAudioUnderflowFunction(*thisObj, thisObj->onAudioUnderflowState);
    }
}

void PulseAudioDevice::StreamOverflowCallback_(pa_stream *p, void *userdata)
{
    PulseAudioDevice* thisObj = static_cast<PulseAudioDevice*>(userdata);
    
    if (thisObj->onAudioOverflowFunction) 
    {
        thisObj->onAudioOverflowFunction(*thisObj, thisObj->onAudioOverflowState);
    }
}

void PulseAudioDevice::StreamMovedCallback_(pa_stream *p, void *userdata)
{
    auto newDevName = pa_stream_get_device_name(p);
    PulseAudioDevice* thisObj = static_cast<PulseAudioDevice*>(userdata);

<<<<<<< HEAD
    fprintf(stderr, "PulseAudioDevice: stream named %s has been moved to %s\n", (const char*)thisObj->devName_.ToUTF8(), newDevName);
=======
    time_t result = time(NULL);
    fprintf(stderr, "PulseAudioDevice[%s]: stream named %s has been moved to %s\n", ctime(&result), (const char*)thisObj->devName_.ToUTF8(), newDevName);
>>>>>>> 26f897fd
    
    thisObj->devName_ = newDevName;
    
    if (thisObj->onAudioDeviceChangedFunction) 
    {
        thisObj->onAudioDeviceChangedFunction(*thisObj, (const char*)thisObj->devName_.ToUTF8(), thisObj->onAudioDeviceChangedState);
    }
}

#if 0
void PulseAudioDevice::StreamLatencyCallback_(pa_stream *p, void *userdata)
{
    PulseAudioDevice* thisObj = static_cast<PulseAudioDevice*>(userdata);
    pa_usec_t latency;
    int isNeg;

    pa_stream_get_latency(p, &latency, &isNeg);

    fprintf(stderr, "Current target buffer size for %s: %d\n", (const char*)thisObj->devName_.ToUTF8(), thisObj->targetOutputPendingLength_);
}
#endif // 0<|MERGE_RESOLUTION|>--- conflicted
+++ resolved
@@ -99,12 +99,8 @@
     int result = 0;
     if (direction_ == IAudioEngine::AUDIO_ENGINE_OUT)
     {
-<<<<<<< HEAD
-        fprintf(stderr, "PulseAudioDevice: connecting to playback device %s\n", (const char*)devName_.ToUTF8());
-=======
         time_t result = time(NULL);
         fprintf(stderr, "PulseAudioDevice[%s]: connecting to playback device %s\n", ctime(&result), (const char*)devName_.ToUTF8());
->>>>>>> 26f897fd
         
         pa_stream_set_write_callback(stream_, &PulseAudioDevice::StreamWriteCallback_, this);
         result = pa_stream_connect_playback(
@@ -113,12 +109,8 @@
     }
     else
     {
-<<<<<<< HEAD
-        fprintf(stderr, "PulseAudioDevice: connecting to record device %s\n", (const char*)devName_.ToUTF8());
-=======
         time_t result = time(NULL);
         fprintf(stderr, "PulseAudioDevice[%s]: connecting to record device %s\n", ctime(&result), (const char*)devName_.ToUTF8());
->>>>>>> 26f897fd
         
         pa_stream_set_read_callback(stream_, &PulseAudioDevice::StreamReadCallback_, this);
         result = pa_stream_connect_record(
@@ -326,12 +318,8 @@
     auto newDevName = pa_stream_get_device_name(p);
     PulseAudioDevice* thisObj = static_cast<PulseAudioDevice*>(userdata);
 
-<<<<<<< HEAD
-    fprintf(stderr, "PulseAudioDevice: stream named %s has been moved to %s\n", (const char*)thisObj->devName_.ToUTF8(), newDevName);
-=======
     time_t result = time(NULL);
     fprintf(stderr, "PulseAudioDevice[%s]: stream named %s has been moved to %s\n", ctime(&result), (const char*)thisObj->devName_.ToUTF8(), newDevName);
->>>>>>> 26f897fd
     
     thisObj->devName_ = newDevName;
     
