//=========================================================================
// Name:            PulseAudioDevice.cpp
// Purpose:         Defines the interface to a PulseAudio device.
//
// Authors:         Mooneer Salem
// License:
//
//  All rights reserved.
//
//  This program is free software; you can redistribute it and/or modify
//  it under the terms of the GNU General Public License version 2.1,
//  as published by the Free Software Foundation.  This program is
//  distributed in the hope that it will be useful, but WITHOUT ANY
//  WARRANTY; without even the implied warranty of MERCHANTABILITY or
//  FITNESS FOR A PARTICULAR PURPOSE.  See the GNU General Public
//  License for more details.
//
//  You should have received a copy of the GNU General Public License
//  along with this program; if not, see <http://www.gnu.org/licenses/>.
//
//=========================================================================

#include <cstring>
#include <cstdio>

#include "PulseAudioDevice.h"

// Optimal settings based on ones used for PortAudio.
#define PULSE_FPB 256
#define PULSE_TARGET_LATENCY_US 20000

PulseAudioDevice::PulseAudioDevice(pa_threaded_mainloop *mainloop, pa_context* context, wxString devName, IAudioEngine::AudioDirection direction, int sampleRate, int numChannels)
    : context_(context)
    , mainloop_(mainloop)
    , stream_(nullptr)
    , outputPending_(nullptr)
    , outputPendingLength_(0)
    , outputPendingThreadActive_(false)
    , outputPendingThread_(nullptr)
    , targetOutputPendingLength_(PULSE_FPB * numChannels * 2)
    , devName_(devName)
    , direction_(direction)
    , sampleRate_(sampleRate)
    , numChannels_(numChannels)
{
    // Set default description
    setDescription("PulseAudio Device");
}

PulseAudioDevice::~PulseAudioDevice()
{
    if (stream_ != nullptr)
    {
        stop();
    }
}

void PulseAudioDevice::start()
{
    pa_sample_spec sample_specification;
    sample_specification.format = PA_SAMPLE_S16LE;
    sample_specification.rate = sampleRate_;
    sample_specification.channels = numChannels_;
    
    pa_threaded_mainloop_lock(mainloop_);
    stream_ = pa_stream_new(context_, description.c_str(), &sample_specification, nullptr);
    if (stream_ == nullptr)
    {
        if (onAudioErrorFunction)
        {
            onAudioErrorFunction(*this, std::string("Could not create PulseAudio stream for ") + (const char*)devName_.ToUTF8(), onAudioErrorState);
        }
        pa_threaded_mainloop_unlock(mainloop_);
        return;
    }
    
    pa_stream_set_underflow_callback(stream_, &PulseAudioDevice::StreamUnderflowCallback_, this);
    pa_stream_set_overflow_callback(stream_, &PulseAudioDevice::StreamOverflowCallback_, this);
    pa_stream_set_moved_callback(stream_, &PulseAudioDevice::StreamMovedCallback_, this);
    pa_stream_set_state_callback(stream_, &PulseAudioDevice::StreamStateCallback_, this);
#if 0
    pa_stream_set_latency_update_callback(stream_, &PulseAudioDevice::StreamLatencyCallback_, this);
#endif // 0

    // recommended settings, i.e. server uses sensible values
    pa_buffer_attr buffer_attr; 
    buffer_attr.maxlength = (uint32_t)-1;
    buffer_attr.tlength = pa_usec_to_bytes(PULSE_TARGET_LATENCY_US, &sample_specification);
    buffer_attr.prebuf = 0; // Ensure that we can recover during an underrun
    buffer_attr.minreq = (uint32_t) -1;
    buffer_attr.fragsize = buffer_attr.tlength;
    
    // Stream flags
    pa_stream_flags_t flags = pa_stream_flags_t(
         PA_STREAM_INTERPOLATE_TIMING |
         PA_STREAM_AUTO_TIMING_UPDATE | 
         PA_STREAM_ADJUST_LATENCY);
    
    int result = 0;
    if (direction_ == IAudioEngine::AUDIO_ENGINE_OUT)
    {
        time_t result = time(NULL);
<<<<<<< HEAD
        fprintf(stderr, "PulseAudioDevice[%s]: connecting to playback device %s\n", ctime(&result), (const char*)devName_.ToUTF8());
=======
        char buf[256];
        struct tm *p = localtime(&result);
        strftime(buf, 256, "%c", p);
        fprintf(stderr, "PulseAudioDevice[%s]: connecting to playback device %s\n", buf, (const char*)devName_.ToUTF8());
>>>>>>> 4d471aa2
        
        pa_stream_set_write_callback(stream_, &PulseAudioDevice::StreamWriteCallback_, this);
        result = pa_stream_connect_playback(
            stream_, devName_.c_str(), &buffer_attr, 
            flags, NULL, NULL);
    }
    else
    {
        time_t result = time(NULL);
<<<<<<< HEAD
        fprintf(stderr, "PulseAudioDevice[%s]: connecting to record device %s\n", ctime(&result), (const char*)devName_.ToUTF8());
=======
        char buf[256];
        struct tm *p = localtime(&result);
        strftime(buf, 256, "%c", p);
        fprintf(stderr, "PulseAudioDevice[%s]: connecting to record device %s\n", buf, (const char*)devName_.ToUTF8());
>>>>>>> 4d471aa2
        
        pa_stream_set_read_callback(stream_, &PulseAudioDevice::StreamReadCallback_, this);
        result = pa_stream_connect_record(
            stream_, devName_.c_str(), &buffer_attr, flags);
    }
    
    if (result != 0)
    {
        if (onAudioErrorFunction)
        {
            onAudioErrorFunction(*this, std::string("Could not connect PulseAudio stream to ") + (const char*)devName_.ToUTF8(), onAudioErrorState);
        }
    }
    else
    {
        // Start data collection thread. This thread
        // is necessary in order to ensure that we can 
        // provide data to PulseAudio at a rate expected
        // for the actual latency of the sound device.
        outputPending_ = nullptr;
        outputPendingLength_ = 0;
        targetOutputPendingLength_ = PULSE_FPB * getNumChannels() * 2;
        outputPendingThreadActive_ = true;
        if (direction_ == IAudioEngine::AUDIO_ENGINE_OUT)
        {
            outputPendingThread_ = new std::thread([&]() {
#if defined(__linux__)
                pthread_setname_np(pthread_self(), "FreeDV PulseAudio Output");
#endif // defined(__linux__)

                while(outputPendingThreadActive_)
                {
                    auto currentTime = std::chrono::steady_clock::now();
                    int currentLength = 0;

                    {
                        std::unique_lock<std::mutex> lk(outputPendingMutex_);
                        currentLength = outputPendingLength_;
                    }

                    if (currentLength < targetOutputPendingLength_)
                    {                        
                        short data[PULSE_FPB * getNumChannels()];
                        memset(data, 0, sizeof(data));
                        
                        if (onAudioDataFunction)
                        {
                            onAudioDataFunction(*this, data, PULSE_FPB, onAudioDataState);
                        }
    
                        {
                            std::unique_lock<std::mutex> lk(outputPendingMutex_);
                            short* temp = new short[outputPendingLength_ + PULSE_FPB * getNumChannels()];
                            assert(temp != nullptr);
    
                            if (outputPendingLength_ > 0)
                            {
                                memcpy(temp, outputPending_, outputPendingLength_ * sizeof(short));
    
                                delete[] outputPending_;
                                outputPending_ = nullptr;
                            }
                            memcpy(temp + outputPendingLength_, data, sizeof(data));
    
                            outputPending_ = temp;
                            outputPendingLength_ += PULSE_FPB * getNumChannels();
                        }
                    }

                    // Sleep the required amount of time to ensure we call onAudioDataFunction
                    // every PULSE_FPB samples.
                    int sleepTimeMilliseconds = ((double)PULSE_FPB)/((double)sampleRate_) * 1000.0;
                    std::this_thread::sleep_until(currentTime + 
                        std::chrono::milliseconds(sleepTimeMilliseconds));
                }
            });
            assert(outputPendingThread_ != nullptr);
        }
    }

    pa_threaded_mainloop_unlock(mainloop_);
}

void PulseAudioDevice::stop()
{
    if (stream_ != nullptr)
    {
        std::unique_lock<std::mutex> lk(streamStateMutex_);

        pa_threaded_mainloop_lock(mainloop_);
        pa_stream_disconnect(stream_);
        pa_threaded_mainloop_unlock(mainloop_);

        streamStateCondVar_.wait(lk);

        pa_stream_unref(stream_);

        stream_ = nullptr;

        outputPendingThreadActive_ = false;
        if (outputPendingThread_ != nullptr)
        {
            outputPendingThread_->join();

            delete[] outputPending_;
            outputPending_ = nullptr;
            outputPendingLength_ = 0;

            delete outputPendingThread_;
            outputPendingThread_ = nullptr;
        }
    }
}

void PulseAudioDevice::StreamReadCallback_(pa_stream *s, size_t length, void *userdata)
{
    const void* data = nullptr;
    PulseAudioDevice* thisObj = static_cast<PulseAudioDevice*>(userdata);

    do
    {
        pa_stream_peek(s, &data, &length);
        if (!data || length == 0) 
        {
            break;
        }

        if (thisObj->onAudioDataFunction)
        {
            thisObj->onAudioDataFunction(*thisObj, (void*)data, length / thisObj->getNumChannels() / sizeof(short), thisObj->onAudioDataState);
        }

        pa_stream_drop(s);
    } while (pa_stream_readable_size(s) > 0);
}

void PulseAudioDevice::StreamWriteCallback_(pa_stream *s, size_t length, void *userdata)
{
    if (length > 0)
    {
        // Note that PulseAudio gives us lengths in terms of number of bytes, not samples.
        int numSamples = length / sizeof(short);
        short data[numSamples];
        memset(data, 0, sizeof(data));

        PulseAudioDevice* thisObj = static_cast<PulseAudioDevice*>(userdata);
        {
            std::unique_lock<std::mutex> lk(thisObj->outputPendingMutex_);
            if (thisObj->outputPendingLength_ >= numSamples)
            {
                memcpy(data, thisObj->outputPending_, sizeof(data));

                short* tmp = new short[thisObj->outputPendingLength_ - numSamples];
                assert(tmp != nullptr);

                thisObj->outputPendingLength_ -= numSamples;
                memcpy(tmp, thisObj->outputPending_ + numSamples, sizeof(short) * thisObj->outputPendingLength_);

                delete[] thisObj->outputPending_;
                thisObj->outputPending_ = tmp;
            }

            thisObj->targetOutputPendingLength_ = std::max(thisObj->targetOutputPendingLength_, 2 * numSamples);
        }

        pa_stream_write(s, &data[0], length, NULL, 0LL, PA_SEEK_RELATIVE);
    }
}

void PulseAudioDevice::StreamStateCallback_(pa_stream *p, void *userdata)
{
    PulseAudioDevice* thisObj = static_cast<PulseAudioDevice*>(userdata);

    // This method is only used for termination to ensure that it's synchronous and 
    // does not accidentally refer to already freed memory.
    if (pa_stream_get_state(p) == PA_STREAM_TERMINATED)
    {
        std::unique_lock<std::mutex> lk(thisObj->streamStateMutex_);
        thisObj->streamStateCondVar_.notify_all();
    }    
}

void PulseAudioDevice::StreamUnderflowCallback_(pa_stream *p, void *userdata)
{
    PulseAudioDevice* thisObj = static_cast<PulseAudioDevice*>(userdata);
    
    if (thisObj->onAudioUnderflowFunction) 
    {
        thisObj->onAudioUnderflowFunction(*thisObj, thisObj->onAudioUnderflowState);
    }
}

void PulseAudioDevice::StreamOverflowCallback_(pa_stream *p, void *userdata)
{
    PulseAudioDevice* thisObj = static_cast<PulseAudioDevice*>(userdata);
    
    if (thisObj->onAudioOverflowFunction) 
    {
        thisObj->onAudioOverflowFunction(*thisObj, thisObj->onAudioOverflowState);
    }
}

void PulseAudioDevice::StreamMovedCallback_(pa_stream *p, void *userdata)
{
    auto newDevName = pa_stream_get_device_name(p);
    PulseAudioDevice* thisObj = static_cast<PulseAudioDevice*>(userdata);

    time_t result = time(NULL);
<<<<<<< HEAD
    fprintf(stderr, "PulseAudioDevice[%s]: stream named %s has been moved to %s\n", ctime(&result), (const char*)thisObj->devName_.ToUTF8(), newDevName);
=======
    char buf[256];
    struct tm *lt = localtime(&result);
    strftime(buf, 256, "%c", lt);
    fprintf(stderr, "PulseAudioDevice[%s]: stream named %s has been moved to %s\n", buf, (const char*)thisObj->devName_.ToUTF8(), newDevName);
>>>>>>> 4d471aa2
    
    thisObj->devName_ = newDevName;
    
    if (thisObj->onAudioDeviceChangedFunction) 
    {
        thisObj->onAudioDeviceChangedFunction(*thisObj, (const char*)thisObj->devName_.ToUTF8(), thisObj->onAudioDeviceChangedState);
    }
}

#if 0
void PulseAudioDevice::StreamLatencyCallback_(pa_stream *p, void *userdata)
{
    PulseAudioDevice* thisObj = static_cast<PulseAudioDevice*>(userdata);
    pa_usec_t latency;
    int isNeg;

    pa_stream_get_latency(p, &latency, &isNeg);

    fprintf(stderr, "Current target buffer size for %s: %d\n", (const char*)thisObj->devName_.ToUTF8(), thisObj->targetOutputPendingLength_);
}
#endif // 0<|MERGE_RESOLUTION|>--- conflicted
+++ resolved
@@ -100,14 +100,10 @@
     if (direction_ == IAudioEngine::AUDIO_ENGINE_OUT)
     {
         time_t result = time(NULL);
-<<<<<<< HEAD
-        fprintf(stderr, "PulseAudioDevice[%s]: connecting to playback device %s\n", ctime(&result), (const char*)devName_.ToUTF8());
-=======
         char buf[256];
         struct tm *p = localtime(&result);
         strftime(buf, 256, "%c", p);
         fprintf(stderr, "PulseAudioDevice[%s]: connecting to playback device %s\n", buf, (const char*)devName_.ToUTF8());
->>>>>>> 4d471aa2
         
         pa_stream_set_write_callback(stream_, &PulseAudioDevice::StreamWriteCallback_, this);
         result = pa_stream_connect_playback(
@@ -117,14 +113,10 @@
     else
     {
         time_t result = time(NULL);
-<<<<<<< HEAD
-        fprintf(stderr, "PulseAudioDevice[%s]: connecting to record device %s\n", ctime(&result), (const char*)devName_.ToUTF8());
-=======
         char buf[256];
         struct tm *p = localtime(&result);
         strftime(buf, 256, "%c", p);
         fprintf(stderr, "PulseAudioDevice[%s]: connecting to record device %s\n", buf, (const char*)devName_.ToUTF8());
->>>>>>> 4d471aa2
         
         pa_stream_set_read_callback(stream_, &PulseAudioDevice::StreamReadCallback_, this);
         result = pa_stream_connect_record(
@@ -333,14 +325,10 @@
     PulseAudioDevice* thisObj = static_cast<PulseAudioDevice*>(userdata);
 
     time_t result = time(NULL);
-<<<<<<< HEAD
-    fprintf(stderr, "PulseAudioDevice[%s]: stream named %s has been moved to %s\n", ctime(&result), (const char*)thisObj->devName_.ToUTF8(), newDevName);
-=======
     char buf[256];
     struct tm *lt = localtime(&result);
     strftime(buf, 256, "%c", lt);
     fprintf(stderr, "PulseAudioDevice[%s]: stream named %s has been moved to %s\n", buf, (const char*)thisObj->devName_.ToUTF8(), newDevName);
->>>>>>> 4d471aa2
     
     thisObj->devName_ = newDevName;
     
