# As this script is run in a new cmake instance, it does not have access to
# the existing cache variables. Pass them in via the configure_file command.
set(CMAKE_BINARY_DIR @CMAKE_BINARY_DIR@)
set(CMAKE_SOURCE_DIR @CMAKE_SOURCE_DIR@)
set(USE_INTERNAL_CODEC2 @USE_INTERNAL_CODEC2@)
set(UNIX @UNIX@)
set(WIN32 @WIN32@)
set(CMAKE_CROSSCOMPILING @CMAKE_CROSSCOMPILING@)
set(CMAKE_FIND_LIBRARY_SUFFIXES @CMAKE_FIND_LIBRARY_SUFFIXES@)
set(CMAKE_FIND_LIBRARY_PREFIXES @CMAKE_FIND_LIBRARY_PREFIXES@)
set(CMAKE_SYSTEM_LIBRARY_PATH @CMAKE_SYSTEM_LIBRARY_PATH@)
set(CMAKE_FIND_ROOT_PATH @CMAKE_FIND_ROOT_PATH@)
if(USE_INTERNAL_CODEC2)
    set(CODEC2_BUILD_DIR ${CMAKE_BINARY_DIR}/codec2_build)
    set(LPCNET_BUILD_DIR ${CMAKE_BINARY_DIR}/LPCNet_build)
else()
    set(CODEC2_BUILD_DIR @CODEC2_BUILD_DIR@)
    set(LPCNET_BUILD_DIR @LPCNET_BUILD_DIR@)
endif()
<<<<<<< HEAD

set(FREEDV_USING_LLVM_MINGW @FREEDV_USING_LLVM_MINGW@)

set(CMAKE_GET_RUNTIME_DEPENDENCIES_PLATFORM windows+pe)
set(CMAKE_GET_RUNTIME_DEPENDENCIES_TOOL objdump)
set(CMAKE_GET_RUNTIME_DEPENDENCIES_COMMAND ${CMAKE_OBJDUMP})

#message("dependency platform: ${CMAKE_GET_RUNTIME_DEPENDENCIES_PLATFORM}")
#message("dependency tool: ${CMAKE_GET_RUNTIME_DEPENDENCIES_TOOL}")
#message("dependency command: ${CMAKE_GET_RUNTIME_DEPENDENCIES_COMMAND}")
=======
set(FREEDV_PACKAGE_SEARCH_PATHS @FREEDV_PACKAGE_SEARCH_PATHS@)
>>>>>>> c528bf42

set(FREEDV_EXE ${CMAKE_BINARY_DIR}/src/freedv.exe)

# Implement our own GetDependencies because the CMake one
# isn't working for some reason when using LLVM.
macro(freedv_get_dependencies OUTPUT_VAR FILENAME)
    execute_process(
        COMMAND ${CMAKE_OBJDUMP} -p ${FILENAME}
        COMMAND grep "DLL Name:" 
        COMMAND awk "{ printf \"%s;\", \$3; }"
        OUTPUT_VARIABLE ${OUTPUT_VAR})
endmacro()

freedv_get_dependencies(_deps ${FREEDV_EXE})

message("Found Win32 dependencies: ${_deps}")

# Filter libraries known to be provided by Windows
set( _windlls
    ADVAPI32.dll
    GDI32.dll
    KERNEL32.dll
    SHELL32.dll
    USER32.dll
    WS2_32.dll
    WSOCK32.dll
    WSOCK32.DLL
    WINMM.dll
    WINMM.DLL
    ole32.dll
    COMCTL32.dll
    COMCTL32.DLL
    OLEAUT32.dll
    RPCRT4.dll
    comdlg32.dll
    COMDLG32.DLL
<<<<<<< HEAD

    # The below are additional DLLs required when compiled
    # using the LLVM version of MinGW.

    SETUPAPI.dll
    WINSPOOL.DRV
    VERSION.dll
    api-ms-win-crt-locale-l1-1-0.dll
    api-ms-win-crt-filesystem-l1-1-0.dll
    SHLWAPI.dll
    UxTheme.dll
    OLEACC.dll
    api-ms-win-crt-environment-l1-1-0.dll
    api-ms-win-crt-utility-l1-1-0.dll
    api-ms-win-crt-time-l1-1-0.dll
    api-ms-win-crt-string-l1-1-0.dll
    api-ms-win-crt-stdio-l1-1-0.dll
    api-ms-win-crt-runtime-l1-1-0.dll
    api-ms-win-crt-private-l1-1-0.dll
    api-ms-win-crt-math-l1-1-0.dll
    api-ms-win-crt-heap-l1-1-0.dll
    api-ms-win-crt-convert-l1-1-0.dll
    api-ms-win-crt-multibyte-l1-1-0.dll
=======
    SETUPAPI.dll
    WINSPOOL.DRV
    VERSION.dll
    SHLWAPI.dll
    UxTheme.dll
    OLEACC.dll
>>>>>>> c528bf42
)
list(REMOVE_ITEM _deps ${_windlls})

# Handle internal libraries separately.
if(CODEC2_BUILD_DIR)
<<<<<<< HEAD
    list(REMOVE_ITEM _deps libcodec2.dll)
    find_library(CODEC2 codec2 NO_DEFAULT_PATH PATHS ${CODEC2_BUILD_DIR}/src)
    string(REPLACE ".a" "" CODEC2_FINAL ${CODEC2})
=======
    list(FIND _deps libcodec2.dll _loc)
    list(REMOVE_AT _deps ${_loc})
    find_library(CODEC2 codec2 NO_DEFAULT_PATH PATHS ${CODEC2_BUILD_DIR}/src REQUIRED)
>>>>>>> c528bf42
    file(INSTALL DESTINATION "${CMAKE_INSTALL_PREFIX}/bin"
        TYPE EXECUTABLE FILES ${CODEC2_FINAL})
endif()
if(LPCNET_BUILD_DIR)
<<<<<<< HEAD
    list(REMOVE_ITEM _deps liblpcnetfreedv.dll)
    find_library(LPCNET lpcnetfreedv NO_DEFAULT_PATH PATHS ${LPCNET_BUILD_DIR}/src)
    string(REPLACE ".a" "" LPCNET_FINAL ${LPCNET})
=======
    list(FIND _deps liblpcnetfreedv.dll _loc)
    list(REMOVE_AT _deps ${_loc})
    find_library(LPCNET lpcnetfreedv NO_DEFAULT_PATH PATHS ${LPCNET_BUILD_DIR}/src REQUIRED)
>>>>>>> c528bf42
    file(INSTALL DESTINATION "${CMAKE_INSTALL_PREFIX}/bin"
        TYPE EXECUTABLE FILES ${LPCNET_FINAL})
endif()

if(FREEDV_USING_LLVM_MINGW)
    # Use the bin/ folder for the platform as an additional
    # search path for find_library.
    find_program(OBJDUMP_PATH ${CMAKE_OBJDUMP})
    string(REPLACE "-objdump" "" LLVM_ARCH_TRIPLE ${CMAKE_OBJDUMP})

    string(REPLACE ${CMAKE_OBJDUMP} "" OBJDUMP_PATH ${OBJDUMP_PATH})
    string(APPEND LLVM_ADDITIONAL_LIB_PATH ${OBJDUMP_PATH} "../" ${LLVM_ARCH_TRIPLE} "/bin")
    cmake_path(NORMAL_PATH LLVM_ADDITIONAL_LIB_PATH)
    message("Using ${LLVM_ADDITIONAL_LIB_PATH} for dependency searches.")
endif(FREEDV_USING_LLVM_MINGW)

# Process remaining dependencies.
list(LENGTH _deps _dep_len)
message("There are ${_dep_len} dependencies to scan.")
while(_deps)
    foreach(_runtime ${_deps})
        message("Looking for ${_runtime}")
<<<<<<< HEAD
        if(FREEDV_USING_LLVM_MINGW)
            find_file(RUNTIME_${_runtime} NAMES ${_runtime} PATHS ${LLVM_ADDITIONAL_LIB_PATH})
        else(FREEDV_USING_LLVM_MINGW)
            find_library(RUNTIME_${_runtime} ${_runtime})
        endif(FREEDV_USING_LLVM_MINGW)
=======
        find_library(RUNTIME_${_runtime} NAMES ${_runtime} PATHS ${FREEDV_PACKAGE_SEARCH_PATHS} REQUIRED)
>>>>>>> c528bf42
        if(RUNTIME_${_runtime})
            message("Found: ${RUNTIME_${_runtime}}")
            file(INSTALL DESTINATION "${CMAKE_INSTALL_PREFIX}/bin"
                TYPE EXECUTABLE FILES "${RUNTIME_${_runtime}}")
            freedv_get_dependencies(_newdep "${RUNTIME_${_runtime}}")
            list(APPEND _newdeps ${_newdep})
            list(APPEND _good_deps ${_runtime})
        else()
            message("Warning: ${_runtime} not found.")
            list(APPEND _bad_deps ${_runtime})
        endif()
    endforeach()
    # Try to figure out if there are new dependencies or not.
    list(REMOVE_DUPLICATES _newdeps)
    list(REMOVE_ITEM _newdeps ${_deps};${_good_deps};${_bad_deps};${_windlls})
    set(_deps ${_newdeps})
endwhile()<|MERGE_RESOLUTION|>--- conflicted
+++ resolved
@@ -17,9 +17,9 @@
     set(CODEC2_BUILD_DIR @CODEC2_BUILD_DIR@)
     set(LPCNET_BUILD_DIR @LPCNET_BUILD_DIR@)
 endif()
-<<<<<<< HEAD
 
 set(FREEDV_USING_LLVM_MINGW @FREEDV_USING_LLVM_MINGW@)
+set(FREEDV_PACKAGE_SEARCH_PATHS @FREEDV_PACKAGE_SEARCH_PATHS@)
 
 set(CMAKE_GET_RUNTIME_DEPENDENCIES_PLATFORM windows+pe)
 set(CMAKE_GET_RUNTIME_DEPENDENCIES_TOOL objdump)
@@ -28,9 +28,6 @@
 #message("dependency platform: ${CMAKE_GET_RUNTIME_DEPENDENCIES_PLATFORM}")
 #message("dependency tool: ${CMAKE_GET_RUNTIME_DEPENDENCIES_TOOL}")
 #message("dependency command: ${CMAKE_GET_RUNTIME_DEPENDENCIES_COMMAND}")
-=======
-set(FREEDV_PACKAGE_SEARCH_PATHS @FREEDV_PACKAGE_SEARCH_PATHS@)
->>>>>>> c528bf42
 
 set(FREEDV_EXE ${CMAKE_BINARY_DIR}/src/freedv.exe)
 
@@ -67,19 +64,18 @@
     RPCRT4.dll
     comdlg32.dll
     COMDLG32.DLL
-<<<<<<< HEAD
+    SETUPAPI.dll
+    WINSPOOL.DRV
+    VERSION.dll
+    SHLWAPI.dll
+    UxTheme.dll
+    OLEACC.dll
 
     # The below are additional DLLs required when compiled
     # using the LLVM version of MinGW.
 
-    SETUPAPI.dll
-    WINSPOOL.DRV
-    VERSION.dll
     api-ms-win-crt-locale-l1-1-0.dll
     api-ms-win-crt-filesystem-l1-1-0.dll
-    SHLWAPI.dll
-    UxTheme.dll
-    OLEACC.dll
     api-ms-win-crt-environment-l1-1-0.dll
     api-ms-win-crt-utility-l1-1-0.dll
     api-ms-win-crt-time-l1-1-0.dll
@@ -91,41 +87,21 @@
     api-ms-win-crt-heap-l1-1-0.dll
     api-ms-win-crt-convert-l1-1-0.dll
     api-ms-win-crt-multibyte-l1-1-0.dll
-=======
-    SETUPAPI.dll
-    WINSPOOL.DRV
-    VERSION.dll
-    SHLWAPI.dll
-    UxTheme.dll
-    OLEACC.dll
->>>>>>> c528bf42
 )
 list(REMOVE_ITEM _deps ${_windlls})
 
 # Handle internal libraries separately.
 if(CODEC2_BUILD_DIR)
-<<<<<<< HEAD
     list(REMOVE_ITEM _deps libcodec2.dll)
-    find_library(CODEC2 codec2 NO_DEFAULT_PATH PATHS ${CODEC2_BUILD_DIR}/src)
+    find_library(CODEC2 codec2 NO_DEFAULT_PATH PATHS ${CODEC2_BUILD_DIR}/src REQUIRED)
     string(REPLACE ".a" "" CODEC2_FINAL ${CODEC2})
-=======
-    list(FIND _deps libcodec2.dll _loc)
-    list(REMOVE_AT _deps ${_loc})
-    find_library(CODEC2 codec2 NO_DEFAULT_PATH PATHS ${CODEC2_BUILD_DIR}/src REQUIRED)
->>>>>>> c528bf42
     file(INSTALL DESTINATION "${CMAKE_INSTALL_PREFIX}/bin"
         TYPE EXECUTABLE FILES ${CODEC2_FINAL})
 endif()
 if(LPCNET_BUILD_DIR)
-<<<<<<< HEAD
     list(REMOVE_ITEM _deps liblpcnetfreedv.dll)
-    find_library(LPCNET lpcnetfreedv NO_DEFAULT_PATH PATHS ${LPCNET_BUILD_DIR}/src)
+    find_library(LPCNET lpcnetfreedv NO_DEFAULT_PATH PATHS ${LPCNET_BUILD_DIR}/src REQUIRED)
     string(REPLACE ".a" "" LPCNET_FINAL ${LPCNET})
-=======
-    list(FIND _deps liblpcnetfreedv.dll _loc)
-    list(REMOVE_AT _deps ${_loc})
-    find_library(LPCNET lpcnetfreedv NO_DEFAULT_PATH PATHS ${LPCNET_BUILD_DIR}/src REQUIRED)
->>>>>>> c528bf42
     file(INSTALL DESTINATION "${CMAKE_INSTALL_PREFIX}/bin"
         TYPE EXECUTABLE FILES ${LPCNET_FINAL})
 endif()
@@ -148,15 +124,11 @@
 while(_deps)
     foreach(_runtime ${_deps})
         message("Looking for ${_runtime}")
-<<<<<<< HEAD
         if(FREEDV_USING_LLVM_MINGW)
-            find_file(RUNTIME_${_runtime} NAMES ${_runtime} PATHS ${LLVM_ADDITIONAL_LIB_PATH})
+            find_file(RUNTIME_${_runtime} NAMES ${_runtime} PATHS ${LLVM_ADDITIONAL_LIB_PATH} REQUIRED)
         else(FREEDV_USING_LLVM_MINGW)
-            find_library(RUNTIME_${_runtime} ${_runtime})
+            find_library(RUNTIME_${_runtime} NAMES ${_runtime} PATHS ${FREEDV_PACKAGE_SEARCH_PATHS} REQUIRED)
         endif(FREEDV_USING_LLVM_MINGW)
-=======
-        find_library(RUNTIME_${_runtime} NAMES ${_runtime} PATHS ${FREEDV_PACKAGE_SEARCH_PATHS} REQUIRED)
->>>>>>> c528bf42
         if(RUNTIME_${_runtime})
             message("Found: ${RUNTIME_${_runtime}}")
             file(INSTALL DESTINATION "${CMAKE_INSTALL_PREFIX}/bin"
