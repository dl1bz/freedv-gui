# As this script is run in a new cmake instance, it does not have access to
# the existing cache variables. Pass them in via the configure_file command.
set(CMAKE_BINARY_DIR @CMAKE_BINARY_DIR@)
set(CMAKE_SOURCE_DIR @CMAKE_SOURCE_DIR@)
set(USE_INTERNAL_CODEC2 @USE_INTERNAL_CODEC2@)
set(UNIX @UNIX@)
set(WIN32 @WIN32@)
set(CMAKE_CROSSCOMPILING @CMAKE_CROSSCOMPILING@)
set(CMAKE_FIND_LIBRARY_SUFFIXES @CMAKE_FIND_LIBRARY_SUFFIXES@)
set(CMAKE_FIND_LIBRARY_PREFIXES @CMAKE_FIND_LIBRARY_PREFIXES@)
set(CMAKE_SYSTEM_LIBRARY_PATH @CMAKE_SYSTEM_LIBRARY_PATH@)
set(CMAKE_FIND_ROOT_PATH @CMAKE_FIND_ROOT_PATH@)
if(USE_INTERNAL_CODEC2)
    set(CODEC2_BUILD_DIR ${CMAKE_BINARY_DIR}/codec2_build)
    set(LPCNET_BUILD_DIR ${CMAKE_BINARY_DIR}/LPCNet_build)
else()
    set(CODEC2_BUILD_DIR @CODEC2_BUILD_DIR@)
    set(LPCNET_BUILD_DIR @LPCNET_BUILD_DIR@)
endif()
set(FREEDV_PACKAGE_SEARCH_PATHS @FREEDV_PACKAGE_SEARCH_PATHS@)

set(FREEDV_EXE ${CMAKE_BINARY_DIR}/src/freedv.exe)

include(GetPrerequisites)
get_prerequisites("${FREEDV_EXE}" _deps 1 0 "" "")

# Filter libraries known to be provided by Windows
set( _windlls
    ADVAPI32.dll
    GDI32.dll
    KERNEL32.dll
    SHELL32.dll
    USER32.dll
    WS2_32.dll
    WSOCK32.dll
    WSOCK32.DLL
    WINMM.dll
    WINMM.DLL
    ole32.dll
    COMCTL32.dll
    COMCTL32.DLL
    OLEAUT32.dll
    RPCRT4.dll
    comdlg32.dll
    COMDLG32.DLL
    SETUPAPI.dll
    WINSPOOL.DRV
    VERSION.dll
    SHLWAPI.dll
    UxTheme.dll
    OLEACC.dll
)
list(REMOVE_ITEM _deps ${_windlls})

# Handle internal libraries separately.
if(CODEC2_BUILD_DIR)
    list(FIND _deps libcodec2.dll _loc)
    list(REMOVE_AT _deps ${_loc})
    find_library(CODEC2 codec2 NO_DEFAULT_PATH PATHS ${CODEC2_BUILD_DIR}/src REQUIRED)
    file(INSTALL DESTINATION "${CMAKE_INSTALL_PREFIX}/bin"
        TYPE EXECUTABLE FILES ${CODEC2})
endif()
if(LPCNET_BUILD_DIR)
    list(FIND _deps liblpcnetfreedv.dll _loc)
    list(REMOVE_AT _deps ${_loc})
    find_library(LPCNET lpcnetfreedv NO_DEFAULT_PATH PATHS ${LPCNET_BUILD_DIR}/src REQUIRED)
    file(INSTALL DESTINATION "${CMAKE_INSTALL_PREFIX}/bin"
        TYPE EXECUTABLE FILES ${LPCNET})
endif()

# Process remaining dependencies.
list(LENGTH _deps _dep_len)
message("There are ${_dep_len} dependencies to scan.")
while(_deps)
    foreach(_runtime ${_deps})
        message("Looking for ${_runtime}")
<<<<<<< HEAD
        find_library(RUNTIME_${_runtime} NAMES ${_runtime} PATHS ${FREEDV_PACKAGE_SEARCH_PATHS})
=======
        find_library(RUNTIME_${_runtime} NAMES ${_runtime} PATHS ${FREEDV_PACKAGE_SEARCH_PATHS} REQUIRED)
>>>>>>> e908ac1d
        if(RUNTIME_${_runtime})
            message("Found: ${RUNTIME_${_runtime}}")
            file(INSTALL DESTINATION "${CMAKE_INSTALL_PREFIX}/bin"
                TYPE EXECUTABLE FILES "${RUNTIME_${_runtime}}")
            get_prerequisites("${RUNTIME_${_runtime}}" _newdep 1 0 "" "")
            list(APPEND _newdeps ${_newdep})
            list(APPEND _good_deps ${_runtime})
        else()
            message("Warning: ${_runtime} not found.")
            list(APPEND _bad_deps ${_runtime})
        endif()
    endforeach()
    # Try to figure out if there are new dependencies or not.
    list(REMOVE_DUPLICATES _newdeps)
    list(REMOVE_ITEM _newdeps ${_deps};${_good_deps};${_bad_deps};${_windlls})
    set(_deps ${_newdeps})
endwhile()<|MERGE_RESOLUTION|>--- conflicted
+++ resolved
@@ -74,11 +74,7 @@
 while(_deps)
     foreach(_runtime ${_deps})
         message("Looking for ${_runtime}")
-<<<<<<< HEAD
-        find_library(RUNTIME_${_runtime} NAMES ${_runtime} PATHS ${FREEDV_PACKAGE_SEARCH_PATHS})
-=======
         find_library(RUNTIME_${_runtime} NAMES ${_runtime} PATHS ${FREEDV_PACKAGE_SEARCH_PATHS} REQUIRED)
->>>>>>> e908ac1d
         if(RUNTIME_${_runtime})
             message("Found: ${RUNTIME_${_runtime}}")
             file(INSTALL DESTINATION "${CMAKE_INSTALL_PREFIX}/bin"
