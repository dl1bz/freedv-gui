--- conflicted
+++ resolved
@@ -9,12 +9,8 @@
     echo "    -d                  debug mode; trace script execution"
     echo "    --noclean           start from a previous build (git pull && make), which is faster for small changes."
     echo "                        The default is a clean build from a fresh git clone (slow but safer)"
-<<<<<<< HEAD
-    echo "    --build             Rebuild docker image first (run if you have modifed the docker scripts)"
-=======
     echo "    --build             Update docker image first (run if you have modifed the docker scripts in fdv_win_fedora)"
     echo "    --rebuild           Completely recreate docker image first (e.g. run if you have new rpm packages)"
->>>>>>> e8aea2ae
     echo "    --repo GitRepo      (default https://github.com/drowe67/freedv-gui.git)"
     echo "    --branch GitBranch  (default master)"
     echo "    --bootstrap-wx      Builds wxWidgets from source (may take significantly longer to complete)"
@@ -24,10 +20,7 @@
 
 # defaults - these variables are passed to the docker container
 FDV_CLEAN=1
-<<<<<<< HEAD
-=======
 FDV_BUILD=0
->>>>>>> e8aea2ae
 FDV_REBUILD=0
 FDV_GIT_REPO=https://github.com/drowe67/freedv-gui.git
 FDV_GIT_BRANCH=master
@@ -45,15 +38,11 @@
         FDV_CLEAN=0	
         shift
     ;;
-<<<<<<< HEAD
-    --build)
-=======
      --build)
         FDV_BUILD=1
         shift
     ;;
     --rebuild)
->>>>>>> e8aea2ae
         FDV_REBUILD=1
         shift
     ;;
@@ -93,17 +82,6 @@
 
 # create log file
 log=build_log.txt
-<<<<<<< HEAD
-
-if [ $FDV_REBUILD -eq 1 ]; then
-    docker-compose -f docker-compose-win.yml rm -f > $log
-    docker-compose -f docker-compose-win.yml build --no-cache >> $log
-else
-    echo > $log
-fi
-
-FDV_CLEAN=$FDV_CLEAN FDV_BOOTSTRAP_WX=$FDV_BOOTSTRAP_WX FDV_CMAKE=$FDV_CMAKE FDV_GIT_REPO=$FDV_GIT_REPO FDV_GIT_BRANCH=$FDV_GIT_BRANCH docker-compose -f docker-compose-win.yml up --remove-orphans $FDV_BUILD >> $log
-=======
 echo > $log
 
 if [ $FDV_BUILD -eq 1 ]; then
@@ -117,7 +95,6 @@
 
 FDV_CLEAN=$FDV_CLEAN FDV_BOOTSTRAP_WX=$FDV_BOOTSTRAP_WX FDV_CMAKE=$FDV_CMAKE FDV_GIT_REPO=$FDV_GIT_REPO FDV_GIT_BRANCH=$FDV_GIT_BRANCH \
 docker-compose -f docker-compose-win.yml up --remove-orphans >> $log
->>>>>>> e8aea2ae
 package_docker_path=$(cat $log | sed  -n "s/.*package: \(.*exe\) .*/\1/p")
 echo $package_docker_path
 docker cp fdv_win_fed34_c:$package_docker_path .