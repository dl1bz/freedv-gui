--- conflicted
+++ resolved
@@ -29,15 +29,10 @@
 
 # First build and install vanilla codec2 as we need -lcodec2 to build LPCNet
 cd $FREEDVGUIDIR
-<<<<<<< HEAD
-git clone https://github.com/drowe67/codec2.git
-cd codec2 && git checkout master && git pull
-=======
 if [ ! -d codec2 ]; then
     git clone https://github.com/drowe67/codec2.git
 fi
-cd codec2 && git checkout ms-reliable-text && git pull
->>>>>>> d9473a74
+cd codec2 && git checkout master && git pull
 mkdir -p build_osx && cd build_osx && rm -Rf * && cmake -DBUILD_OSX_UNIVERSAL=1 .. && make -j4
 
 # OK, build and test LPCNet
