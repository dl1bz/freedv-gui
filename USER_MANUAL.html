--- conflicted
+++ resolved
@@ -578,15 +578,9 @@
 <h1 id="release-notes"><span class="header-section-number">16</span> Release Notes</h1>
 <h2 id="v1.8.2-tbd-2022"><span class="header-section-number">16.1</span> V1.8.2 TBD 2022</h2>
 <ol type="1">
-<<<<<<< HEAD
-<li>Enhancements:
-<ul>
-<li>Save rig names instead of IDs to prevent Hamlib off by one issues. (PR #256)</li>
-=======
 <li>Bugfixes:
 <ul>
 <li>Increase plot buffer size to resolve issues with “To Spkr/Headphones” tab (PR #258)</li>
->>>>>>> 43a03bbe
 </ul></li>
 </ol>
 <h2 id="v1.8.1-july-2022"><span class="header-section-number">16.2</span> V1.8.1 July 2022</h2>
