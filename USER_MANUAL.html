<h1 data-number="1" id="introduction"><span class="header-section-number">1</span> Introduction</h1>
<p>FreeDV GUI (or just FreeDV) is a GUI program for Linux, Windows, and macOS for running FreeDV on a desktop PC or laptop.</p>
<p>This is a live document. Notes on new FreeDV features are being added as they are developed.</p>
<h1 data-number="2" id="getting-started"><span class="header-section-number">2</span> Getting Started</h1>
<p>This section contains instructions to help you get started.</p>
<h2 data-number="2.1" id="easy-setup"><span class="header-section-number">2.1</span> Easy Setup</h2>
<p>Upon starting FreeDV for the first time, the Easy Setup dialog will appear. This is a streamlined setup process for FreeDV optimized for hardware commonly used by amateur radio operators and is divided into three sections:</p>
<ol type="1">
<li>Sound card configuration,</li>
<li>CAT/PTT control, and</li>
<li>Reporting.</li>
</ol>
<p>These sections are shown below:</p>
<figure>
<img src="contrib/easy_setup.png" alt="" /><figcaption>Easy Setup dialog</figcaption>
</figure>
<p>Note that you can always return to this dialog by going to <em>Tools - Easy Setup</em>.</p>
<h3 data-number="2.1.1" id="sound-card-configuration"><span class="header-section-number">2.1.1</span> Sound Card Configuration</h3>
<p>To configure your sound card(s) using Easy Setup, simply select the sound device associated with your radio and the microphone and speaker devices you wish to use to hear decoded audio as well as to transmit audio. If you’re setting up a receive-only station, you can choose “None” for the transmit audio device.</p>
<p>Additionally, if you are using a Flex 6000 series radio on the Windows platform, FreeDV will automatically select the DAX TX sound device. It is necessary only to select the correct “slice” for the radio sound device and the two devices to use for analog receive and transmit (e.g. your computer’s built in microphone and speaker devices).</p>
<p>Note that some configurations (for example, SDR setups involving multiple radio sound devices) may not be able to be configured with Easy Setup. For those, you can choose the “Advanced” button and proceed to “Advanced Setup” below.</p>
<h3 data-number="2.1.2" id="catptt-control"><span class="header-section-number">2.1.2</span> CAT/PTT control</h3>
<p>Easy Setup supports three methods of radio control:</p>
<ol type="1">
<li>No radio control (e.g. using a VOX audio device such as SignaLink),</li>
<li>Hamlib CAT control, and</li>
<li>Serial port PTT control.</li>
</ol>
<p>Simply select the option that matches your radio setup and the required fields will appear. For Hamlib, these are typically the type of radio you’re using as well as the serial port it’s connected to (or TCP/IP hostname:port). Serial port PTT control requires the serial port your radio is using as well as whether your radio’s PTT is triggered via the RTS or DTR pin (and the required polarity for either).</p>
<p>If required, the “Advanced” button in this section will allow you to configure PTT input (e.g. for a footswitch) and additional VOX related options. The “Test” button will emit a constant carrier on the selected radio sound device as well as enable PTT to allow you to adjust your radio sound levels (see “Sound Card Levels” below).</p>
<h3 data-number="2.1.3" id="reporting"><span class="header-section-number">2.1.3</span> Reporting</h3>
<p>While not required, it is recommended to enable reporting so that others can see who is currently receiving them. This also allows the FreeDV application to control the radio’s frequency and mode. Both sides of a contact must have this enabled in order for contacts to be reported. To configure reporting, simply enable the feature here and enter your callsign and current grid square/locator.</p>
<p>For more information about the reporting feature, see the “FreeDV Reporting” section below.</p>
<h2 data-number="2.2" id="advanced-setup"><span class="header-section-number">2.2</span> Advanced Setup</h2>
<h3 data-number="2.2.1" id="sound-card-configuration-1"><span class="header-section-number">2.2.1</span> Sound Card Configuration</h3>
<h4 data-number="2.2.1.1" id="receive-only-one-sound-card"><span class="header-section-number">2.2.1.1</span> Receive Only (One Sound Card)</h4>
<p>For this setup, you just need the basic sound hardware in your computer, for example a microphone/speaker on your computer.</p>
<ol type="1">
<li>Open the <em>Tools - Audio Config</em> Dialog</li>
<li>At the bottom select <em>Receive</em> Tab</li>
<li>In <em>Input To Computer From Radio</em> select your default sound input device (usually at the top)</li>
<li>In the <em>Output From Computer To Speaker/Headphones</em> window select your default sound output device (usually at the top)</li>
<li>At the bottom select <em>Transmit</em> Tab</li>
<li>In <em>Input From Microphone To Computer</em> window select <em>none</em></li>
<li>In <em>Output From Computer To Radio</em> window select <em>none</em></li>
<li>Press OK to close the dialog</li>
</ol>
<p>When you press Start FreeDV will start decoding any incoming signals on the microphone input, playing the decoded audio out of your speaker. If no valid FreeDV signals are received, no audio will be played.</p>
<p>If you connect the microphone input on your computer to your radio receiver, you can decode off air signals. If you have a rig interface, try configuring that as the <em>From Radio To Computer</em> device, with your computer’s sound card as the <em>From Computer To Speaker/Headphone</em> device.</p>
<p>If you don’t have anyone to transmit FreeDV signals to you, try the test wave files in the next section.</p>
<h4 data-number="2.2.1.2" id="transmitreceive-two-sound-cards"><span class="header-section-number">2.2.1.2</span> Transmit/Receive (Two Sound Cards)</h4>
<p>For TX/RX operation you need to configure two sound cards, by setting up Tools - Audio Config <em>Transmit</em> and <em>Receive</em> Tabs.</p>
<p>When receiving, FreeDV off-air signals <strong>from</strong> your radio are decoded by your computer and sent <strong>to</strong> your speaker/headphones, where you can listen to them.</p>
<p>When transmitting, FreeDV takes your voice <strong>from</strong> the microphone, and encodes it to a FreeDV signal in you computer which is sent <strong>to</strong> your radio for transmission over the air.</p>
<table>
<colgroup>
<col style="width: 14%" />
<col style="width: 42%" />
<col style="width: 42%" />
</colgroup>
<thead>
<tr class="header">
<th>Tab</th>
<th>Sound Device</th>
<th>Notes</th>
</tr>
</thead>
<tbody>
<tr class="odd">
<td>Receive Tab</td>
<td>Input To Computer From Radio</td>
<td>The off air FreeDV signal <strong>from</strong> your radio rig interface to your computer</td>
</tr>
<tr class="even">
<td>Receive Tab</td>
<td>Output From Computer To Speaker/Headphones</td>
<td>The decoded audio from your computer to your Speaker/Headphones</td>
</tr>
<tr class="odd">
<td>Transmit Tab</td>
<td>Input From Microphone To Computer</td>
<td>Your voice from the microphone to your computer</td>
</tr>
<tr class="even">
<td>Transmit Tab</td>
<td>Output From Computer To Radio</td>
<td>The FreeDV signal from your computer sent <strong>to</strong> your rig interface for TX</td>
</tr>
</tbody>
</table>
<h4 data-number="2.2.1.3" id="changing-audio-devices"><span class="header-section-number">2.2.1.3</span> Changing Audio Devices</h4>
<p>If you change audio devices (e.g. add or remove sound cards, USB hardware), it’s a good idea to check the Tools/Audio Config dialog before pressing <strong>Start</strong>, to verify the audio devices are as expected. This is particularly important if any audio devices e.g. Headsets, USB Sound Cards, or Virtual Cables have been disconnected since the last time FreeDV was used.</p>
<p>Hitting <strong>Refresh</strong> in the lower left hand corner of the Tools/Audio Config will normally update the audio devices list. Keeping a screen shot of a known working configuration will be useful for new users. Unexpected audio configuration changes may also occur following a Windows updates.</p>
<p>Another solution is to re-start FreeDV and check Tools/Audio Config again after changing any audio hardware.</p>
<h3 data-number="2.2.2" id="catptt-configuration"><span class="header-section-number">2.2.2</span> CAT/PTT Configuration</h3>
<p>The Tools-&gt;CAT and PTT Config dialog supports three different ways to control PTT on your radio:</p>
<ul>
<li>VOX: sends a tone to the left channel of the Transmit/To Radio sound card</li>
<li>Hamlib: support for many different radios via the Hamlib library and a serial port (or via TCP/IP for some devices, e.g. SDRs or FLrig/rigctld).</li>
<li>Serial Port: direct access to the serial port pins</li>
</ul>
<p>You may also optionally configure a second serial port for PTT input. This can be useful for interfacing devices like foot switches to FreeDV. If configured, FreeDV will switch into transmit mode (including sending the needed Hamlib or serial commands to initiate PTT) when it detects the configured signal.</p>
<p>Once you have configured PTT, try the <strong>Test</strong> button.</p>
<p>Serial PTT support is complex. We get many reports that FreeDV PTT doesn’t work on a particular radio, but may work fine with other programs such as Fldigi. This is often a mismatch between the serial parameters Hamlib is using with FreeDV and your radio. For example you may have changed the default serial rate on your radio. Carefully check the serial parameters on your radio match those used by FreeDV in the PTT Dialog.</p>
<p>Also see <a href="#common-problems">Common Problems</a> section of this manual.</p>
<h4 data-number="2.2.2.1" id="hamlib"><span class="header-section-number">2.2.2.1</span> Hamlib</h4>
<p>Hamlib comes with a default serial rate for each radio. If your radio has a different serial rate change the Serial Rate drop down box to match your radio.</p>
<p>When <strong>Test</strong> is pressed, the “Serial Params” field is populated and displayed. This will help track down any mismatches between Hamlib and your radio.</p>
<p>If you are really stuck, download Hamlib and test your radio’s PTT using the command line <code>rigctl</code> program.</p>
<h4 data-number="2.2.2.2" id="icom-radio-configuration"><span class="header-section-number">2.2.2.2</span> Icom Radio Configuration</h4>
<p>If using an Icom radio, Hamlib will use the radio’s default CI-V address when connecting. If this has been changed, you can specify the correct address in the “Radio Address” field (valid values are 00 through FF in hexadecimal).</p>
<p>Note that “00” is the “wildcard” CI-V address. Your radio must have the “CI-V Transceive” option enabled in order for it to respond to commands to that address. Otherwise, FreeDV must be configured to use the same CI-V address as configured in the radio. For best results, ensure that there are no other Icom/CI-V capable devices in the chain if “00”/“CI-V Transceive” is used.</p>
<h4 data-number="2.2.2.3" id="changing-com-port-on-windows"><span class="header-section-number">2.2.2.3</span> Changing COM Port On Windows</h4>
<p>If you change the COM port of a USB-Serial device in Device Manager, please unplug and plug back in the USB device. Windows/FreeDV won’t recognize the device on the new COM Port until it has been unplugged/plugged.</p>
<h2 data-number="2.3" id="test-wave-files"><span class="header-section-number">2.3</span> Test Wave Files</h2>
<p>In the installation are audio files containing off-air FreeDV modem signals. There is one file per FreeDV mode and are in the following locations depending on platform:</p>
<table>
<thead>
<tr class="header">
<th>Platform</th>
<th>Typical Location</th>
</tr>
</thead>
<tbody>
<tr class="odd">
<td>Windows</td>
<td>C:\Program Files\FreeDV [version]\share\freedv-gui\wav</td>
</tr>
<tr class="even">
<td>Linux</td>
<td>/usr/share/freedv-gui/wav or /usr/local/share/freedv-gui/wav</td>
</tr>
<tr class="odd">
<td>macOS</td>
<td>See https://github.com/drowe67/freedv-gui/tree/master/wav</td>
</tr>
</tbody>
</table>
<p>To play these files, first select a FreeDV mode and press Start. Then choose a file using “Tools - Start/Stop Play File From Radio”. You should then hear decoded FreeDV speech.</p>
<p>These files will give you a feel for what FreeDV signals sound like, and for the basic operation of the FreeDV software.</p>
<h2 data-number="2.4" id="sound-card-levels"><span class="header-section-number">2.4</span> Sound Card Levels</h2>
<p>Sound card levels are generally adjusted in the computer’s Control Panel or Settings, or in some cases via controls on your rig interface hardware or menus on your radio. In-app adjustments can also be done by using the ‘TX Level’ slider at the bottom of the main screen; anything below 0 dB attenuates the transmit signal.</p>
<p>When FreeDV is running, you can observe the sound card signals in the main window tabs (From Radio, From Mic, To Speaker).</p>
<ol type="1">
<li><p>On receive, FreeDV is not very sensitive to the <strong>From Radio</strong> level, adjust so it is mid-range and not clipping. FreeDV uses phase shift keying (PSK) so is not sensitive to amplitude.</p></li>
<li><p>The transmit level from your computer to your radio is important. On transmit, adjust your level so that the ALC is <strong>just</strong> being nudged. More <strong>is not better</strong> with the FreeDV transmit signal. Overdriving your transmitter will lead to a distorted transit signal, and a poor SNR at the receiver. This is a very common problem.</p></li>
<li><p>FreeDV 700D and 700E can drive your transmitter at an average power of 40% of its peak power rating. For example 40W RMS for a 100W PEP radio. Make sure your transmitter can handle continuous power output at these levels, and reduce the power if necessary.</p></li>
<li><p>Adjust the microphone audio so the peaks are not clipping, and the average is about half the maximum.</p></li>
</ol>
<h2 data-number="2.5" id="audio-processing"><span class="header-section-number">2.5</span> Audio Processing</h2>
<p>FreeDV likes a clean path through your radio. Turn all audio processing <strong>OFF</strong> on transmit and receive:</p>
<ul>
<li><p>On receive, DSP noise reduction should be off.</p></li>
<li><p>On transmit, speech compression should be off.</p></li>
<li><p>Keep the receive audio path as “flat” as possible, no special filters.</p></li>
<li><p>FreeDV will not work any better if you band pass filter the off air received signals. It has its own, very tight filters in the demodulator.</p></li>
</ul>
<h2 data-number="2.6" id="usb-or-lsb"><span class="header-section-number">2.6</span> USB or LSB?</h2>
<p>On bands below 10 MHz, LSB is used for FreeDV. On 10MHz and above, USB is used. After much debate, the FreeDV community has adopted the same conventions as SSB, based on the reasoning that FreeDV is a voice mode.</p>
<p>As an aid to the above, FreeDV will show the current mode on the bottom of the window upon pressing the Start button if Hamlib is enabled and your radio supports retrieving frequency and mode information over CAT. If your radio is using an unexpected mode (e.g. LSB on 20 meters), it will display that mode on the bottom of the window next to the Clear button in red letters. When a session is not active, Hamlib isn’t enabled, or if your radio doesn’t support retrieving frequency and mode over CAT, it will remain grayed out with “unk” displaying instead of the mode (for “unknown”).</p>
<h2 data-number="2.7" id="transceiver-filters"><span class="header-section-number">2.7</span> Transceiver Filters</h2>
<p>For most FreeDV use, your radio’s receive and transmit filters should be set to the widest possible (typically around 3 kHz). This allows easy switching between analog mode as well as the various FreeDV modes. There has not been any testing done to definitively confirm whether narrower bandwidths help with reception of FreeDV. Additionally, FreeDV already performs its own transmit filtering, so using additional narrow filtering on the radio will likely have little benefit (again, untested).</p>
<p>For reference, the channel widths of the currently supported modes are below:</p>
<table>
<thead>
<tr class="header">
<th>Mode</th>
<th>Width (kHz)</th>
</tr>
</thead>
<tbody>
<tr class="odd">
<td>1600</td>
<td>1.125</td>
</tr>
<tr class="even">
<td>700C</td>
<td>1.500</td>
</tr>
<tr class="odd">
<td>700D</td>
<td>1.000</td>
</tr>
<tr class="even">
<td>700E</td>
<td>1.500</td>
</tr>
<tr class="odd">
<td>2020</td>
<td>1.600</td>
</tr>
<tr class="even">
<td>2020B</td>
<td>2.100</td>
</tr>
</tbody>
</table>
<h1 data-number="3" id="voice-keyer"><span class="header-section-number">3</span> Voice Keyer</h1>
<p>The Voice Keyer Button on the front page puts FreeDV and your radio into transmit, reads a wave file of your voice to call CQ, and then switches to receive to see if anyone is replying. If you press the space bar or click the PTT button, the voice keyer stops. If a signal with a valid sync is received for a few seconds the voice keyer also stops.</p>
<p>The Audio tab inside Tools-Options can be used to select the wave file, set the RX delay, and number of times the TX/RX cycle repeats.</p>
<p>Additional options are also available if you right-click on the Voice Keyer button:</p>
<ul>
<li>“Use another voice keyer file”: Allows you to trigger the voice keyer using a different file from the one configured in Tools-&gt;Options.</li>
<li>“Record new voice keyer file”: Triggers transmit and records your microphone audio to a file that you select. Pushing the Voice Keyer button will stop recording.</li>
<li>“Monitor transmitted audio”: Allows monitoring of audio while transmitting the voice keyer file. If enabled, a checkmark will appear next to this option.</li>
</ul>
<h1 data-number="4" id="monitoring-tx-audio"><span class="header-section-number">4</span> Monitoring TX Audio</h1>
<p>FreeDV has the ability to monitor transmit audio. This can be useful for adjusting microphone filters when your radio is plugged into a dummy load. To enable this, right-click on the PTT button and choose “Monitor transmitted audio”. A checkmark will appear next to this menu option when enabled.</p>
<h1 data-number="5" id="quick-record"><span class="header-section-number">5</span> Quick Record</h1>
<p>To quickly record incoming signals from the radio, a ‘Record’ button is provided in the main window. Clicking this button will create a file beginning with the name “FreeDV_FromRadio” and containing the current date and time. Clicking ‘Record’ again will stop recording.</p>
<p>The Audio tab inside Tools-Options allows control of where these recordings are saved. By default, this is inside the current user’s Documents folder.</p>
<h1 data-number="6" id="multiple-configurations"><span class="header-section-number">6</span> Multiple Configurations</h1>
<p>By default, FreeDV uses the following locations to store configuration:</p>
<ul>
<li>Linux: ~/.freedv</li>
<li>macOS: ~/Library/Preferences/FreeDV Preferences</li>
<li>Windows: Registry (HKEY_CURRENT_USER\SOFTWARE\freedv)</li>
</ul>
<p>If you’d like to store the configuration in another location (or store multiple configurations), FreeDV accepts the -f (or –config) command line arguments to provide an alternate location. An absolute path is recommended here; however, if only a relative path is provided, it will be relative to the following locations:</p>
<ul>
<li>Linux: ~/</li>
<li>macOS: ~/Library/Preferences/</li>
<li>Windows: C:\Users\[username]\AppData\Roaming</li>
</ul>
<h2 data-number="6.1" id="executing-freedv-with-a-different-configuration-windows"><span class="header-section-number">6.1</span> Executing FreeDV With a Different Configuration (Windows)</h2>
<p>On Windows, you can create shortcuts to FreeDV with different file names for the “-f” command line option as described above. To create a shortcut, right-click on the Desktop or in File Explorer and choose New-&gt;Shortcut. Click on Browse and navigate to one of the following paths:</p>
<ul>
<li>C:\Program Files\FreeDV [version]\bin\freedv.exe</li>
<li>C:\Program Files (x86)\FreeDV [version]\bin\freedv.exe (if the 32 bit version is installed on a 64 bit machine)</li>
</ul>
<p>Click Next and give the shortcut a unique description (e.g. “FreeDV IC-7300”). Then push Finish to create the shortcut.</p>
<p>Once the shortcut has been created, right-click it and choose Properties. Find the Shortcut tab in the resulting dialog box and add “-f” followed by the desired filename to the end of the text in the Target field. Do not add any other quote marks.</p>
<p>For example, to use a file called IC7300.conf stored in the Hamradio directory on the C drive the Target field should appear as follows:</p>
<p>“C:\Program Files\FreeDV [version]\bin\freedv.exe” -f C:\Hamradio\IC7300.conf</p>
<h1 data-number="7" id="freedv-reporting"><span class="header-section-number">7</span> FreeDV Reporting</h1>
<p>FreeDV has the ability to send FreeDV signal reports to various online spotting services by enabling the option in Tools-Options (in the Reporting tab) and specifying your callsign and Maidenhead grid square. When enabled, this causes FreeDV to disable the free form <strong>Txt Msg</strong> field and only transmit the <strong>Callsign</strong> field. As this uses a different encoding format from the free-form text field, both sides of the contact must have this enabled for the contact to be reported.</p>
<p>FreeDV validates the received information before submitting a position report. This is to ensure that FreeDV does not report invalid callsigns to the service (e.g. ones that don’t exist or that correspond to real non-FreeDV users). However, if the reporting function is disabled, all received text will display in the main window even if it has errors.</p>
<p>The following services are currently supported and can be individually enabled or disabled along with the reporting feature as a whole:</p>
<ul>
<li><a href="https://pskreporter.info/">PSK Reporter</a> (using the “FREEDV” mode)</li>
<li><a href="https://qso.freedv.org/">FreeDV Reporter</a> – also accessible via the Tools-&gt;FreeDV Reporter menu option.</li>
</ul>
<p>The frequency that FreeDV reports is set by changing the “Report Frequency” drop down box in the main window. This is either in kilohertz (kHz) or megahertz (MHz) (configurable by going to Tools-&gt;Options-&gt;Rig Control and checking or unchecking “Frequency entry in kHz”) and will turn red if the entered value is invalid. If Hamlib support is also enabled, this frequency will automatically remain in sync with the current VFO on the radio (i.e. if the frequency is changed in the application, the radio will also change its frequency). Double-clicking on users in the Tools-&gt;FreeDV Reporter window will also cause this frequency to change to match the other user.</p>
<p><em>Note: in some setups (such as when using ALE), it is not preferred to have the reporting frequency automatically be in sync with the radio. For example, in the case of ALE, the radio’s frequency changes multiple times per second while waiting for a contact, which is faster than FreeDV can pull the latest from the radio (every five seconds). This can be disabled by enabling “Manual Frequency Reporting” in Tools-&gt;Options.</em></p>
<p>FreeDV will also show the callsigns of previously received signals. To view those, click on the arrow next to the last received callsign at the bottom of the window. These are in descending order by time of receipt (i.e. the most recently received callsign will appear at the top of the list).</p>
<h1 data-number="8" id="multiple-mode-support"><span class="header-section-number">8</span> Multiple Mode Support</h1>
<p>FreeDV can simultaneously decode the following modes when selected prior to pushing “Start”:</p>
<ul>
<li>2020/2020B</li>
<li>700C/D/E</li>
<li>1600</li>
<li>800XA</li>
</ul>
<p>In addition, FreeDV can allow the user to switch between the above modes for transmit without having to push “Stop” first. These features can be enabled by going to Tools-&gt;Options-&gt;Modem and checking the “Simultaneously Decode All HF Modes” option. Note that this may consume significant additional CPU resources, which can cause decode problems.</p>
<p>By default, FreeDV will use as many threads/cores in parallel as required to decode all supported HF modes. On some slower systems, it may be necessary to enable the “Use single thread for multiple RX operation” option as well. This results in FreeDV decoding each mode in series and additionally short circuits the list of modes to be checked when in sync.</p>
<p>Additionally, the squelch setting with simultaneous decode enabled is relative to the mode that supports the weakest signals (currently 700D). The squelch for other modes will be set to a value higher than the slider (which is calculated by adding the difference between the “Min SNR” of 700D and the mode in question; see “FreeDV Modes” below). For example, the squelch for 700E when the squelch slider is set to -2.0 becomes 1.0dB. This is designed to reduce undesired pops and clicks due to false decodes.</p>
<h1 data-number="9" id="freedv-modes"><span class="header-section-number">9</span> FreeDV Modes</h1>
<p>The following table is a guide to the different modes, using analog SSB and Skype as anchors for a rough guide to audio quality:</p>
<table>
<thead>
<tr class="header">
<th>Mode</th>
<th style="text-align: center;">Min SNR</th>
<th style="text-align: center;">Fading</th>
<th style="text-align: center;">Latency</th>
<th style="text-align: center;">Speech Bandwidth</th>
<th style="text-align: center;">Speech Quality</th>
</tr>
</thead>
<tbody>
<tr class="odd">
<td>SSB</td>
<td style="text-align: center;">0</td>
<td style="text-align: center;">8/10</td>
<td style="text-align: center;">low</td>
<td style="text-align: center;">2600</td>
<td style="text-align: center;">5/10</td>
</tr>
<tr class="even">
<td>1600</td>
<td style="text-align: center;">4</td>
<td style="text-align: center;">3/10</td>
<td style="text-align: center;">low</td>
<td style="text-align: center;">4000</td>
<td style="text-align: center;">4/10</td>
</tr>
<tr class="odd">
<td>700C</td>
<td style="text-align: center;">2</td>
<td style="text-align: center;">6/10</td>
<td style="text-align: center;">low</td>
<td style="text-align: center;">4000</td>
<td style="text-align: center;">3/10</td>
</tr>
<tr class="even">
<td>700D</td>
<td style="text-align: center;">-2</td>
<td style="text-align: center;">4/10</td>
<td style="text-align: center;">high</td>
<td style="text-align: center;">4000</td>
<td style="text-align: center;">3/10</td>
</tr>
<tr class="odd">
<td>700E</td>
<td style="text-align: center;">1</td>
<td style="text-align: center;">7/10</td>
<td style="text-align: center;">medium</td>
<td style="text-align: center;">4000</td>
<td style="text-align: center;">3/10</td>
</tr>
<tr class="even">
<td>2020</td>
<td style="text-align: center;">4</td>
<td style="text-align: center;">4/10</td>
<td style="text-align: center;">high</td>
<td style="text-align: center;">8000</td>
<td style="text-align: center;">7/10</td>
</tr>
<tr class="odd">
<td>Skype</td>
<td style="text-align: center;">-</td>
<td style="text-align: center;">-</td>
<td style="text-align: center;">medium</td>
<td style="text-align: center;">8000</td>
<td style="text-align: center;">8/10</td>
</tr>
</tbody>
</table>
<p>The Min SNR is roughly the SNR where you cannot converse without repeating yourself. The numbers above are on channels without fading (AWGN channels like VHF radio). For fading channels the minimum SNR is a few dB higher. The Fading column shows how robust the mode is to HF Fading channels, higher is more robust.</p>
<p>The more advanced 700D and 2020 modes have a high latency due to the use of large Forward Error Correction (FEC) codes. They buffer many frames of speech, which combined with PC sound card buffering results in end-to-end latencies of 1-2 seconds. They may take a few seconds to sync at the start of an over, especially in fading channels.</p>
<h2 data-number="9.1" id="freedv-700d"><span class="header-section-number">9.1</span> FreeDV 700D</h2>
<p>In mid 2018 FreeDV 700D was released, with a new OFDM modem, powerful Forward Error Correction (FEC) and optional interleaving. It uses the same 700 bit/s speech codec at 700C. It operates at SNRs as low as -2dB, and has good HF channel performance. It is around 10dB better than FreeDV 1600 on fading channels, and is competitive with SSB at low SNRs. The FEC provides some protection from urban HF noise.</p>
<p>FreeDV 700D is sensitive to tuning. To obtain sync you must be within +/- 60Hz of the transmit frequency. This is straightforward with modern radios which are generally accurate to +/-1 Hz, but requires skill and practice when used with older, VFO based radios.</p>
<h2 data-number="9.2" id="freedv-700e"><span class="header-section-number">9.2</span> FreeDV 700E</h2>
<p>FreeDV 700E was developed in December 2020 using lessons learned from on air operation of 700C and 700D. A variant of 700D, it uses a shorter frame size (80ms) to reduce latency and sync time. It is optimized for fast fading channels channels with up to 4Hz Doppler spread and 6ms delay spread. FreeDV 7000E uses the same 700 bit/s codec as FreeDV 700C and 700D. It requires about 3dB more power than 700D, but can operate reliably on fast fading channels.</p>
<p>The 700E release also includes optional compression (clipping) of the 700D and 700E transmit waveforms to reduce the Peak to Average Power Ratio to about 4dB. For example a 100W PEP transmitter can be driven to about 40W RMS. This is an improvement of 6dB over previous releases of FreeDV 700D. Before enabling the clipper make sure your transmitter is capable of handling sustained high average power without damage.</p>
<p>Clipping can be enabled via Tools-Options.</p>
<p>On good channels with high SNR clipping may actually reduce the SNR of the received signal. This is intentional - we are adding some pre-distortion in order to increase the RMS power. Forward error correction (FEC) will clean up any errors introduced by clipping, and on poor channels the benefits of increased signal power outweigh the slight reduction in SNR on good channels.</p>
<h2 data-number="9.3" id="freedv-2020"><span class="header-section-number">9.3</span> FreeDV 2020</h2>
<p>FreeDV 2020 was developed in 2019. It uses an experimental codec based on the LPCNet neural net (deep learning) synthesis engine developed by Jean-Marc Valin. It offers 8 kHz audio bandwidth in an RF bandwidth of just 1600 Hz. FreeDV 2020 employs the same OFDM modem and FEC as 700D.</p>
<p>The purpose of FreeDV 2020 is to test neural net speech coding over HF radio. It is highly experimental, and possibly the first use of neural net vocoders in a real world, over the air system.</p>
<p>FreeDV 2020 is designed for slow fading HF channels with a SNR of 10dB or better. It is not designed for fast fading or very low SNRs like 700D. It is designed to be a high quality alternative to SSB in channels where SSB is already an “arm-chair” copy. On an AWGN (non- fading channel), it will deliver reasonable speech quality down to 2dB SNR.</p>
<p>FreeDV 2020 Tips:</p>
<ol type="1">
<li>It requires a modern (post 2010) Intel CPU with AVX support. If you don’t have AVX the FreeDV 2020 mode button will be grayed out.</li>
<li>Some voices may sound very rough. In early testing about 90% of speakers tested work well.</li>
<li>Like 700D, you must tune within -/+ 60Hz for FreeDV 2020 to sync.</li>
<li>With significant fading, sync may take a few seconds.</li>
<li>There is a 2 second end-to-end latency. You are welcome to try tuning this (Tools - Options - FIFO size, also see Sound Card Debug section below).</li>
</ol>
<h2 data-number="9.4" id="freedv-2020b"><span class="header-section-number">9.4</span> FreeDV 2020B</h2>
<p>Experimental mode developed in February 2022. The goal of this mode is to improve the performance of FreeDV 2020 over HF channels.</p>
<p>Here are the three main innovations, and the theoretical improvements:</p>
<ol type="1">
<li>Compression (clipping) of the 2020x modem waveforms has been added, which is worth about 4dB. This should also improve the original FreeDV 2020 mode. The Clipping checkbox is located on Tools-Options-Modem. As per the other warnings in this manual please make sure you transmitter can handle the higher RMS power.</li>
<li>2020B is like 700E to 700D - it works with fast fading but requires a few more dB of SNR. This will make it usable in European Winter (or over the South Pole Argentina to Australia) type channels - if you have enough SNR. The challenge with this mode is squeezing all the information we need (enough pilots symbols for fast fading, LPCNet, FEC bits) into a 2100 Hz channel - we are pushing up again the edges of many SSB filters. It also uses unequal FEC, just the most important 11 bits are protected.</li>
</ol>
<p>This modes is under development and may change at any time. If you experience comparability issues with another operator - check your Git Hash values on the Help-about menu to ensure you are running the same versions of LPCNet and codec2.</p>
<p>It is recommended that multi-RX be disabled when using 2020B. This mode is not supported by multi-RX, you will need to manually coordinate the mode with other stations.</p>
<h1 data-number="10" id="tools-menu"><span class="header-section-number">10</span> Tools Menu</h1>
<h2 data-number="10.1" id="tools---filter"><span class="header-section-number">10.1</span> Tools - Filter</h2>
<p>This section describes features on Tools-Filter.</p>
<table>
<colgroup>
<col style="width: 26%" />
<col style="width: 73%" />
</colgroup>
<thead>
<tr class="header">
<th>Control</th>
<th>Description</th>
</tr>
</thead>
<tbody>
<tr class="odd">
<td>Noise Suppression</td>
<td>Enable noise suppression, de-reverberation, AGC of mic signal using the Speex pre-processor</td>
</tr>
<tr class="even">
<td>700C/700D Auto EQ</td>
<td>Automatic equalization for FreeDV 700C and FreeDV 700D Codec input audio</td>
</tr>
</tbody>
</table>
<p>Auto EQ (Automatic Equalization) adjusts the input speech spectrum to best fit the speech codec. It can remove annoying bass artifacts and make the codec speech easier to understand.</p>
<p>Bass/Mid/Treble (for both microphone and speaker) can also be adjusted here, either with the arrow keys or your mouse. A graph displaying the frequency response of the signal based on your current settings will display in this window as well.</p>
<ul>
<li><a href="http://www.rowetel.com/?p=6778">Blog Post on Auto EQ Part 1</a></li>
<li><a href="http://www.rowetel.com/?p=6860">Blog Post on Auto EQ Part 2</a></li>
</ul>
<h2 data-number="10.2" id="tools---options"><span class="header-section-number">10.2</span> Tools - Options</h2>
<h3 data-number="10.2.1" id="modem-options"><span class="header-section-number">10.2.1</span> Modem Options</h3>
<table>
<colgroup>
<col style="width: 28%" />
<col style="width: 71%" />
</colgroup>
<thead>
<tr class="header">
<th>Control</th>
<th>Description</th>
</tr>
</thead>
<tbody>
<tr class="odd">
<td>Clipping</td>
<td>Increases the average power. Ensure your transmitter can handle high RMS powers before using!</td>
</tr>
<tr class="even">
<td>700C Diversity Combine</td>
<td>Combining of two sets of 700C carriers for better fading channel performance</td>
</tr>
<tr class="odd">
<td>TX Band Pass Filter</td>
<td>Reduces TX spectrum bandwidth</td>
</tr>
</tbody>
</table>
<h1 data-number="11" id="helping-improve-freedv"><span class="header-section-number">11</span> Helping Improve FreeDV</h1>
<p>If you have an interesting test case, for example:</p>
<ol type="1">
<li>FreeDV working poorly with a particular person or microphone.</li>
<li>Poor over the air performance on a fast fading channel.</li>
<li>Problems with sync on strong signals.</li>
<li>A comparison with SSB.</li>
</ol>
<p>Please send the developers an off air recording of the signal. FreeDV can record files from your radio using Tools-Record File from Radio. A recording of 30 to 60 seconds is most useful.</p>
<p>With a recording we can reproduce your exact problem. If we can reproduce it we can fix it. Recordings are much more useful than anecdotes or subjective reports like “FreeDV doesn’t work”, “SSB is better”, or “On 23 December it didn’t work well on grid location XYZ”. With subjective reports problems are impossible to reproduce, cannot be fixed, and you are unlikely to get the attention of the developers.</p>
<h1 data-number="12" id="multiple-panes-in-gui-window"><span class="header-section-number">12</span> Multiple Panes in GUI window</h1>
<p>It is possible to have multiple panes opened within the GUI window for example, to observe both the Waterfall and Spectrum Tabs. New panes may be added above, below, left or right of existing panes.</p>
<p>A new visible pane is created by hovering the cursor over the required Tab, click and hold the left mouse button and drag the Tab to the required position and releasing the mouse button. If currently two panes are stacked vertically a third pane may be added either beside either pane or to the left/right of both panes. If the Tab is required adjacent to both panes then it must be dragged to the left/right of the junction of the existing Tabs.</p>
<p>As the Tab is dragged into position a faint blue/gray image will show the position to be occupied by the pane. Panes may be relocated back to the menu bar by a similar process.</p>
<p>Tabs can be resized as required by hovering the cursor over the border and clicking and holding the left mouse button and dragging to required size.</p>
<p>By default, the tab layout is not saved. However, by enabling experimental features (see “Advanced/Developer Features”), experimental support for saving and restoring the tab layout will be enabled. This has not been well tested and may have hidden bugs or other issues.</p>
<figure>
<img src="contrib/multiple_panes.png" alt="" /><figcaption>Multiple Panes</figcaption>
</figure>
<h1 data-number="13" id="advanceddeveloper-features"><span class="header-section-number">13</span> Advanced/Developer Features</h1>
<h2 data-number="13.1" id="stats-window"><span class="header-section-number">13.1</span> Stats Window</h2>
<p>Located on the lower left hand side of the main screen.</p>
<table>
<thead>
<tr class="header">
<th>Term</th>
<th>Notes</th>
</tr>
</thead>
<tbody>
<tr class="odd">
<td>Bits</td>
<td>Number of bits demodulated</td>
</tr>
<tr class="even">
<td>Errs</td>
<td>Number of bit errors detected</td>
</tr>
<tr class="odd">
<td>Resyncs</td>
<td>Number of times the demodulator has resynced</td>
</tr>
<tr class="even">
<td>ClkOff</td>
<td>Estimated sample clock offset in parts per million</td>
</tr>
<tr class="odd">
<td>FreqOff</td>
<td>Estimated frequency offset in Hz</td>
</tr>
<tr class="even">
<td>Sync</td>
<td>Sync metric (OFDM modes like 700D and 2020)</td>
</tr>
<tr class="odd">
<td>Var</td>
<td>Speech encoder distortion for 700C/700D (see Auto EQ)</td>
</tr>
</tbody>
</table>
<p>The sample clock offset is the estimated difference between the modulator (TX) and demodulator (RX) sample clocks. For example if the transmit station sound card is sampling at 44000 Hz and the receive station sound card 44001 Hz, the sample clock offset would be ((44000-44001)/44000)*1E6 = 22.7 ppm.</p>
<h2 data-number="13.2" id="timing-delta-tab"><span class="header-section-number">13.2</span> Timing Delta Tab</h2>
<p>This indicates the symbol timing estimate of the demodulator, in the range of +/- 0.5 of a symbol. With off air signals this will have a sawtooth appearance, as the demod tracks the modulator sample clock. The steeper the slope, the greater the sample clock offset.</p>
<ul>
<li><a href="http://www.rowetel.com/?p=6041">FreeDV 1600 Sample Clock Offset Bug</a></li>
<li><a href="http://www.rowetel.com/?p=2433">Testing a FDMDV Modem</a></li>
</ul>
<h2 data-number="13.3" id="sound-card-debug"><span class="header-section-number">13.3</span> Sound Card Debug</h2>
<p>These features were added for FreeDV 700D, to help diagnose sound card issues during development.</p>
<h3 data-number="13.3.1" id="tools---options-dialog"><span class="header-section-number">13.3.1</span> Tools - Options dialog:</h3>
<p>Debug FIFO and PortAudio counters: used for debugging audio problems on 700D. During beta testing there were problems with break up in the 700D TX and RX audio on Windows.</p>
<p>The PortAudio counters (PortAudio1 and PortAudio2) should not increment when running in TX or RX, as this indicates samples are being lost by the sound driver which will lead to sync problems.</p>
<p>The Fifo counter outempty1 counter should not increment during TX, as this indicates FreeDV is not supplying samples fast enough to the PortAudio drivers. The results will be resyncs at the receiver.</p>
<p>Check these counters by pressing Start, then Reset them and observe the counters for 30 seconds.</p>
<p>If the PortAudio counters are incrementing on receive try:</p>
<ol type="1">
<li><p>Adjusting framesPerBuffer; try 0, 128, 256, 512, 1024.</p></li>
<li><p>Shut down other applications that might be using audio, such as Skype or your web browser.</p></li>
<li><p>A different sound card rate such as 44.1kHz instead of 48kHz.</p></li>
</ol>
<p>If the outempty1 counter is incrementing on transmit try increasing the FifoSize.</p>
<p>The txThreadPriority checkbox reduces the priority of the main txRX thread in FreeDV which may help the sound driver thread process samples.</p>
<p>The txRXDumpTiming check box dumps timing information to a console that is used for debugging the RX break up problem on 700D. Each number is how many ms the txRXThread took to run.</p>
<p>The txRXDumpTiming check box dumps the number of samples free in the TX FIFO sending samples to the TX. If this hits zero, your TX audio will break up and the RX will lose sync. TX audio break up will also occur if you see “outfifo1” being incremented on the “Fifo” line during TX. Try increasing the FifoSize.</p>
<h2 data-number="13.4" id="test-frame-histogram"><span class="header-section-number">13.4</span> Test Frame Histogram</h2>
<p>This feature was developed for testing FreeDV 700C. Select the Test Frame Histogram tab on Front Page</p>
<p>Displays BER of each carrier when in “test frame” mode. As each QPSK carrier has 2 bits there are 2*Nc histogram points.</p>
<p>Ideally all carriers will have about the same BER (+/- 20% after 5000 total bit errors), however problems can occur with filtering in the TX path. If one carrier has less power, then it will have a higher BER. The errors in this carrier will tend to dominate overall BER. For example if one carrier is attenuated due to SSB filter ripple in the TX path then the BER on that carrier will be higher. This is bad news for DV.</p>
<p>Suggested usage:</p>
<ol type="1">
<li><p>Transmit FreeDV in test frame mode. Use a 2nd RX (or get a friend) to monitor your RX signal with FreeDV in test frame mode.</p></li>
<li><p>Adjust your RX SNR to get a BER of a few % (e.g. reduce TX power, use a short antenna for the RX, point your beam away, adjust RX RF gain).</p></li>
<li><p>Monitor the error histogram for a few minutes, until you have say 5000 total bit errors. You have a problem if the BER of any carrier is more than 20% different from the rest.</p></li>
<li><p>A typical issue will be one carrier at 1.0 and the others at 0.5, indicating the poorer carrier BER is twice the larger.</p></li>
</ol>
<h2 data-number="13.5" id="full-duplex-testing-with-loopback"><span class="header-section-number">13.5</span> Full Duplex Testing with loopback</h2>
<p>Tools - Options - Half Duplex check box</p>
<p>FreeDV GUI can operate in full duplex mode which is useful for development or listening to your own FreeDV signal as only one PC is required. Normal operation is half duplex.</p>
<p>TX and RX signals can be looped back via an analog connection between the sound cards.</p>
<p>On Linux, using the ALSA loopback module:</p>
<pre><code>  $ sudo modprobe snd-aloop
  $ ./freedv

  In Tools - Audio Config - Receive Tab  - From Radio select -&gt; Loopback: Loopback PCM (hw:1,0)
                          - Transmit Tab - To Radio select   -&gt; Loopback: Loopback PCM (hw:1,1)</code></pre>
<h2 data-number="13.6" id="experimental-features"><span class="header-section-number">13.6</span> Experimental Features</h2>
<p>Occasionally there are some features that may be unstable or otherwise not ready to officially be released. To experiment with these features, you can go to Tools-&gt;Options-&gt;Debugging and enable “Enable Experimental Features”. Note that if you have problems after enabling this setting, it is recommended to disable it again to verify that an experimental feature is not causing trouble. (Additionally, if you’re able to confirm that an experimental feature is causing problems, please file a bug report!)</p>
<h1 data-number="14" id="tips"><span class="header-section-number">14</span> Tips</h1>
<ol type="1">
<li>The space bar can be used to toggle PTT.</li>
<li>You can left click on the main window to adjust tuning, the vertical red line on the frequency scale will show the current center frequency. FreeDV will automatically track any drift once it syncs.</li>
</ol>
<h1 data-number="15" id="common-problems"><span class="header-section-number">15</span> Common Problems</h1>
<h2 data-number="15.1" id="freedv-sets-radio-to-wrong-mode"><span class="header-section-number">15.1</span> FreeDV Sets Radio To Wrong Mode</h2>
<p>By default, FreeDV attempts to set the radio’s mode to DIGU/USB-D (or LSB equivalent for 40 meters and below). Some radios do not support data modes and only have USB and LSB. For these, you can go to Tools-&gt;Options-&gt;Rig Control and check the “Use USB/LSB instead of DIGU/DIGL” option. This will cause FreeDV to use the standard USB and LSB modes for rig control instead.</p>
<p>Note that for best results, your radio should have all processing disabled if you’re using the standard USB/LSB modes. This disabling of processing typically takes place when using data mode.</p>
<h2 data-number="15.2" id="overdriving-transmit-level"><span class="header-section-number">15.2</span> Overdriving Transmit Level</h2>
<p>This is a very common problem for first time FreeDV users. Adjust your transmit levels so the ALC is just being nudged. More power is not better with FreeDV. An overdriven signal will have poor SNR at the receiver. For FreeDV 700D/700E operation with the clipper, make sure your transmitter can sustain high average power levels without damage (e.g. 40W RMS on a 100W PEP radio).</p>
<h2 data-number="15.3" id="i-cant-set-up-freedv-especially-the-sound-cards"><span class="header-section-number">15.3</span> I can’t set up FreeDV, especially the Sound Cards</h2>
<p>This can be challenging the first time around:</p>
<ol type="1">
<li><p>Try a receive only (one audio card) set up first.</p></li>
<li><p>Ask someone who already runs FreeDV for help.</p></li>
<li><p>If you don’t know anyone local, ask for help on the digital voice mailing list. Be specific about the hardware you have and the exact nature of your problem.</p></li>
</ol>
<h2 data-number="15.4" id="hamlib-does-not-work-with-my-icom-radio"><span class="header-section-number">15.4</span> Hamlib does not work with my Icom radio</h2>
<p>The most common issue with Icom radios is that the CI-V address configured in FreeDV does not match the address configured in the radio. Ensure that the CI-V address in both FreeDV and on the radio are the same. If “00” is used on the FreeDV side, ensure that the “CI-V Transceive” option is enabled on the radio or else the radio will not respond to requests directed to that address.</p>
<p>On newer radios (e.g. 7300, 7610), you may also need to set “CI-V USB Echo Back” to ON as this may be set to OFF by default.</p>
<h2 data-number="15.5" id="i-need-help-with-my-radio-or-rig-interface"><span class="header-section-number">15.5</span> I need help with my radio or rig interface</h2>
<p>There are many radios, many computers, and many sound cards. It is impossible to test them all. Many radios have intricate menus with custom settings. It is unreasonable to expect the authors of FreeDV to have special knowledge of your exact hardware.</p>
<p>However someone may have worked through the same problem as you. Ask on the digital voice mailing list.</p>
<h2 data-number="15.6" id="cant-hear-anything-on-receive"><span class="header-section-number">15.6</span> Can’t hear anything on receive</h2>
<p>Many FreeDV modes will not play any audio if there is no valid signal. You may also have squelch set too high. In some modes the <strong>Analog</strong> button will let you hear the received signal from the SSB radio.</p>
<p>Try the Test Wave Files above to get a feel for what a FreeDV signal looks and sounds like.</p>
<h2 data-number="15.7" id="the-signal-is-strong-but-freedv-wont-get-sync-and-decode"><span class="header-section-number">15.7</span> The signal is strong but FreeDV won’t get sync and decode</h2>
<p>Do you have the correct sideband? See USB or LSB section.</p>
<p>Is it a FreeDV signal? SSTV uses similar frequencies. To understand what FreeDV sounds like, see the Test Wave Files section.</p>
<h2 data-number="15.8" id="trouble-getting-sync-with-700d"><span class="header-section-number">15.8</span> Trouble getting Sync with 700D</h2>
<p>You need to be within +/- 60 Hz on the transmit signal. It helps if both the TX and RX stations tune to known, exact frequencies such as exactly 7.177MHz. On channels with fast fading sync may take a few seconds.</p>
<h2 data-number="15.9" id="ptt-doesnt-work.-it-works-with-fldigi-and-other-hamlib-applications."><span class="header-section-number">15.9</span> PTT doesn’t work. It works with Fldigi and other Hamlib applications.</h2>
<p>Many people struggle with initial CAT control and PTT setup:</p>
<ol type="1">
<li><p>Read the “CAT/PTT Configuration” section above.</p></li>
<li><p>Try the “Test PTT” button inside Tools-&gt;CAT and PTT Config.</p></li>
<li><p>Check your rig serial settings. Did you change them from defaults for another program?</p></li>
<li><p>Linux version: do you have permissions for the serial port? Are you a member of the <code>dialout</code> group?</p></li>
<li><p>Ask someone who already uses FreeDV to help.</p></li>
<li><p>Contact the digital voice mailing list. Be specific about your hardware, what you have tried, and the exact nature of the problem.</p></li>
</ol>
<h2 data-number="15.10" id="im-on-windows-and-serial-port-ptt-doesnt-work-with-my-usb-to-serial-adapter."><span class="header-section-number">15.10</span> I’m on Windows and serial port PTT doesn’t work with my USB to serial adapter.</h2>
<p>Please verify that you are running the correct drivers for the USB to serial adapter that you’re using. Information and download links for the drivers used by the most common devices can be found <a href="https://www.miklor.com/COM/UV_Drivers.php">here</a>.</p>
<p>While it is preferred to use devices that use authorized/original versions of the various USB to serial chipsets, it is possible to use some cloned devices with older drivers. When doing this, you may also need to force Windows to use an older version of a driver instead of automatically updating the driver on reboot. See <a href="https://wethegeek.com/how-to-disable-automatic-driver-updates-in-windows-10/">here</a> for instructions on doing so in Windows 10. For Windows 8:</p>
<ol type="1">
<li>Search for “Change device” in the Windows 8 Start menu.</li>
<li>Click on where it says “Change device installation settings”.</li>
<li>Select the “No, let me choose what to do” option.</li>
<li>Check the “automatically get the device app” option, then click Save changes to save the settings you just chose.</li>
</ol>
<h2 data-number="15.11" id="freedv-2020-mode-is-grayed-out"><span class="header-section-number">15.11</span> FreeDV 2020 mode is grayed out</h2>
<p>In order to use FreeDV 2020 mode, you must have both of the following:</p>
<ol type="1">
<li>If using an Intel based CPU, it must have AVX support. A Microsoft utility called <a href="https://docs.microsoft.com/en-us/sysinternals/downloads/coreinfo">coreinfo</a> can be used to determine if your CPU supports AVX. A * means you have AVX, a - means no AVX:</li>
</ol>
<pre><code>AES             -       Supports AES extensions
AVX             *       Supports AVX instruction extensions
FMA             -       Supports FMA extensions using YMM state</code></pre>
<p>On Linux, you can check for <code>avx</code> in the <strong>flags</strong> section of <code>/proc/cpuinfo</code> or the output of the <code>lscpu</code> command:</p>
<pre><code>lscpu | grep -o &quot;avx[^ ]*&quot;</code></pre>
<p>will display <code>avx</code> (or <code>avx2</code>) if your CPU supports the instructions.</p>
<ol start="2" type="1">
<li>Your computer must be able to decode 2020 at a minimum of 2x real time (i.e. &lt; 0.5 seconds for 1 second of encoded audio). A Mac with an ARM processor (e.g. 2020 Mac Mini or later) is an example of such a device.</li>
</ol>
<p>If your system does not meet either (1) or (2), the 2020 option will be grayed out.</p>
<h2 data-number="15.12" id="i-installed-a-new-version-and-freedv-stopped-working"><span class="header-section-number">15.12</span> I installed a new version and FreeDV stopped working</h2>
<p>You may need to clean out the previous configuration. Try Tools - Restore Defaults. Set up your sound cards again with Tools - Audio Config.</p>
<h2 data-number="15.13" id="freedv-crashes-when-i-press-start"><span class="header-section-number">15.13</span> FreeDV crashes when I press Start</h2>
<p>Have you removed/changed USB audio devices? If you remove/change USB audio devices without pressing Tools - Audio Config, FreeDV may crash. See Changing Audio Devices above.</p>
<h2 data-number="15.14" id="freedv-cant-be-opened-on-macos-because-the-developer-cannot-be-verified"><span class="header-section-number">15.14</span> FreeDV can’t be opened on macOS because the developer cannot be verified</h2>
<p>From January 2020 Apple is enforcing notarization for all macOS applications. The FreeDV developers do not wish to operate within the Apple ecosystem due to the cost/intrusiveness of this requirement.</p>
<figure>
<img src="contrib/osx_notarization1.png" alt="" /><figcaption>Notarization Error</figcaption>
</figure>
<p>Security &amp; Privacy shows the Open Anyway option for FreeDV:</p>
<figure>
<img src="contrib/osx_notarization2.png" alt="" /><figcaption>Security and Privacy</figcaption>
</figure>
<figure>
<img src="contrib/osx_notarization3.png" alt="" /><figcaption>Open FreeDV</figcaption>
</figure>
<p>Or you can use command line options:</p>
<pre><code>xattr -d com.apple.quarantine FreeDV.app</code></pre>
<p>or</p>
<pre><code>xattr -d -r com.apple.quarantine FreeDV.app</code></pre>
<h2 data-number="15.15" id="im-on-a-mac-and-my-preferred-audio-device-isnt-appearing"><span class="header-section-number">15.15</span> I’m on a Mac and my preferred audio device isn’t appearing</h2>
<p>macOS has a longstanding issue that prevents certain audio devices from appearing. More info <a href="http://www.w1hkj.com/files/fldigi/AppleAudioCodec.html">here</a>.</p>
<h1 data-number="16" id="converting-this-document-to-pdf"><span class="header-section-number">16</span> Converting this document to PDF</h1>
<p>For the Linux inclined:</p>
<pre><code>$ pandoc USER_MANUAL.md -o USER_MANUAL.pdf &quot;-fmarkdown-implicit_figures -o&quot; \
--from=markdown -V geometry:margin=.4in --toc --highlight-style=espresso</code></pre>
<h1 data-number="17" id="glossary"><span class="header-section-number">17</span> Glossary</h1>
<table>
<colgroup>
<col style="width: 7%" />
<col style="width: 93%" />
</colgroup>
<thead>
<tr class="header">
<th>Term</th>
<th>Notes</th>
</tr>
</thead>
<tbody>
<tr class="odd">
<td>AWGN</td>
<td>Additive White Gaussian Noise - a channel with just noise and no fading (like VHF)</td>
</tr>
<tr class="even">
<td>FEC</td>
<td>Forward Error Correction - extra bits to we send to protect the speech codec bits</td>
</tr>
<tr class="odd">
<td>LDPC</td>
<td>Low Density Parity Check Codes - a family of powerful FEC codes</td>
</tr>
</tbody>
</table>
<h1 data-number="18" id="release-notes"><span class="header-section-number">18</span> Release Notes</h1>
<h2 data-number="18.1" id="v2.0.0-tbd-2024"><span class="header-section-number">18.1</span> V2.0.0 TBD 2024</h2>
<ol type="1">
<li>Bugfixes:
<ul>
<li>Fix bug preventing saving of the previously used path when playing back files. (PR #729)</li>
<<<<<<< HEAD
<li>Set timeout for Hamlib comms to avoid GUI getting stuck. (PR #746)</li>
=======
<li>Fix bug preventing proper time display in FreeDV Reporter on macOS. (PR #748)</li>
<li>Set timeout for Hamlib comms to avoid GUI getting stuck. (PR #746)</li>
<li>Fix various audio dropout issues, especially on Linux. (PR #761)</li>
>>>>>>> 347cb0a9
</ul></li>
<li>Enhancements:
<ul>
<li>Show green line indicating RX frequency. (PR #725)</li>
<li>Update configuration of the Voice Keyer feature based on user feedback. (PR #730, #746)</li>
<li>Add monitor volume adjustment. (PR #733)</li>
<li>Avoid modifying the audio device configuration without the user explicitly doing so. (PR #735)</li>
<li>If provided by user, add config file to titlebar. (PR #738)</li>
<li>Minor adjustments to spectrum/waterfall tooltips. (PR #743)</li>
<li>Implement new logging framework. (PR #773)</li>
<li>Windows: Detect whether microphone permissions have been granted and display error if not. (PR #790)</li>
</ul></li>
<li>Build system:
<ul>
<li>Allow overrriding the version tag when building. (PR #727)</li>
<li>Update wxWidgets to 3.2.6. (PR #748)</li>
</ul></li>
<li>Miscellaneous:
<ul>
<li>Add issue template for SW bugs. (PR #759)</li>
</ul></li>
</ol>
<h2 data-number="18.2" id="v1.9.9.2-june-2024"><span class="header-section-number">18.2</span> V1.9.9.2 June 2024</h2>
<ol type="1">
<li>Bugfixes:
<ul>
<li>Remove TX attenuation and squelch tooltips. (PR #717)</li>
<li>Disable 800XA radio button when in RX Only mode. (PR #716)</li>
</ul></li>
</ol>
<h2 data-number="18.3" id="v1.9.9.1-april-2024"><span class="header-section-number">18.3</span> V1.9.9.1 April 2024</h2>
<ol type="1">
<li>Bugfixes:
<ul>
<li>Revert PR #689 and reimplement fix for original startup delay issue. (PR #712)</li>
</ul></li>
<li>Enhancements:
<ul>
<li>Allow “Msg” column to be resized by the user. (PR #721)</li>
</ul></li>
</ol>
<h2 data-number="18.4" id="v1.9.9-april-2024"><span class="header-section-number">18.4</span> V1.9.9 April 2024</h2>
<ol type="1">
<li>Bugfixes:
<ul>
<li>Cache PortAudio sound info to improve startup performance. (PR #689)</li>
<li>Fix typo in cardinal directions list. (PR #688)</li>
<li>Shrink size of callsign list to prevent it from disappearing off the screen. (PR #692)</li>
<li>Clean up memory leak in FreeDV Reporter window. (PR #705)</li>
<li>Fix issue causing delayed filter updates when going from tracking band to frequency. (PR #710)</li>
<li>Fix hanging issue with footswitch configured. (PR #707)</li>
</ul></li>
<li>Enhancements:
<ul>
<li>Add additional error reporting in case of PortAudio failures. (PR #695)</li>
<li>Allow longer length user messages. (PR #694)</li>
<li>Add context menu for copying messages to the clipboard. (PR #694)</li>
</ul></li>
<li>Documentation:
<ul>
<li>Remove broken links in README. (PR #709)</li>
</ul></li>
<li>Build system:
<ul>
<li>Add ability to build without LPCNet in preparation for potential future deprecation of 2020/2020B. (PR #711)</li>
</ul></li>
</ol>
<h2 data-number="18.5" id="v1.9.8-february-2024"><span class="header-section-number">18.5</span> V1.9.8 February 2024</h2>
<ol type="1">
<li>Bugfixes:
<ul>
<li>Prevent unnecessary recreation of resamplers in analog mode. (PR #661)</li>
<li>Better handle high sample rate audio devices and those with &gt;2 channels. (PR #668)</li>
<li>Fix issue preventing errors from being displayed for issues involving the FreeDV-&gt;Speaker sound device. (PR #668)</li>
<li>Fix issue resulting in incorrect audio device usage after validation failure if no valid default exists. (PR #668)</li>
<li>Fix bug where PTT button background color doesn’t change when toggling PTT via space bar. (PR #669)</li>
<li>Fix bug where FreeDV crashes if only RX sound devices are configured with mic filters turned on. (PR #673)</li>
<li>Fix Windows-specific off by one issue in FreeDV Reporter sorting code. (PR #681)</li>
</ul></li>
<li>Enhancements:
<ul>
<li>Add Frequency column to RX drop-down. (PR #663)</li>
<li>Update tooltip for the free form text field to indicate that it’s not covered by FEC. (PR #665)</li>
<li>Enable use of space bar for PTT when in the FreeDV Reporter window. (PR #666)</li>
<li>Move TX Mode column to left of Status in FreeDV Reporter window. (PR #670)</li>
<li>Add heading column to FreeDV Reporter window. (PR #672, #675)</li>
<li>Prevent FreeDV Reporter window from being above the main window. (PR #679)</li>
<li>Add support for displaying cardinal directions instead of headings. (PR #685)</li>
</ul></li>
<li>Code cleanup:
<ul>
<li>Move FreeDV Reporter dialog code to dialogs section of codebase. (PR #664)</li>
</ul></li>
</ol>
<h2 data-number="18.6" id="v1.9.7.2-january-2024"><span class="header-section-number">18.6</span> V1.9.7.2 January 2024</h2>
<ol type="1">
<li>Bugfixes:
<ul>
<li>Another attempt at fixing the crash previously thought to have been fixed by 1.9.7.1. (PR #659)</li>
</ul></li>
</ol>
<h2 data-number="18.7" id="v1.9.7.1-january-2024"><span class="header-section-number">18.7</span> V1.9.7.1 January 2024</h2>
<ol type="1">
<li>Bugfixes:
<ul>
<li>Fix issue causing intermittent crashes when filters are enabled while running. (PR #656)</li>
</ul></li>
</ol>
<h2 data-number="18.8" id="v1.9.7-january-2024"><span class="header-section-number">18.8</span> V1.9.7 January 2024</h2>
<ol type="1">
<li>Bugfixes:
<ul>
<li>Use double precision instead of float for loading frequency list. (PR #627)</li>
<li>Improve validation of frequencies in Options dialog. (PR #628)</li>
<li>Fix typo resulting in TX device sample rate being used for filter initialization. (PR #630)</li>
<li>Fix intermittent crash resulting from object thread starting before object is fully initialized. (PR #630)</li>
<li>Prevent creation of filters if not enabled. (PR #631)</li>
<li>Fix issue preventing Start button from re-enabling itself on audio device errors. (PR #636)</li>
<li>Fix issue preventing proper FreeDV Reporter column sizing on Windows. (PR #638)</li>
<li>Fix flicker in FreeDV Reporter window when tracking by frequency. (PR #637)</li>
<li>Update Filter dialog to better handle resizing. (PR #641)</li>
<li>Fix capitalization of distance units in FreeDV Reporter window. (PR #642)</li>
<li>Rename KHz to kHz in documentation and UI. (PR #643)</li>
<li>Avoid calculating distances in FreeDV Reporter window for those with invalid grid squares. (PR #646, #649)</li>
<li>Fix display bugs in FreeDV Reporter window when switching between dark and light mode. (PR #646)</li>
<li>Add guard code to prevent FreeDV Reporter window from being off screen on startup. (PR #650)</li>
<li>Fix issue preventing FreeDV startup on macOS &lt;= 10.13. (PR #652)</li>
<li>On startup, only jiggle height and not width. (PR #653)</li>
<li>Fix issue preventing FreeDV from being linked with older versions of Xcode. (PR #654)</li>
<li>Fix issue preventing TX audio from resuming after going from TX-&gt;RX in full duplex mode. (PR #655)</li>
</ul></li>
<li>Enhancements:
<ul>
<li>Allow user to refresh status message even if it hasn’t been changed. (PR #632)</li>
<li>Increase priority of status message highlight. (PR #632)</li>
<li>Adjust FreeDV Reporter data display to better match accepted UX standards. (PR #644)</li>
<li>Further reduce required space for each column in FreeDV Reporter window. (PR #646)</li>
<li>Provide an option Do save only certain FreeDV Reporter messages sent to the server. (PR #647)</li>
</ul></li>
<li>Build system:
<ul>
<li>Include PDB debugging file for FreeDV. (PR #633)</li>
<li>End support for 32 bit ARM on Windows. (PR #651)</li>
<li>Begin performing CI builds for macOS. (PR #654)</li>
</ul></li>
<li>Documentation:
<ul>
<li>Fix spelling, etc. mistakes in the documentation. (PR #640)</li>
<li>Update README to reflect latest state of codebase. (PR #654)</li>
<li>Move older changelog from user manual to separate file. (PR #654)</li>
</ul></li>
<li>Code cleanup:
<ul>
<li>Move GUI related files into their own folder. (PR #654)</li>
<li>Move build scripts into cmake folder. (PR #654)</li>
<li>Remove no longer used scripts and patch files. (PR #654)</li>
</ul></li>
</ol>
<h2 data-number="18.9" id="v1.9.6-december-2023"><span class="header-section-number">18.9</span> V1.9.6 December 2023</h2>
<ol type="1">
<li>Bugfixes:
<ul>
<li>Use SetSize/GetSize instead of SetClientSize/GetClientSize to work around startup sizing issue. (PR #611)</li>
<li>Check for RIGCAPS_NOT_CONST in Hamlib 4.6. (PR #615)</li>
<li>Make main screen gauges horizontal to work around sizing/layout issues. (PR #613)</li>
<li>Fix compiler issue with certain versions of MinGW. (PR #622)</li>
<li>Suppress use of space bar when in RX Only mode. (PR #623)</li>
<li>Fix Windows-specific issue preventing entry of very high frequencies. (PR #624)</li>
</ul></li>
<li>Enhancements:
<ul>
<li>Add option to add a delay after starting TX and before ending TX. (PR #618)</li>
<li>Allow serial PTT to be enabled along with OmniRig. (PR #619)</li>
<li>Add 800XA to multi-RX list. (PR #617)</li>
<li>Add logic to report status message to FreeDV Reporter. (PR #620)</li>
<li>Allow display and entry of frequencies in kHz. (PR #621)</li>
<li>Add 5368.5 kHz to the default frequency list. (PR #626)</li>
</ul></li>
</ol>
<h2 data-number="18.10" id="v1.9.5-november-2023"><span class="header-section-number">18.10</span> V1.9.5 November 2023</h2>
<ol type="1">
<li>Bugfixes:
<ul>
<li>Fix bug preventing frequency updates from being properly suppressed when frequency control is in focus. (PR #585)</li>
<li>Fix bug preventing 60 meter frequencies from using USB with DIGU/DIGL disabled. (PR #589)</li>
<li>Additional fix for PR #561 to parse/format frequencies using current locale. (PR #595)</li>
<li>Add entitlements to work around macOS Sonoma permissions bug. (PR #598)</li>
<li>Fix bug preventing FreeDV Reporter window from closing after resetting configuration to defaults. (PR #593)</li>
<li>Fix bug preventing reload of manually entered frequency on start. (PR #608)</li>
</ul></li>
<li>Enhancements:
<ul>
<li>FreeDV Reporter: Add support for filtering the exact frequency. (PR #596)</li>
<li>Add confirmation dialog box before actually resetting configuration to defaults. (PR #593)</li>
<li>Add ability to double-click FreeDV Reporter entries to change the radio’s frequency. (PR #592)</li>
<li>FreeDV Reporter: Add ability to force RX Only reporting in Tools-&gt;Options. (PR #599)</li>
<li>Add new 160m/80m/40m calling frequencies for IARU R2. (PR #601)</li>
<li>Add Help button to allow users to get help more easily. (PR #607)</li>
</ul></li>
<li>Build system:
<ul>
<li>Upgrade wxWidgets to 3.2.4. (PR #607)</li>
</ul></li>
<li>Other:
<ul>
<li>Report OS usage to FreeDV Reporter. (PR #606)</li>
</ul></li>
</ol>
<h2 data-number="18.11" id="v1.9.4-october-2023"><span class="header-section-number">18.11</span> V1.9.4 October 2023</h2>
<ol type="1">
<li>Bugfixes:
<ul>
<li>Fix issue causing hanging while testing serial port PTT. (PR #577)</li>
<li>Fix issue causing improper RX Only reporting when Hamlib is disabled. (PR #579)</li>
<li>Fix compiler error on some Linux installations. (PR #578)</li>
<li>Fix issue causing error on startup after testing setup with Easy Setup. (PR #575)</li>
<li>Fix issue preventing PSK Reporter from being enabled by default. (PR #575)</li>
</ul></li>
<li>Enhancements:
<ul>
<li>Add experimental support for OmniRig to FreeDV. (PR #575)
<ul>
<li><em>Note: This is only available on Windows.</em></li>
</ul></li>
</ul></li>
</ol>
<h2 data-number="18.12" id="v1.9.3-october-2023"><span class="header-section-number">18.12</span> V1.9.3 October 2023</h2>
<ol type="1">
<li>Bugfixes:
<ul>
<li>FreeDV Reporter:
<ul>
<li>Fix regression preventing proper display of “RX Only” stations. (PR #542)</li>
<li>Fix issue causing duplicate entries when filtering is enabled and users disconnect/reconnect. (PR #557)</li>
</ul></li>
<li>Default to the audio from the current TX mode if no modes decode (works around Codec2 bug with 1600 mode). (PR #544)</li>
<li>Fix bug preventing proper restore of selected tabs. (PR #548)</li>
<li>Properly handle frequency entry based on user’s current location. (PR #561)</li>
<li>Improve labeling of PTT/CAT control options. (PR #550)</li>
<li>Clarify behavior of “On Top” menu option. (PR #549)</li>
<li>Work around Xcode issue preventing FreeDV from starting on macOS &lt; 12. (PR #553)</li>
<li>Fix issue preventing selection of FreeDV Reporter users during band tracking. (PR #555)</li>
<li>Work around issue preventing consistent switchover to ‘From Mic’ tab on voice keyer TX. (PR #563)</li>
<li>Fix rounding error when changing reporting frequency. (PR #562)</li>
<li>Fix issue causing multiple macOS microphone permissions popups to appear. (PR #566, 567)</li>
<li>macOS: Fix crash on start when using Rosetta. (PR #569)</li>
</ul></li>
<li>Enhancements:
<ul>
<li>Add configuration for background/foreground colors in FreeDV Reporter. (PR #545)</li>
<li>Always connect to FreeDV Reporter (in view only mode if necessary), regardless of valid configuration. (PR #542, #547)</li>
<li>Add None as a valid PTT method and make it report RX Only. (PR #556)</li>
<li>Increase RX coloring timeout in FreeDV Reporter to 20 seconds. (PR #558)</li>
</ul></li>
<li>Build system:
<ul>
<li>Upgrade wxWidgets on binary builds to 3.2.3. (PR #565)</li>
</ul></li>
<li>Documentation:
<ul>
<li>Add information about multiple audio devices and macOS. (PR #554)</li>
<li>Fix Registry and config file paths in documentation. (PR #571, #572)</li>
</ul></li>
<li>Cleanup:
<ul>
<li>Refactor rig control handling to improve performance and maintainability. (PR #564)</li>
</ul></li>
</ol>
<h2 data-number="18.13" id="v1.9.2-september-2023"><span class="header-section-number">18.13</span> V1.9.2 September 2023</h2>
<ol type="1">
<li>Bugfixes:
<ul>
<li>Initialize locale so that times appear correctly. (PR #509)</li>
<li>Fix issue with Voice Keyer button turning blue even if file doesn’t exist. (PR #511)</li>
<li>Fix issue with Voice Keyer file changes via Tools-&gt;Options not taking effect until restart. (PR #511)</li>
<li>Eliminate mutex errors during Visual Studio debugging. (PR #512)</li>
<li>Add timeout during deletion of FreeDVReporter object. (PR #515)</li>
<li>Fixes bug preventing display of reporting UI if enabled on first start. (PR #520)</li>
<li>Adjust vertical tick lengths on waterfall to prevent text overlap. (PR #518)</li>
<li>Adjust coloring of text and ticks on spectrum plot to improve visibility when in dark mode. (PR #518)</li>
<li>Resolve issue preventing proper device name display in Easy Setup for non-English versions of Windows. (PR #524)</li>
<li>Fix intermittent crash on exit due to improperly closing stderr. (PR #526)</li>
</ul></li>
<li>Enhancements:
<ul>
<li>Add tooltip to Record button to claify its behavior. (PR #511)</li>
<li>Add highlighting for RX rows in FreeDV Reporter (to match web version). (PR #519)</li>
<li>Add Distance column in FreeDV Reporter window. (PR #519)</li>
<li>Add support for sorting columns in FreeDV Reporter window. (PR #519, #537)</li>
<li>Allow use of FreeDV Reporter without having a session running. (PR #529, #535)</li>
<li>Adds support for saving and restoring tab state. (PR #497)
<ul>
<li><em>NOTE: Requires ‘Enable Experimental Features’ to be turned on, see below.</em></li>
</ul></li>
<li>Adds configuration item allowing optional use of experimental features. (PR #497)
<ul>
<li>This option is called “Enable Experimental Features” in Tools-&gt;Options-&gt;Debugging.</li>
</ul></li>
<li>Add FreeDV Reporter option to have the band filter track the current frequency. (PR #534)</li>
</ul></li>
<li>Build system:
<ul>
<li>Upgrade wxWidgets on binary builds to 3.2.2.1. (PR #531)</li>
<li>Fix issue preventing proper generation of unsigned Windows installers. (PR #528)</li>
<li>Update code signing documentation and defaults to use certificate provider’s token instead of our own. (PR #533)</li>
</ul></li>
<li>Cleanup:
<ul>
<li>Remove unneeded 2400B and 2020B sample files. (PR #521)</li>
</ul></li>
</ol>
<h2 data-number="18.14" id="v1.9.1-august-2023"><span class="header-section-number">18.14</span> V1.9.1 August 2023</h2>
<ol type="1">
<li>Bugfixes:
<ul>
<li>Revert BETA back to prior 1.9.0 value for waterfall. (PR #503)</li>
<li>Optimize FreeDV Reporter window logic to reduce likelihood of waterfall stuttering. (PR #505)</li>
<li>Fix intermittent crash during FreeDV Reporter updates. (PR #505)</li>
<li>Fix intermittent crash on exit due to Hamlib related UI update code executing after deletion. (PR #506)</li>
<li>Fix serial port contention issue while testing PTT multiple times. (PR #506)</li>
</ul></li>
<li>Enhancements:
<ul>
<li>Add support for monitoring voice keyer and regular TX audio. (PR #500)</li>
<li>Add background coloring to indicate that the voice keyer is active. (PR #500)</li>
</ul></li>
</ol>
<h2 data-number="18.15" id="v1.9.0-august-2023"><span class="header-section-number">18.15</span> V1.9.0 August 2023</h2>
<ol type="1">
<li>Bugfixes:
<ul>
<li>Fix bug preventing proper Options window sizing on Windows. (PR #478)</li>
<li>Fix various screen reader accessibility issues. (PR #481)</li>
<li>Use separate maximums for each slider type on the Filter dialog. (PR #485)</li>
<li>Fix minor UI issues with the Easy Setup dialog. (PR #484)</li>
<li>Adjust waterfall settings to better visualize 2 Hz fading. (PR #487)</li>
<li>Fix issue causing the waterfall to not scroll at the expected rate. (PR #487)</li>
<li>Resolve bug preventing certain radios’ serial ports from being listed on macOS. (PR #496)</li>
</ul></li>
<li>Enhancements
<ul>
<li>Allow users to configure PTT port separately from CAT if Hamlib is enabled. (PR #488)</li>
<li>Add ability to average spectrum plot across 1-3 samples. (PR #487, 492)</li>
<li>Adjust sizing of main page tabs for better readability. (PR #487)</li>
<li>Add ability to sign Windows binaries for official releases. (PR #486)</li>
<li>Allow use of a different voice keyer file by right-clicking on the Voice Keyer button. (PR #493)</li>
<li>Include TX audio in recorded audio files to enable recording a full QSO. (PR #493)</li>
<li>Add band filtering in the FreeDV Reporter dialog. (PR #490, #494)</li>
<li>Add ability to record new voice keyer files by right-clicking on the Voice Keyer button. (PR #493)</li>
</ul></li>
<li>Build system:
<ul>
<li>Update Codec2 to v1.2.0. (PR #483)</li>
<li>Deprecate PortAudio support on Linux. (PR #489, #491)</li>
</ul></li>
<li>Cleanup:
<ul>
<li>Remove 2400B mode from the UI. (PR #479)</li>
<li>Remove rarely-used “Record File - From Modulator” and “Play File - Mic In” menu options. (PR #493)</li>
</ul></li>
</ol>
<p><em>Note: Official Windows releases are now signed using Software Freedom Conservancy’s code certificate. To validate that the installers and binary files are properly signed, right-click on the file, choose Properties and go to the ‘Digital Signatures’ tab.</em></p>
<h2 data-number="18.16" id="earlier-than-v1.9.0"><span class="header-section-number">18.16</span> Earlier than V1.9.0</h2>
<p>See <a href="https://github.com/drowe67/codec2/blob/master/CHANGELOG_OLD.md">this</a> for more information about changes in versions prior to v1.9.0.</p>
<h1 data-number="19" id="references"><span class="header-section-number">19</span> References</h1>
<ul>
<li><a href="http://freedv.org">FreeDV Web site</a></li>
<li><a href="https://github.com/drowe67/codec2/blob/master/README_freedv.md">FreeDV Technology Overview</a></li>
<li><a href="https://groups.google.com/forum/#!forum/digitalvoice">Digitalvoice mailing list</a></li>
</ul><|MERGE_RESOLUTION|>--- conflicted
+++ resolved
@@ -648,13 +648,9 @@
 <li>Bugfixes:
 <ul>
 <li>Fix bug preventing saving of the previously used path when playing back files. (PR #729)</li>
-<<<<<<< HEAD
-<li>Set timeout for Hamlib comms to avoid GUI getting stuck. (PR #746)</li>
-=======
 <li>Fix bug preventing proper time display in FreeDV Reporter on macOS. (PR #748)</li>
 <li>Set timeout for Hamlib comms to avoid GUI getting stuck. (PR #746)</li>
 <li>Fix various audio dropout issues, especially on Linux. (PR #761)</li>
->>>>>>> 347cb0a9
 </ul></li>
 <li>Enhancements:
 <ul>
